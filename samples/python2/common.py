<<<<<<< HEAD
=======
#!/usr/bin/env python

>>>>>>> abe2ea59
'''
This module contains some common routines used by other samples.
'''

import numpy as np
import cv2

# built-in modules
import os
import itertools as it
from contextlib import contextmanager

image_extensions = ['.bmp', '.jpg', '.jpeg', '.png', '.tif', '.tiff', '.pbm', '.pgm', '.ppm']

class Bunch(object):
    def __init__(self, **kw):
        self.__dict__.update(kw)
    def __str__(self):
        return str(self.__dict__)

def splitfn(fn):
    path, fn = os.path.split(fn)
    name, ext = os.path.splitext(fn)
    return path, name, ext

def anorm2(a):
    return (a*a).sum(-1)
def anorm(a):
    return np.sqrt( anorm2(a) )

def homotrans(H, x, y):
    xs = H[0, 0]*x + H[0, 1]*y + H[0, 2]
    ys = H[1, 0]*x + H[1, 1]*y + H[1, 2]
    s  = H[2, 0]*x + H[2, 1]*y + H[2, 2]
    return xs/s, ys/s

def to_rect(a):
    a = np.ravel(a)
    if len(a) == 2:
        a = (0, 0, a[0], a[1])
    return np.array(a, np.float64).reshape(2, 2)

def rect2rect_mtx(src, dst):
    src, dst = to_rect(src), to_rect(dst)
    cx, cy = (dst[1] - dst[0]) / (src[1] - src[0])
    tx, ty = dst[0] - src[0] * (cx, cy)
    M = np.float64([[ cx,  0, tx],
                    [  0, cy, ty],
                    [  0,  0,  1]])
    return M


def lookat(eye, target, up = (0, 0, 1)):
    fwd = np.asarray(target, np.float64) - eye
    fwd /= anorm(fwd)
    right = np.cross(fwd, up)
    right /= anorm(right)
    down = np.cross(fwd, right)
    R = np.float64([right, down, fwd])
    tvec = -np.dot(R, eye)
    return R, tvec

def mtx2rvec(R):
    w, u, vt = cv2.SVDecomp(R - np.eye(3))
    p = vt[0] + u[:,0]*w[0]    # same as np.dot(R, vt[0])
    c = np.dot(vt[0], p)
    s = np.dot(vt[1], p)
    axis = np.cross(vt[0], vt[1])
    return axis * np.arctan2(s, c)

def draw_str(dst, (x, y), s):
    cv2.putText(dst, s, (x+1, y+1), cv2.FONT_HERSHEY_PLAIN, 1.0, (0, 0, 0), thickness = 2, lineType=cv2.CV_AA)
    cv2.putText(dst, s, (x, y), cv2.FONT_HERSHEY_PLAIN, 1.0, (255, 255, 255), lineType=cv2.CV_AA)

class Sketcher:
    def __init__(self, windowname, dests, colors_func):
        self.prev_pt = None
        self.windowname = windowname
        self.dests = dests
        self.colors_func = colors_func
        self.dirty = False
        self.show()
        cv2.setMouseCallback(self.windowname, self.on_mouse)

    def show(self):
        cv2.imshow(self.windowname, self.dests[0])

    def on_mouse(self, event, x, y, flags, param):
        pt = (x, y)
        if event == cv2.EVENT_LBUTTONDOWN:
            self.prev_pt = pt
        if self.prev_pt and flags & cv2.EVENT_FLAG_LBUTTON:
            for dst, color in zip(self.dests, self.colors_func()):
                cv2.line(dst, self.prev_pt, pt, color, 5)
            self.dirty = True
            self.prev_pt = pt
            self.show()
        else:
            self.prev_pt = None


# palette data from matplotlib/_cm.py
_jet_data =   {'red':   ((0., 0, 0), (0.35, 0, 0), (0.66, 1, 1), (0.89,1, 1),
                         (1, 0.5, 0.5)),
               'green': ((0., 0, 0), (0.125,0, 0), (0.375,1, 1), (0.64,1, 1),
                         (0.91,0,0), (1, 0, 0)),
               'blue':  ((0., 0.5, 0.5), (0.11, 1, 1), (0.34, 1, 1), (0.65,0, 0),
                         (1, 0, 0))}

cmap_data = { 'jet' : _jet_data }

def make_cmap(name, n=256):
    data = cmap_data[name]
    xs = np.linspace(0.0, 1.0, n)
    channels = []
    eps = 1e-6
    for ch_name in ['blue', 'green', 'red']:
        ch_data = data[ch_name]
        xp, yp = [], []
        for x, y1, y2 in ch_data:
            xp += [x, x+eps]
            yp += [y1, y2]
        ch = np.interp(xs, xp, yp)
        channels.append(ch)
    return np.uint8(np.array(channels).T*255)

def nothing(*arg, **kw):
    pass

def clock():
    return cv2.getTickCount() / cv2.getTickFrequency()

@contextmanager
def Timer(msg):
    print msg, '...',
    start = clock()
    try:
        yield
    finally:
        print "%.2f ms" % ((clock()-start)*1000)

class StatValue:
    def __init__(self, smooth_coef = 0.5):
        self.value = None
        self.smooth_coef = smooth_coef
    def update(self, v):
        if self.value is None:
            self.value = v
        else:
            c = self.smooth_coef
            self.value = c * self.value + (1.0-c) * v

class RectSelector:
    def __init__(self, win, callback):
        self.win = win
        self.callback = callback
        cv2.setMouseCallback(win, self.onmouse)
        self.drag_start = None
        self.drag_rect = None
    def onmouse(self, event, x, y, flags, param):
        x, y = np.int16([x, y]) # BUG
        if event == cv2.EVENT_LBUTTONDOWN:
            self.drag_start = (x, y)
        if self.drag_start:
            if flags & cv2.EVENT_FLAG_LBUTTON:
                xo, yo = self.drag_start
                x0, y0 = np.minimum([xo, yo], [x, y])
                x1, y1 = np.maximum([xo, yo], [x, y])
                self.drag_rect = None
                if x1-x0 > 0 and y1-y0 > 0:
                    self.drag_rect = (x0, y0, x1, y1)
            else:
                rect = self.drag_rect
                self.drag_start = None
                self.drag_rect = None
                if rect:
                    self.callback(rect)
    def draw(self, vis):
        if not self.drag_rect:
            return False
        x0, y0, x1, y1 = self.drag_rect
        cv2.rectangle(vis, (x0, y0), (x1, y1), (0, 255, 0), 2)
        return True
    @property
    def dragging(self):
        return self.drag_rect is not None


def grouper(n, iterable, fillvalue=None):
    '''grouper(3, 'ABCDEFG', 'x') --> ABC DEF Gxx'''
    args = [iter(iterable)] * n
    return it.izip_longest(fillvalue=fillvalue, *args)

def mosaic(w, imgs):
    '''Make a grid from images.

    w    -- number of grid columns
    imgs -- images (must have same size and format)
    '''
    imgs = iter(imgs)
    img0 = imgs.next()
    pad = np.zeros_like(img0)
    imgs = it.chain([img0], imgs)
    rows = grouper(w, imgs, pad)
    return np.vstack(map(np.hstack, rows))

def getsize(img):
    h, w = img.shape[:2]
    return w, h

def mdot(*args):
    return reduce(np.dot, args)

def draw_keypoints(vis, keypoints, color = (0, 255, 255)):
    for kp in keypoints:
            x, y = kp.pt
            cv2.circle(vis, (int(x), int(y)), 2, color)
<|MERGE_RESOLUTION|>--- conflicted
+++ resolved
@@ -1,8 +1,5 @@
-<<<<<<< HEAD
-=======
 #!/usr/bin/env python
 
->>>>>>> abe2ea59
 '''
 This module contains some common routines used by other samples.
 '''
