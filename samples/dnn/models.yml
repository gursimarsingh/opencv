--- conflicted
+++ resolved
@@ -250,37 +250,7 @@
   height: 500
   rgb: false
   sample: "segmentation"
-
-<<<<<<< HEAD
-################################################################################
-# Text detection models.
-################################################################################
-
-DB:
-  load_info:
-    url: "https://drive.google.com/uc?export=dowload&id=17_ABp79PlFt9yPCxSaarVc_DKTmrSGGf"
-    sha1: "bef233c28947ef6ec8c663d20a2b326302421fa3"
-  model: "DB_IC15_resnet50.onnx"
-  mean: [122.67891434, 116.66876762, 104.00698793]
-  scale: 0.00392
-  width: 736
-  height: 736
-  rgb: false
-  sample: "text_detection"
-
-
-East:
-  load_info:
-    url: "https://www.dropbox.com/s/r2ingd0l3zt8hxs/frozen_east_text_detection.tar.gz?dl=1"
-    sha1: "3ca8233d6edd748f7ed23246c8ca24cbf696bb94"
-  model: "frozen_east_text_detection.pb"
-  mean: [123.68, 116.78, 103.94]
-  scale: 1.0
-  width: 736
-  height: 736
-  rgb: false
-  sample: "text_detection"
-=======
+  
 u2netp:
   load_info:
     url: "https://github.com/danielgatis/rembg/releases/download/v0.0.0/u2netp.onnx"
@@ -292,4 +262,32 @@
   height: 320
   rgb: true
   sample: "segmentation"
->>>>>>> 5bc450d2
+
+################################################################################
+# Text detection models.
+################################################################################
+
+DB:
+  load_info:
+    url: "https://drive.google.com/uc?export=dowload&id=17_ABp79PlFt9yPCxSaarVc_DKTmrSGGf"
+    sha1: "bef233c28947ef6ec8c663d20a2b326302421fa3"
+  model: "DB_IC15_resnet50.onnx"
+  mean: [122.67891434, 116.66876762, 104.00698793]
+  scale: 0.00392
+  width: 736
+  height: 736
+  rgb: false
+  sample: "text_detection"
+
+
+East:
+  load_info:
+    url: "https://www.dropbox.com/s/r2ingd0l3zt8hxs/frozen_east_text_detection.tar.gz?dl=1"
+    sha1: "3ca8233d6edd748f7ed23246c8ca24cbf696bb94"
+  model: "frozen_east_text_detection.pb"
+  mean: [123.68, 116.78, 103.94]
+  scale: 1.0
+  width: 736
+  height: 736
+  rgb: false
+  sample: "text_detection"