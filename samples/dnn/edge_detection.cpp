--- conflicted
+++ resolved
@@ -10,7 +10,6 @@
 using namespace cv;
 using namespace cv::dnn;
 using namespace std;
-<<<<<<< HEAD
 
 struct UserData
 {
@@ -18,14 +17,6 @@
     int thrs1 = 100;
     int thrs2 = 200;
 };
-=======
-struct UserData {
-            Mat gray;
-            int thrs1 = 100;
-            int thrs2 = 200;
-        };
-
->>>>>>> 5a73027c
 // Function to apply sigmoid activation
 static void sigmoid(Mat& input) {
     exp(-input, input);          // e^-input
@@ -69,7 +60,6 @@
 
     const string backend_keys = format(
         "{ backend         | 0 | Choose one of computation backends: "
-<<<<<<< HEAD
         "%d: automatically (by default), "
         "%d: Intel's Deep Learning Inference Engine (https://software.intel.com/openvino-toolkit), "
         "%d: OpenCV implementation, "
@@ -91,29 +81,6 @@
         cv::dnn::DNN_TARGET_CPU, cv::dnn::DNN_TARGET_OPENCL, cv::dnn::DNN_TARGET_OPENCL_FP16,
         cv::dnn::DNN_TARGET_MYRIAD, cv::dnn::DNN_TARGET_VULKAN, cv::dnn::DNN_TARGET_CUDA,
         cv::dnn::DNN_TARGET_CUDA_FP16);
-=======
-                                    "%d: automatically (by default), "
-                                    "%d: Intel's Deep Learning Inference Engine (https://software.intel.com/openvino-toolkit), "
-                                    "%d: OpenCV implementation, "
-                                    "%d: VKCOM, "
-                                    "%d: CUDA, "
-                                    "%d: WebNN }",
-        DNN_BACKEND_DEFAULT, DNN_BACKEND_INFERENCE_ENGINE, DNN_BACKEND_OPENCV,
-        DNN_BACKEND_VKCOM, DNN_BACKEND_CUDA, DNN_BACKEND_WEBNN);
-
-    const string target_keys = format(
-        "{ target          | 0 | Choose one of target computation devices: "
-                              "%d: CPU target (by default), "
-                              "%d: OpenCL, "
-                              "%d: OpenCL fp16 (half-float precision), "
-                              "%d: VPU, "
-                              "%d: Vulkan, "
-                              "%d: CUDA, "
-                              "%d: CUDA fp16 (half-float preprocess) }",
-        DNN_TARGET_CPU, DNN_TARGET_OPENCL, DNN_TARGET_OPENCL_FP16,
-        DNN_TARGET_MYRIAD, DNN_TARGET_VULKAN, DNN_TARGET_CUDA,
-        DNN_TARGET_CUDA_FP16);
->>>>>>> 5a73027c
 
     const string keys = param_keys + backend_keys + target_keys;
 
@@ -137,7 +104,6 @@
         return 1;
     }
 
-<<<<<<< HEAD
     string method = "dexined";
     namedWindow("Input", WINDOW_NORMAL);
     imshow("Input", image);
@@ -206,42 +172,6 @@
         }
     }
     destroyAllWindows();
-=======
-    if (method == "dexined") {
-        Net net = readNetFromONNX(onnxModel);
-        net.setPreferableBackend(backend);
-        net.setPreferableTarget(target);
-        Mat preprocessed = preprocess(image, imageSize);
-        Mat blob = blobFromImage(preprocessed);
-        net.setInput(blob);
-        Mat result = net.forward();
-        vector<Mat> outputs;
-        net.forward(outputs); // Get all output layers
-        int originalWidth = image.cols;
-        int originalHeight = image.rows;
-        pair<Mat, Mat> res = postProcess(outputs, originalHeight, originalWidth);
-        Mat fusedOutput = res.first;
-        Mat averageOutput = res.second;
-        imshow("Input", image);
-        imshow("Output", fusedOutput);
-        waitKey(0);
-    } else if (method == "canny") {
-        Mat gray;
-        cvtColor(image, gray, COLOR_BGR2GRAY);
-        UserData user_data;
-        user_data.gray = gray;
-        namedWindow("Output", WINDOW_NORMAL);
-        namedWindow("Input", WINDOW_NORMAL);
-         // Create trackbars
-        createTrackbar("thrs1", "Output",0, 255, cannyDetectionThresh1, &user_data);
-        createTrackbar("thrs2", "Output",0, 255, cannyDetectionThresh2, &user_data);
-        // Set initial positions of trackbars
-        setTrackbarPos("thrs1", "Output", 100);
-        setTrackbarPos("thrs2", "Output", 200);
-        imshow("Input", image);
-        waitKey(0);
-    }
->>>>>>> 5a73027c
     return 0;
 }
 
@@ -260,12 +190,7 @@
             processed = p.clone();
         }
         sigmoid(processed);
-<<<<<<< HEAD
         normalize(processed, img, 0, 255, NORM_MINMAX, CV_8U);
-=======
-        normalize(processed, img, 1.0, 0.0, NORM_MINMAX); //Normalizarion
-        img.convertTo(img, CV_8U); // Convert to 8-bit image
->>>>>>> 5a73027c
         resize(img, img, Size(width, height)); // Resize to the original size
         preds.push_back(img);
     }
