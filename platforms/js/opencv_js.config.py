--- conflicted
+++ resolved
@@ -172,19 +172,7 @@
                              'getColorAdaptation', 'setColorAdaptation']
         }
 
-<<<<<<< HEAD
-aruco = {'': ['detectMarkers', 'drawDetectedMarkers', 'drawAxis', 'estimatePoseSingleMarkers', 'estimatePoseBoard', 'estimatePoseCharucoBoard', 'interpolateCornersCharuco', 'drawDetectedCornersCharuco'],
-        'aruco_Dictionary': ['get', 'drawMarker'],
-        'aruco_Board': ['create'],
-        'aruco_GridBoard': ['create', 'draw'],
-        'aruco_CharucoBoard': ['create', 'draw'],
-        'aruco_DetectorParameters': ['create']
-        }
-
 _3d = {
-=======
-calib3d = {
->>>>>>> 2ab46d95
     '': [
         'findHomography',
         'calibrateCameraExtended',
@@ -210,12 +198,8 @@
     ],
 }
 
-<<<<<<< HEAD
-
-white_list = makeWhiteList([core, imgproc, objdetect, video, dnn, features2d, photo, aruco, _3d, calib])
-=======
-white_list = makeWhiteList([core, imgproc, objdetect, video, dnn, features2d, photo, calib3d])
->>>>>>> 2ab46d95
+
+white_list = makeWhiteList([core, imgproc, objdetect, video, dnn, features2d, photo, _3d, calib])
 
 # namespace_prefix_override['dnn'] = ''  # compatibility stuff (enabled by default)
 # namespace_prefix_override['aruco'] = ''  # compatibility stuff (enabled by default)