/*M///////////////////////////////////////////////////////////////////////////////////////
//
//  IMPORTANT: READ BEFORE DOWNLOADING, COPYING, INSTALLING OR USING.
//
//  By downloading, copying, installing or using the software you agree to this license.
//  If you do not agree to this license, do not download, install,
//  copy or use the software.
//
//
//                           License Agreement
//                For Open Source Computer Vision Library
//
// Copyright (C) 2010-2012, Multicoreware, Inc., all rights reserved.
// Copyright (C) 2010-2012, Advanced Micro Devices, Inc., all rights reserved.
// Third party copyrights are property of their respective owners.

// Redistribution and use in source and binary forms, with or without modification,
// are permitted provided that the following conditions are met:
//
//   * Redistribution's of source code must retain the above copyright notice,
//     this list of conditions and the following disclaimer.
//
//   * Redistribution's in binary form must reproduce the above copyright notice,
//     this list of conditions and the following disclaimer in the documentation
//     and/or other oclMaterials provided with the distribution.
//
//   * The name of the copyright holders may not be used to endorse or promote products
//     derived from this software without specific prior written permission.
//
// This software is provided by the copyright holders and contributors as is and
// any express or implied warranties, including, but not limited to, the implied
// warranties of merchantability and fitness for a particular purpose are disclaimed.
// In no event shall the Intel Corporation or contributors be liable for any direct,
// indirect, incidental, special, exemplary, or consequential damages
// (including, but not limited to, procurement of substitute goods or services;
// loss of use, data, or profits; or business interruption) however caused
// and on any theory of liability, whether in contract, strict liability,
// or tort (including negligence or otherwise) arising in any way out of
// the use of this software, even if advised of the possibility of such damage.
//
//M*/

#include "precomp.hpp"

int main(int argc, const char *argv[])
{
<<<<<<< HEAD
    vector<ocl::Info> oclinfo;
    int num_devices = getDevice(oclinfo);

    if (num_devices < 1)
    {
        cerr << "no device found\n";
        return -1;
    }
    // set this to overwrite binary cache every time the test starts
    ocl::setBinaryDiskCache(ocl::CACHE_UPDATE);

    int devidx = 0;

    for (size_t i = 0; i < oclinfo.size(); i++)
    {
        for (size_t j = 0; j < oclinfo[i].DeviceName.size(); j++)
        {
            printf("device %d: %s\n", devidx++, oclinfo[i].DeviceName[j].c_str());
        }
    }

    const char *keys =
        "{ h help    | false | print help message }"
        "{ f filter  |       | filter for test }"
        "{ w workdir |       | set working directory }"
        "{ l list    | false | show all tests }"
        "{ d device  | 0     | device id }"
        "{ i iters   | 10    | iteration count }"
        "{ m warmup  | 1     | gpu warm up iteration count}"
        "{ t xtop    | 1.1	  | xfactor top boundary}"
        "{ b xbottom | 0.9	  | xfactor bottom boundary}"
        "{ v verify  | false | only run gpu once to verify if problems occur}";
=======
    const char *keys =
        "{ h | help    | false | print help message }"
        "{ f | filter  |       | filter for test }"
        "{ w | workdir |       | set working directory }"
        "{ l | list    | false | show all tests }"
        "{ d | device  | 0     | device id }"
        "{ c | cpu_ocl | false | use cpu as ocl device}"
        "{ i | iters   | 10    | iteration count }"
        "{ m | warmup  | 1     | gpu warm up iteration count}"
        "{ t | xtop    | 1.1   | xfactor top boundary}"
        "{ b | xbottom | 0.9   | xfactor bottom boundary}"
        "{ v | verify  | false | only run gpu once to verify if problems occur}";
>>>>>>> 6bf8f474

    redirectError(cvErrorCallback);
    CommandLineParser cmd(argc, argv, keys);
<<<<<<< HEAD

    if (cmd.has("help"))
=======
    if (cmd.get<bool>("help"))
>>>>>>> 6bf8f474
    {
        cout << "Avaible options:" << endl;
        cmd.printMessage();
        return 0;
    }

    // get ocl devices
    bool use_cpu = cmd.get<bool>("c");
    vector<ocl::Info> oclinfo;
    int num_devices = 0;
    if(use_cpu)
        num_devices = getDevice(oclinfo, ocl::CVCL_DEVICE_TYPE_CPU);
    else
        num_devices = getDevice(oclinfo);
    if (num_devices < 1)
    {
        cerr << "no device found\n";
        return -1;
    }

    // show device info
    int devidx = 0;
    for (size_t i = 0; i < oclinfo.size(); i++)
    {
        for (size_t j = 0; j < oclinfo[i].DeviceName.size(); j++)
        {
            cout << "device " << devidx++ << ": " << oclinfo[i].DeviceName[j] << endl;
        }
    }

    int device = cmd.get<int>("device");
    if (device < 0 || device >= num_devices)
    {
        cerr << "Invalid device ID" << endl;
        return -1;
    }

    // set this to overwrite binary cache every time the test starts
    ocl::setBinaryDiskCache(ocl::CACHE_UPDATE);
    
    if (cmd.get<bool>("verify"))
    {
        TestSystem::instance().setNumIters(1);
        TestSystem::instance().setGPUWarmupIters(0);
        TestSystem::instance().setCPUIters(0);
    }

    devidx = 0;
    for (size_t i = 0; i < oclinfo.size(); i++)
    {
        for (size_t j = 0; j < oclinfo[i].DeviceName.size(); j++, devidx++)
        {
            if (device == devidx)
            {
                ocl::setDevice(oclinfo[i], (int)j);
                TestSystem::instance().setRecordName(oclinfo[i].DeviceName[j]);
                cout << "use " << devidx << ": " <<oclinfo[i].DeviceName[j] << endl;
                goto END_DEV;
            }
        }
    }

END_DEV:

    string filter = cmd.get<string>("filter");
    string workdir = cmd.get<string>("workdir");
    bool list = cmd.has("list");
    int iters = cmd.get<int>("iters");
    int wu_iters = cmd.get<int>("warmup");
    double x_top = cmd.get<double>("xtop");
    double x_bottom = cmd.get<double>("xbottom");

    TestSystem::instance().setTopThreshold(x_top);
    TestSystem::instance().setBottomThreshold(x_bottom);

    if (!filter.empty())
    {
        TestSystem::instance().setTestFilter(filter);
    }

    if (!workdir.empty())
    {
        if (workdir[workdir.size() - 1] != '/' && workdir[workdir.size() - 1] != '\\')
        {
            workdir += '/';
        }

        TestSystem::instance().setWorkingDir(workdir);
    }

    if (list)
    {
        TestSystem::instance().setListMode(true);
    }

    TestSystem::instance().setNumIters(iters);
    TestSystem::instance().setGPUWarmupIters(wu_iters);

    TestSystem::instance().run();

    return 0;
}<|MERGE_RESOLUTION|>--- conflicted
+++ resolved
@@ -42,64 +42,32 @@
 
 #include "precomp.hpp"
 
+static int cvErrorCallback(int /*status*/, const char * /*func_name*/,
+    const char *err_msg, const char * /*file_name*/,
+    int /*line*/, void * /*userdata*/)
+{
+    TestSystem::instance().printError(err_msg);
+    return 0;
+}
+
 int main(int argc, const char *argv[])
 {
-<<<<<<< HEAD
-    vector<ocl::Info> oclinfo;
-    int num_devices = getDevice(oclinfo);
-
-    if (num_devices < 1)
-    {
-        cerr << "no device found\n";
-        return -1;
-    }
-    // set this to overwrite binary cache every time the test starts
-    ocl::setBinaryDiskCache(ocl::CACHE_UPDATE);
-
-    int devidx = 0;
-
-    for (size_t i = 0; i < oclinfo.size(); i++)
-    {
-        for (size_t j = 0; j < oclinfo[i].DeviceName.size(); j++)
-        {
-            printf("device %d: %s\n", devidx++, oclinfo[i].DeviceName[j].c_str());
-        }
-    }
-
     const char *keys =
         "{ h help    | false | print help message }"
         "{ f filter  |       | filter for test }"
         "{ w workdir |       | set working directory }"
         "{ l list    | false | show all tests }"
         "{ d device  | 0     | device id }"
+        "{ c cpu_ocl | false | use cpu as ocl device}"
         "{ i iters   | 10    | iteration count }"
         "{ m warmup  | 1     | gpu warm up iteration count}"
-        "{ t xtop    | 1.1	  | xfactor top boundary}"
-        "{ b xbottom | 0.9	  | xfactor bottom boundary}"
+        "{ t xtop    | 1.1	 | xfactor top boundary}"
+        "{ b xbottom | 0.9	 | xfactor bottom boundary}"
         "{ v verify  | false | only run gpu once to verify if problems occur}";
-=======
-    const char *keys =
-        "{ h | help    | false | print help message }"
-        "{ f | filter  |       | filter for test }"
-        "{ w | workdir |       | set working directory }"
-        "{ l | list    | false | show all tests }"
-        "{ d | device  | 0     | device id }"
-        "{ c | cpu_ocl | false | use cpu as ocl device}"
-        "{ i | iters   | 10    | iteration count }"
-        "{ m | warmup  | 1     | gpu warm up iteration count}"
-        "{ t | xtop    | 1.1   | xfactor top boundary}"
-        "{ b | xbottom | 0.9   | xfactor bottom boundary}"
-        "{ v | verify  | false | only run gpu once to verify if problems occur}";
->>>>>>> 6bf8f474
 
     redirectError(cvErrorCallback);
     CommandLineParser cmd(argc, argv, keys);
-<<<<<<< HEAD
-
     if (cmd.has("help"))
-=======
-    if (cmd.get<bool>("help"))
->>>>>>> 6bf8f474
     {
         cout << "Avaible options:" << endl;
         cmd.printMessage();
@@ -139,7 +107,7 @@
 
     // set this to overwrite binary cache every time the test starts
     ocl::setBinaryDiskCache(ocl::CACHE_UPDATE);
-    
+
     if (cmd.get<bool>("verify"))
     {
         TestSystem::instance().setNumIters(1);
