--- conflicted
+++ resolved
@@ -99,20 +99,10 @@
     print_info();
     // int flag = CVCL_DEVICE_TYPE_GPU;
 
-<<<<<<< HEAD
-    if(type == "cpu")
-    {
-        flag = CVCL_DEVICE_TYPE_CPU;
-    }
-=======
     // if(type == "cpu")
-
     // {
-
     //     flag = CVCL_DEVICE_TYPE_CPU;
-
     // }
->>>>>>> d8f749da
     std::vector<cv::ocl::Info> oclinfo;
     int devnums = getDevice(oclinfo);
     if(devnums <= device || device < 0)
