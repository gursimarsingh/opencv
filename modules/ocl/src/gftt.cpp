/*M///////////////////////////////////////////////////////////////////////////////////////
//
//  IMPORTANT: READ BEFORE DOWNLOADING, COPYING, INSTALLING OR USING.
//
//  By downloading, copying, installing or using the software you agree to this license.
//  If you do not agree to this license, do not download, install,
//  copy or use the software.
//
//
//                           License Agreement
//                For Open Source Computer Vision Library
//
// Copyright (C) 2010-2012, Multicoreware, Inc., all rights reserved.
// Copyright (C) 2010-2012, Advanced Micro Devices, Inc., all rights reserved.
// Third party copyrights are property of their respective owners.
//
// @Authors
//    Peng Xiao, pengxiao@outlook.com
//
// Redistribution and use in source and binary forms, with or without modification,
// are permitted provided that the following conditions are met:
//
//   * Redistribution's of source code must retain the above copyright notice,
//     this list of conditions and the following disclaimer.
//
//   * Redistribution's in binary form must reproduce the above copyright notice,
//     this list of conditions and the following disclaimer in the documentation
//     and/or other materials provided with the distribution.
//
//   * The name of the copyright holders may not be used to endorse or promote products
//     derived from this software without specific prior written permission.
//
// This software is provided by the copyright holders and contributors as is and
// any express or implied warranties, including, but not limited to, the implied
// warranties of merchantability and fitness for a particular purpose are disclaimed.
// In no event shall the Intel Corporation or contributors be liable for any direct,
// indirect, incidental, special, exemplary, or consequential damages
// (including, but not limited to, procurement of substitute goods or services;
// loss of use, data, or profits; or business interruption) however caused
// and on any theory of liability, whether in contract, strict liability,
// or tort (including negligence or otherwise) arising in any way out of
// the use of this software, even if advised of the possibility of such damage.
//
//M*/
#include "precomp.hpp"
#include "opencl_kernels.hpp"

using namespace cv;
using namespace cv::ocl;

// currently sort procedure on the host is more efficient
static bool use_cpu_sorter = true;

// compact structure for corners
struct DefCorner
{
    float eig;  //eigenvalue of corner
    short x;    //x coordinate of corner point
    short y;    //y coordinate of corner point
} ;

// compare procedure for corner
//it is used for sort on the host side
struct DefCornerCompare
{
    bool operator()(const DefCorner a, const DefCorner b) const
    {
        return a.eig > b.eig;
    }
};

// sort corner point using opencl bitonicosrt implementation
static void sortCorners_caller(oclMat& corners, const int count)
{
    Context * cxt = Context::getContext();
    int     GS = count/2;
    int     LS = min(255,GS);
    size_t  globalThreads[3] = {GS, 1, 1};
    size_t  localThreads[3]  = {LS, 1, 1};

    // 2^numStages should be equal to count or the output is invalid
    int numStages = 0;
    for(int i = count; i > 1; i >>= 1)
    {
<<<<<<< HEAD
        Context * cxt = Context::getContext();
        size_t globalThreads[3] = {count / 2, 1, 1};
        size_t localThreads[3]  = {GROUP_SIZE, 1, 1};

        // 2^numStages should be equal to count or the output is invalid
        int numStages = 0;
        for(int i = count; i > 1; i >>= 1)
        {
            ++numStages;
        }
        const int argc = 5;
        std::vector< std::pair<size_t, const void *> > args(argc);
        String kernelname = "sortCorners_bitonicSort";
        args[0] = std::make_pair(sizeof(cl_mem), (void *)&eig_tex);
        args[1] = std::make_pair(sizeof(cl_mem), (void *)&corners.data);
        args[2] = std::make_pair(sizeof(cl_int), (void *)&count);
        for(int stage = 0; stage < numStages; ++stage)
        {
            args[3] = std::make_pair(sizeof(cl_int), (void *)&stage);
            for(int passOfStage = 0; passOfStage < stage + 1; ++passOfStage)
            {
                args[4] = std::make_pair(sizeof(cl_int), (void *)&passOfStage);
                openCLExecuteKernel(cxt, &imgproc_gftt, kernelname, globalThreads, localThreads, args, -1, -1);
            }
        }
=======
        ++numStages;
>>>>>>> f9268d34
    }
    const int argc = 4;
    std::vector< std::pair<size_t, const void *> > args(argc);
    std::string kernelname = "sortCorners_bitonicSort";
    args[0] = std::make_pair(sizeof(cl_mem), (void *)&corners.data);
    args[1] = std::make_pair(sizeof(cl_int), (void *)&count);
    for(int stage = 0; stage < numStages; ++stage)
    {
<<<<<<< HEAD
        Context * cxt = Context::getContext();

        size_t globalThreads[3] = {count, 1, 1};
        size_t localThreads[3]  = {GROUP_SIZE, 1, 1};

        std::vector< std::pair<size_t, const void *> > args;
        //local
        String kernelname = "sortCorners_selectionSortLocal";
        int lds_size = GROUP_SIZE * sizeof(cl_float2);
        args.push_back( std::make_pair( sizeof(cl_mem), (void*)&eig_tex) );
        args.push_back( std::make_pair( sizeof(cl_mem), (void*)&corners.data) );
        args.push_back( std::make_pair( sizeof(cl_int), (void*)&count) );
        args.push_back( std::make_pair( lds_size,       (void*)NULL) );

        openCLExecuteKernel(cxt, &imgproc_gftt, kernelname, globalThreads, localThreads, args, -1, -1);

        //final
        kernelname = "sortCorners_selectionSortFinal";
        args.pop_back();
        openCLExecuteKernel(cxt, &imgproc_gftt, kernelname, globalThreads, localThreads, args, -1, -1);
=======
        args[2] = std::make_pair(sizeof(cl_int), (void *)&stage);
        for(int passOfStage = 0; passOfStage < stage + 1; ++passOfStage)
        {
            args[3] = std::make_pair(sizeof(cl_int), (void *)&passOfStage);
            openCLExecuteKernel(cxt, &imgproc_gftt, kernelname, globalThreads, localThreads, args, -1, -1);
        }
>>>>>>> f9268d34
    }
}

// find corners on matrix and put it into array
static void findCorners_caller(
    const oclMat&   eig_mat,        //input matrix worth eigenvalues
    oclMat&         eigMinMax,      //input with min and max values of eigenvalues
    const float     qualityLevel,
    const oclMat&   mask,
    oclMat&         corners,        //output array with detected corners
    oclMat&         counter)        //output value with number of detected corners, have to be 0 before call
{
    string  opt;
    std::vector<int> k;
    Context * cxt = Context::getContext();

    std::vector< std::pair<size_t, const void*> > args;
<<<<<<< HEAD
    String kernelname = "findCorners";
=======
>>>>>>> f9268d34

    const int mask_strip = mask.step / mask.elemSize1();

    args.push_back(make_pair( sizeof(cl_mem),   (void*)&(eig_mat.data)));

<<<<<<< HEAD
    args.push_back(std::make_pair( sizeof(cl_mem),   (void*)&eig  ));
    args.push_back(std::make_pair( sizeof(cl_mem),   (void*)&mask.data ));
    args.push_back(std::make_pair( sizeof(cl_mem),   (void*)&corners.data ));
    args.push_back(std::make_pair( sizeof(cl_int),   (void*)&mask_strip));
    args.push_back(std::make_pair( sizeof(cl_float), (void*)&threshold ));
    args.push_back(std::make_pair( sizeof(cl_int), (void*)&eig.rows ));
    args.push_back(std::make_pair( sizeof(cl_int), (void*)&eig.cols ));
    args.push_back(std::make_pair( sizeof(cl_int), (void*)&max_count ));
    args.push_back(std::make_pair( sizeof(cl_mem), (void*)&g_counter.data ));

    size_t globalThreads[3] = {eig.cols, eig.rows, 1};
=======
    int src_pitch = (int)eig_mat.step;
    args.push_back(make_pair( sizeof(cl_int),   (void*)&src_pitch ));
    args.push_back(make_pair( sizeof(cl_mem),   (void*)&mask.data ));
    args.push_back(make_pair( sizeof(cl_mem),   (void*)&corners.data ));
    args.push_back(make_pair( sizeof(cl_int),   (void*)&mask_strip));
    args.push_back(make_pair( sizeof(cl_mem),   (void*)&eigMinMax.data ));
    args.push_back(make_pair( sizeof(cl_float), (void*)&qualityLevel ));
    args.push_back(make_pair( sizeof(cl_int),   (void*)&eig_mat.rows ));
    args.push_back(make_pair( sizeof(cl_int),   (void*)&eig_mat.cols ));
    args.push_back(make_pair( sizeof(cl_int),   (void*)&corners.cols ));
    args.push_back(make_pair( sizeof(cl_mem),   (void*)&counter.data ));

    size_t globalThreads[3] = {eig_mat.cols, eig_mat.rows, 1};
>>>>>>> f9268d34
    size_t localThreads[3]  = {16, 16, 1};
    if(!mask.empty())
        opt += " -D WITH_MASK=1";

     openCLExecuteKernel(cxt, &imgproc_gftt, "findCorners", globalThreads, localThreads, args, -1, -1, opt.c_str());
}


static void minMaxEig_caller(const oclMat &src, oclMat &dst, oclMat & tozero)
{
    size_t groupnum = src.clCxt->getDeviceInfo().maxComputeUnits;
    CV_Assert(groupnum != 0);

    int dbsize = groupnum * 2 * src.elemSize();

    ensureSizeIsEnough(1, dbsize, CV_8UC1, dst);

    cl_mem dst_data = reinterpret_cast<cl_mem>(dst.data);

    int all_cols = src.step / src.elemSize();
    int pre_cols = (src.offset % src.step) / src.elemSize();
    int sec_cols = all_cols - (src.offset % src.step + src.cols * src.elemSize() - 1) / src.elemSize() - 1;
    int invalid_cols = pre_cols + sec_cols;
    int cols = all_cols - invalid_cols , elemnum = cols * src.rows;
    int offset = src.offset / src.elemSize();

    {// first parallel pass
        vector<pair<size_t , const void *> > args;
        args.push_back( make_pair( sizeof(cl_mem) , (void *)&src.data));
        args.push_back( make_pair( sizeof(cl_mem) , (void *)&dst_data ));
        args.push_back( make_pair( sizeof(cl_int) , (void *)&cols ));
        args.push_back( make_pair( sizeof(cl_int) , (void *)&invalid_cols ));
        args.push_back( make_pair( sizeof(cl_int) , (void *)&offset));
        args.push_back( make_pair( sizeof(cl_int) , (void *)&elemnum));
        args.push_back( make_pair( sizeof(cl_int) , (void *)&groupnum));
        size_t globalThreads[3] = {groupnum * 256, 1, 1};
        size_t localThreads[3] = {256, 1, 1};
        openCLExecuteKernel(src.clCxt, &arithm_minMax, "arithm_op_minMax", globalThreads, localThreads,
                            args, -1, -1, "-D T=float -D DEPTH_5");
    }

    {// run final "serial" kernel to find accumulate results from threads and reset corner counter
        vector<pair<size_t , const void *> > args;
        args.push_back( make_pair( sizeof(cl_mem) , (void *)&dst_data ));
        args.push_back( make_pair( sizeof(cl_int) , (void *)&groupnum ));
        args.push_back( make_pair( sizeof(cl_mem) , (void *)&tozero.data ));
        size_t globalThreads[3] = {1, 1, 1};
        size_t localThreads[3] = {1, 1, 1};
        openCLExecuteKernel(src.clCxt, &imgproc_gftt, "arithm_op_minMax_final", globalThreads, localThreads,
                            args, -1, -1);
    }
}

void cv::ocl::GoodFeaturesToTrackDetector_OCL::operator ()(const oclMat& image, oclMat& corners, const oclMat& mask)
{
    CV_Assert(qualityLevel > 0 && minDistance >= 0 && maxCorners >= 0);
    CV_Assert(mask.empty() || (mask.type() == CV_8UC1 && mask.size() == image.size()));

    ensureSizeIsEnough(image.size(), CV_32F, eig_);

    if (useHarrisDetector)
        cornerHarris_dxdy(image, eig_, Dx_, Dy_, blockSize, 3, harrisK);
    else
        cornerMinEigenVal_dxdy(image, eig_, Dx_, Dy_, blockSize, 3);

    ensureSizeIsEnough(1,1, CV_32SC1, counter_);

    // find max eigenvalue and reset detected counters
    minMaxEig_caller(eig_,eig_minmax_,counter_);

    // allocate buffer for kernels
    int corner_array_size = std::max(1024, static_cast<int>(image.size().area() * 0.05));

    if(!use_cpu_sorter)
    {   // round to 2^n
        unsigned int n=1;
        for(n=1;n<(unsigned int)corner_array_size;n<<=1);
        corner_array_size = (int)n;

        ensureSizeIsEnough(1, corner_array_size , CV_32FC2, tmpCorners_);

        // set to 0 to be able use bitonic sort on whole 2^n array
        tmpCorners_.setTo(0);
    }
    else
    {
        ensureSizeIsEnough(1, corner_array_size , CV_32FC2, tmpCorners_);
    }

    int total = tmpCorners_.cols; // by default the number of corner is full array
    vector<DefCorner>   tmp(tmpCorners_.cols); // input buffer with corner for HOST part of algorithm

    //find points with high eigenvalue and put it into the output array
    findCorners_caller(
        eig_,
        eig_minmax_,
        static_cast<float>(qualityLevel),
        mask,
        tmpCorners_,
        counter_);

    if(!use_cpu_sorter)
    {// sort detected corners on deivce side
        sortCorners_caller(tmpCorners_, corner_array_size);
    }
    else
    {// send non-blocking request to read real non-zero number of corners to sort it on the HOST side
        openCLVerifyCall(clEnqueueReadBuffer(getClCommandQueue(counter_.clCxt), (cl_mem)counter_.data, CL_FALSE, 0,sizeof(int), &total, 0, NULL, NULL));
    }

    //blocking read whole corners array (sorted or not sorted)
    openCLReadBuffer(tmpCorners_.clCxt,(cl_mem)tmpCorners_.data,&tmp[0],tmpCorners_.cols*sizeof(DefCorner));

    if (total == 0)
    {// check for trivial case
        corners.release();
        return;
    }

    if(use_cpu_sorter)
    {// sort detected corners on cpu side.
        tmp.resize(total);
        cv::sort(tmp,DefCornerCompare());
    }

    //estimate maximal size of final output array
    int total_max = maxCorners > 0 ? std::min(maxCorners, total) : total;
    int D2 = (int)ceil(minDistance * minDistance);
    // allocate output buffer
    vector<Point2f> tmp2;
    tmp2.reserve(total_max);


    if (minDistance < 1)
    {// we have not distance restriction. then just copy with conversion maximal allowed points into output array
        for(int i=0;i<total_max && tmp[i].eig>0.0f;++i)
        {
            tmp2.push_back(Point2f(tmp[i].x,tmp[i].y));
        }
    }
    else
<<<<<<< HEAD
    {
        std::vector<Point2f> tmp(total);
        downloadPoints(tmpCorners_, tmp);

        std::vector<Point2f> tmp2;
        tmp2.reserve(total);

=======
    {// we have distance restriction. then start coping to output array from the first element and check distance for each next one
>>>>>>> f9268d34
        const int cell_size = cvRound(minDistance);
        const int grid_width = (image.cols + cell_size - 1) / cell_size;
        const int grid_height = (image.rows + cell_size - 1) / cell_size;

        std::vector< std::vector<Point2i> > grid(grid_width * grid_height);

        for (int i = 0; i < total ; ++i)
        {
            DefCorner p = tmp[i];

            if(p.eig<=0.0f)
                break; // condition to stop that is needed for GPU bitonic sort usage.

            bool good = true;

            int x_cell = static_cast<int>(p.x / cell_size);
            int y_cell = static_cast<int>(p.y / cell_size);

            int x1 = x_cell - 1;
            int y1 = y_cell - 1;
            int x2 = x_cell + 1;
            int y2 = y_cell + 1;

            // boundary check
            x1 = std::max(0, x1);
            y1 = std::max(0, y1);
            x2 = std::min(grid_width - 1, x2);
            y2 = std::min(grid_height - 1, y2);

            for (int yy = y1; yy <= y2; yy++)
            {
                for (int xx = x1; xx <= x2; xx++)
                {
<<<<<<< HEAD
                    std::vector<Point2f>& m = grid[yy * grid_width + xx];

                    if (!m.empty())
=======
                    vector<Point2i>& m = grid[yy * grid_width + xx];
                    if (m.empty())
                        continue;
                    for(size_t j = 0; j < m.size(); j++)
>>>>>>> f9268d34
                    {
                        int dx = p.x - m[j].x;
                        int dy = p.y - m[j].y;

                        if (dx * dx + dy * dy < D2)
                        {
                            good = false;
                            goto break_out_;
                        }
                    }
                }
            }

            break_out_:

            if(good)
            {
                grid[y_cell * grid_width + x_cell].push_back(Point2i(p.x,p.y));

                tmp2.push_back(Point2f(p.x,p.y));

                if (maxCorners > 0 && tmp2.size() == static_cast<size_t>(maxCorners))
                    break;
            }
        }

    }
    int final_size = static_cast<int>(tmp2.size());
    if(final_size>0)
        corners.upload(Mat(1, final_size, CV_32FC2, &tmp2[0]));
    else
        corners.release();
}
void cv::ocl::GoodFeaturesToTrackDetector_OCL::downloadPoints(const oclMat &points, std::vector<Point2f> &points_v)
{
    CV_DbgAssert(points.type() == CV_32FC2);
    points_v.resize(points.cols);
    openCLSafeCall(clEnqueueReadBuffer(
        *(cl_command_queue*)getClCommandQueuePtr(),
        reinterpret_cast<cl_mem>(points.data),
        CL_TRUE,
        0,
        points.cols * sizeof(Point2f),
        &points_v[0],
        0,
        NULL,
        NULL));
}<|MERGE_RESOLUTION|>--- conflicted
+++ resolved
@@ -82,35 +82,7 @@
     int numStages = 0;
     for(int i = count; i > 1; i >>= 1)
     {
-<<<<<<< HEAD
-        Context * cxt = Context::getContext();
-        size_t globalThreads[3] = {count / 2, 1, 1};
-        size_t localThreads[3]  = {GROUP_SIZE, 1, 1};
-
-        // 2^numStages should be equal to count or the output is invalid
-        int numStages = 0;
-        for(int i = count; i > 1; i >>= 1)
-        {
-            ++numStages;
-        }
-        const int argc = 5;
-        std::vector< std::pair<size_t, const void *> > args(argc);
-        String kernelname = "sortCorners_bitonicSort";
-        args[0] = std::make_pair(sizeof(cl_mem), (void *)&eig_tex);
-        args[1] = std::make_pair(sizeof(cl_mem), (void *)&corners.data);
-        args[2] = std::make_pair(sizeof(cl_int), (void *)&count);
-        for(int stage = 0; stage < numStages; ++stage)
-        {
-            args[3] = std::make_pair(sizeof(cl_int), (void *)&stage);
-            for(int passOfStage = 0; passOfStage < stage + 1; ++passOfStage)
-            {
-                args[4] = std::make_pair(sizeof(cl_int), (void *)&passOfStage);
-                openCLExecuteKernel(cxt, &imgproc_gftt, kernelname, globalThreads, localThreads, args, -1, -1);
-            }
-        }
-=======
         ++numStages;
->>>>>>> f9268d34
     }
     const int argc = 4;
     std::vector< std::pair<size_t, const void *> > args(argc);
@@ -119,35 +91,12 @@
     args[1] = std::make_pair(sizeof(cl_int), (void *)&count);
     for(int stage = 0; stage < numStages; ++stage)
     {
-<<<<<<< HEAD
-        Context * cxt = Context::getContext();
-
-        size_t globalThreads[3] = {count, 1, 1};
-        size_t localThreads[3]  = {GROUP_SIZE, 1, 1};
-
-        std::vector< std::pair<size_t, const void *> > args;
-        //local
-        String kernelname = "sortCorners_selectionSortLocal";
-        int lds_size = GROUP_SIZE * sizeof(cl_float2);
-        args.push_back( std::make_pair( sizeof(cl_mem), (void*)&eig_tex) );
-        args.push_back( std::make_pair( sizeof(cl_mem), (void*)&corners.data) );
-        args.push_back( std::make_pair( sizeof(cl_int), (void*)&count) );
-        args.push_back( std::make_pair( lds_size,       (void*)NULL) );
-
-        openCLExecuteKernel(cxt, &imgproc_gftt, kernelname, globalThreads, localThreads, args, -1, -1);
-
-        //final
-        kernelname = "sortCorners_selectionSortFinal";
-        args.pop_back();
-        openCLExecuteKernel(cxt, &imgproc_gftt, kernelname, globalThreads, localThreads, args, -1, -1);
-=======
         args[2] = std::make_pair(sizeof(cl_int), (void *)&stage);
         for(int passOfStage = 0; passOfStage < stage + 1; ++passOfStage)
         {
             args[3] = std::make_pair(sizeof(cl_int), (void *)&passOfStage);
             openCLExecuteKernel(cxt, &imgproc_gftt, kernelname, globalThreads, localThreads, args, -1, -1);
         }
->>>>>>> f9268d34
     }
 }
 
@@ -160,47 +109,29 @@
     oclMat&         corners,        //output array with detected corners
     oclMat&         counter)        //output value with number of detected corners, have to be 0 before call
 {
-    string  opt;
+    String  opt;
     std::vector<int> k;
     Context * cxt = Context::getContext();
 
     std::vector< std::pair<size_t, const void*> > args;
-<<<<<<< HEAD
-    String kernelname = "findCorners";
-=======
->>>>>>> f9268d34
 
     const int mask_strip = mask.step / mask.elemSize1();
 
-    args.push_back(make_pair( sizeof(cl_mem),   (void*)&(eig_mat.data)));
-
-<<<<<<< HEAD
-    args.push_back(std::make_pair( sizeof(cl_mem),   (void*)&eig  ));
+    args.push_back(std::make_pair( sizeof(cl_mem),   (void*)&(eig_mat.data)));
+
+    int src_pitch = (int)eig_mat.step;
+    args.push_back(std::make_pair( sizeof(cl_int),   (void*)&src_pitch ));
     args.push_back(std::make_pair( sizeof(cl_mem),   (void*)&mask.data ));
     args.push_back(std::make_pair( sizeof(cl_mem),   (void*)&corners.data ));
     args.push_back(std::make_pair( sizeof(cl_int),   (void*)&mask_strip));
-    args.push_back(std::make_pair( sizeof(cl_float), (void*)&threshold ));
-    args.push_back(std::make_pair( sizeof(cl_int), (void*)&eig.rows ));
-    args.push_back(std::make_pair( sizeof(cl_int), (void*)&eig.cols ));
-    args.push_back(std::make_pair( sizeof(cl_int), (void*)&max_count ));
-    args.push_back(std::make_pair( sizeof(cl_mem), (void*)&g_counter.data ));
-
-    size_t globalThreads[3] = {eig.cols, eig.rows, 1};
-=======
-    int src_pitch = (int)eig_mat.step;
-    args.push_back(make_pair( sizeof(cl_int),   (void*)&src_pitch ));
-    args.push_back(make_pair( sizeof(cl_mem),   (void*)&mask.data ));
-    args.push_back(make_pair( sizeof(cl_mem),   (void*)&corners.data ));
-    args.push_back(make_pair( sizeof(cl_int),   (void*)&mask_strip));
-    args.push_back(make_pair( sizeof(cl_mem),   (void*)&eigMinMax.data ));
-    args.push_back(make_pair( sizeof(cl_float), (void*)&qualityLevel ));
-    args.push_back(make_pair( sizeof(cl_int),   (void*)&eig_mat.rows ));
-    args.push_back(make_pair( sizeof(cl_int),   (void*)&eig_mat.cols ));
-    args.push_back(make_pair( sizeof(cl_int),   (void*)&corners.cols ));
-    args.push_back(make_pair( sizeof(cl_mem),   (void*)&counter.data ));
+    args.push_back(std::make_pair( sizeof(cl_mem),   (void*)&eigMinMax.data ));
+    args.push_back(std::make_pair( sizeof(cl_float), (void*)&qualityLevel ));
+    args.push_back(std::make_pair( sizeof(cl_int),   (void*)&eig_mat.rows ));
+    args.push_back(std::make_pair( sizeof(cl_int),   (void*)&eig_mat.cols ));
+    args.push_back(std::make_pair( sizeof(cl_int),   (void*)&corners.cols ));
+    args.push_back(std::make_pair( sizeof(cl_mem),   (void*)&counter.data ));
 
     size_t globalThreads[3] = {eig_mat.cols, eig_mat.rows, 1};
->>>>>>> f9268d34
     size_t localThreads[3]  = {16, 16, 1};
     if(!mask.empty())
         opt += " -D WITH_MASK=1";
@@ -228,14 +159,14 @@
     int offset = src.offset / src.elemSize();
 
     {// first parallel pass
-        vector<pair<size_t , const void *> > args;
-        args.push_back( make_pair( sizeof(cl_mem) , (void *)&src.data));
-        args.push_back( make_pair( sizeof(cl_mem) , (void *)&dst_data ));
-        args.push_back( make_pair( sizeof(cl_int) , (void *)&cols ));
-        args.push_back( make_pair( sizeof(cl_int) , (void *)&invalid_cols ));
-        args.push_back( make_pair( sizeof(cl_int) , (void *)&offset));
-        args.push_back( make_pair( sizeof(cl_int) , (void *)&elemnum));
-        args.push_back( make_pair( sizeof(cl_int) , (void *)&groupnum));
+        std::vector<std::pair<size_t , const void *> > args;
+        args.push_back( std::make_pair( sizeof(cl_mem) , (void *)&src.data));
+        args.push_back( std::make_pair( sizeof(cl_mem) , (void *)&dst_data ));
+        args.push_back( std::make_pair( sizeof(cl_int) , (void *)&cols ));
+        args.push_back( std::make_pair( sizeof(cl_int) , (void *)&invalid_cols ));
+        args.push_back( std::make_pair( sizeof(cl_int) , (void *)&offset));
+        args.push_back( std::make_pair( sizeof(cl_int) , (void *)&elemnum));
+        args.push_back( std::make_pair( sizeof(cl_int) , (void *)&groupnum));
         size_t globalThreads[3] = {groupnum * 256, 1, 1};
         size_t localThreads[3] = {256, 1, 1};
         openCLExecuteKernel(src.clCxt, &arithm_minMax, "arithm_op_minMax", globalThreads, localThreads,
@@ -243,10 +174,10 @@
     }
 
     {// run final "serial" kernel to find accumulate results from threads and reset corner counter
-        vector<pair<size_t , const void *> > args;
-        args.push_back( make_pair( sizeof(cl_mem) , (void *)&dst_data ));
-        args.push_back( make_pair( sizeof(cl_int) , (void *)&groupnum ));
-        args.push_back( make_pair( sizeof(cl_mem) , (void *)&tozero.data ));
+        std::vector<std::pair<size_t , const void *> > args;
+        args.push_back( std::make_pair( sizeof(cl_mem) , (void *)&dst_data ));
+        args.push_back( std::make_pair( sizeof(cl_int) , (void *)&groupnum ));
+        args.push_back( std::make_pair( sizeof(cl_mem) , (void *)&tozero.data ));
         size_t globalThreads[3] = {1, 1, 1};
         size_t localThreads[3] = {1, 1, 1};
         openCLExecuteKernel(src.clCxt, &imgproc_gftt, "arithm_op_minMax_final", globalThreads, localThreads,
@@ -291,7 +222,7 @@
     }
 
     int total = tmpCorners_.cols; // by default the number of corner is full array
-    vector<DefCorner>   tmp(tmpCorners_.cols); // input buffer with corner for HOST part of algorithm
+    std::vector<DefCorner>   tmp(tmpCorners_.cols); // input buffer with corner for HOST part of algorithm
 
     //find points with high eigenvalue and put it into the output array
     findCorners_caller(
@@ -323,14 +254,14 @@
     if(use_cpu_sorter)
     {// sort detected corners on cpu side.
         tmp.resize(total);
-        cv::sort(tmp,DefCornerCompare());
+        std::sort(tmp.begin(), tmp.end(), DefCornerCompare());
     }
 
     //estimate maximal size of final output array
     int total_max = maxCorners > 0 ? std::min(maxCorners, total) : total;
     int D2 = (int)ceil(minDistance * minDistance);
     // allocate output buffer
-    vector<Point2f> tmp2;
+    std::vector<Point2f> tmp2;
     tmp2.reserve(total_max);
 
 
@@ -342,17 +273,7 @@
         }
     }
     else
-<<<<<<< HEAD
-    {
-        std::vector<Point2f> tmp(total);
-        downloadPoints(tmpCorners_, tmp);
-
-        std::vector<Point2f> tmp2;
-        tmp2.reserve(total);
-
-=======
     {// we have distance restriction. then start coping to output array from the first element and check distance for each next one
->>>>>>> f9268d34
         const int cell_size = cvRound(minDistance);
         const int grid_width = (image.cols + cell_size - 1) / cell_size;
         const int grid_height = (image.rows + cell_size - 1) / cell_size;
@@ -386,16 +307,10 @@
             {
                 for (int xx = x1; xx <= x2; xx++)
                 {
-<<<<<<< HEAD
-                    std::vector<Point2f>& m = grid[yy * grid_width + xx];
-
-                    if (!m.empty())
-=======
-                    vector<Point2i>& m = grid[yy * grid_width + xx];
+                    std::vector<Point2i>& m = grid[yy * grid_width + xx];
                     if (m.empty())
                         continue;
                     for(size_t j = 0; j < m.size(); j++)
->>>>>>> f9268d34
                     {
                         int dx = p.x - m[j].x;
                         int dy = p.y - m[j].y;
