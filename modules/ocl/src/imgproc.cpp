--- conflicted
+++ resolved
@@ -1080,57 +1080,15 @@
 
                 args.push_back( std::make_pair( sizeof(cl_float), (void *)&_scale ));
 
-                string option = cv::format("-D BLK_X=%d -D BLK_Y=%d",(int)lt2[0],(int)lt2[1]);
+                String option = cv::format("-D BLK_X=%d -D BLK_Y=%d",(int)lt2[0],(int)lt2[1]);
                 switch(src.type())
                 {
-<<<<<<< HEAD
-                    Dx.create(src.size(), CV_32FC1);
-                    Dy.create(src.size(), CV_32FC1);
-
-                    const unsigned int block_x = 8;
-                    const unsigned int block_y = 8;
-
-                    unsigned int src_pitch = src.step;
-                    unsigned int dst_pitch = Dx.cols;
-
-                    float _scale = scale;
-
-                    std::vector<std::pair<size_t , const void *> > args;
-                    args.push_back( std::make_pair( sizeof(cl_mem) , (void *)&src.data ));
-                    args.push_back( std::make_pair( sizeof(cl_mem) , (void *)&Dx.data ));
-                    args.push_back( std::make_pair( sizeof(cl_mem) , (void *)&Dy.data ));
-                    args.push_back( std::make_pair( sizeof(cl_int) , (void *)&src.cols ));
-                    args.push_back( std::make_pair( sizeof(cl_int) , (void *)&src.rows ));
-                    args.push_back( std::make_pair( sizeof(cl_uint) , (void *)&src_pitch ));
-                    args.push_back( std::make_pair( sizeof(cl_uint) , (void *)&dst_pitch ));
-                    args.push_back( std::make_pair( sizeof(cl_float) , (void *)&_scale ));
-                    size_t gt2[3] = {src.cols, src.rows, 1}, lt2[3] = {block_x, block_y, 1};
-
-                    String option = "-D BLK_X=8 -D BLK_Y=8";
-                    switch(borderType)
-                    {
-                    case cv::BORDER_REPLICATE:
-                        option += " -D BORDER_REPLICATE";
-                        break;
-                    case cv::BORDER_REFLECT:
-                        option += " -D BORDER_REFLECT";
-                        break;
-                    case cv::BORDER_REFLECT101:
-                        option += " -D BORDER_REFLECT101";
-                        break;
-                    case cv::BORDER_WRAP:
-                        option += " -D BORDER_WRAP";
-                        break;
-                    }
-                    openCLExecuteKernel(src.clCxt, &imgproc_sobel3, "sobel3", gt2, lt2, args, -1, -1, option.c_str() );
-=======
                 case CV_8UC1:
                     option += " -D SRCTYPE=uchar";
                     break;
                 case CV_32FC1:
                     option += " -D SRCTYPE=float";
                     break;
->>>>>>> f9268d34
                 }
                 switch(borderType)
                 {
@@ -1154,7 +1112,7 @@
                     break;
                 }
 
-                string kernel_name;
+                String kernel_name;
                 switch(ksize)
                 {
                 case -1:
