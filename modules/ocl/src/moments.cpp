/*M///////////////////////////////////////////////////////////////////////////////////////
//
//  IMPORTANT: READ BEFORE DOWNLOADING, COPYING, INSTALLING OR USING.
//
//  By downloading, copying, installing or using the software you agree to this license.
//  If you do not agree to this license, do not download, install,
//  copy or use the software.
//
//
//                           License Agreement
//                For Open Source Computer Vision Library
//
// Copyright (C) 2010-2012, Institute Of Software Chinese Academy Of Science, all rights reserved.
// Copyright (C) 2010-2012, Advanced Micro Devices, Inc., all rights reserved.
// Copyright (C) 2010-2012, Multicoreware, Inc., all rights reserved.
// Third party copyrights are property of their respective owners.
//
// @Authors
//    Sen Liu, swjtuls1987@126.com
//
// Redistribution and use in source and binary forms, with or without modification,
// are permitted provided that the following conditions are met:
//
//   * Redistribution's of source code must retain the above copyright notice,
//     this list of conditions and the following disclaimer.
//
//   * Redistribution's in binary form must reproduce the above copyright notice,
//     this list of conditions and the following disclaimer in the documentation
//     and/or other oclMaterials provided with the distribution.
//
//   * The name of the copyright holders may not be used to endorse or promote products
//     derived from this software without specific prior written permission.
//
// This software is provided by the copyright holders and contributors "as is" and
// any express or implied warranties, including, but not limited to, the implied
// warranties of merchantability and fitness for a particular purpose are disclaimed.
// In no event shall the Intel Corporation or contributors be liable for any direct,
// indirect, incidental, special, exemplary, or consequential damages
// (including, but not limited to, procurement of substitute goods or services;
// loss of use, data, or profits; or business interruption) however caused
// and on any theory of liability, whether in contract, strict liability,
// or tort (including negligence or otherwise) arising in any way out of
// the use of this software, even if advised of the possibility of such damage.
//
//M*/
#include "precomp.hpp"
#include <iostream>


namespace cv
{
namespace ocl
{
extern const char *moments;

#if 0
// The function calculates center of gravity and the central second order moments
static void icvCompleteMomentState( CvMoments* moments )
{
    double cx = 0, cy = 0;
    double mu20, mu11, mu02;

    assert( moments != 0 );
    moments->inv_sqrt_m00 = 0;

    if( fabs(moments->m00) > DBL_EPSILON )
    {
        double inv_m00 = 1. / moments->m00;
        cx = moments->m10 * inv_m00;
        cy = moments->m01 * inv_m00;
        moments->inv_sqrt_m00 = std::sqrt( fabs(inv_m00) );
    }

    // mu20 = m20 - m10*cx
    mu20 = moments->m20 - moments->m10 * cx;
    // mu11 = m11 - m10*cy
    mu11 = moments->m11 - moments->m10 * cy;
    // mu02 = m02 - m01*cy
    mu02 = moments->m02 - moments->m01 * cy;

    moments->mu20 = mu20;
    moments->mu11 = mu11;
    moments->mu02 = mu02;

    // mu30 = m30 - cx*(3*mu20 + cx*m10)
    moments->mu30 = moments->m30 - cx * (3 * mu20 + cx * moments->m10);
    mu11 += mu11;
    // mu21 = m21 - cx*(2*mu11 + cx*m01) - cy*mu20
    moments->mu21 = moments->m21 - cx * (mu11 + cx * moments->m01) - cy * mu20;
    // mu12 = m12 - cy*(2*mu11 + cy*m10) - cx*mu02
    moments->mu12 = moments->m12 - cy * (mu11 + cy * moments->m10) - cx * mu02;
    // mu03 = m03 - cy*(3*mu02 + cy*m01)
    moments->mu03 = moments->m03 - cy * (3 * mu02 + cy * moments->m01);
}


static void icvContourMoments( CvSeq* contour, CvMoments* mom )
{
    if( contour->total )
    {
        CvSeqReader reader;
        int lpt = contour->total;
        double a00, a10, a01, a20, a11, a02, a30, a21, a12, a03;

        cvStartReadSeq( contour, &reader, 0 );

        size_t reader_size = lpt << 1;
        cv::Mat reader_mat(1,reader_size,CV_32FC1);

        bool is_float = CV_SEQ_ELTYPE(contour) == CV_32FC2;

        if (!cv::ocl::Context::getContext()->supportsFeature(Context::CL_DOUBLE) && is_float)
        {
            CV_Error(CV_StsUnsupportedFormat, "Moments - double is not supported by your GPU!");
        }

        if( is_float )
        {
            for(size_t i = 0; i < reader_size; ++i)
            {
                reader_mat.at<float>(0, i++) = ((CvPoint2D32f*)(reader.ptr))->x;
                reader_mat.at<float>(0, i) = ((CvPoint2D32f*)(reader.ptr))->y;
                CV_NEXT_SEQ_ELEM( contour->elem_size, reader );
            }
        }
        else
        {
            for(size_t i = 0; i < reader_size; ++i)
            {
                reader_mat.at<float>(0, i++) = ((CvPoint*)(reader.ptr))->x;
                reader_mat.at<float>(0, i) = ((CvPoint*)(reader.ptr))->y;
                CV_NEXT_SEQ_ELEM( contour->elem_size, reader );
            }
        }

        cv::ocl::oclMat dst_a(10, lpt, CV_64FC1);
        cv::ocl::oclMat reader_oclmat(reader_mat);
        int llength = std::min(lpt,128);
        size_t localThreads[3]  = { llength, 1, 1};
        size_t globalThreads[3] = { lpt, 1, 1};
        std::vector<std::pair<size_t , const void *> > args;
        args.push_back( std::make_pair( sizeof(cl_int) , (void *)&contour->total ));
        args.push_back( std::make_pair( sizeof(cl_mem) , (void *)&reader_oclmat.data ));
        args.push_back( std::make_pair( sizeof(cl_mem) , (void *)&dst_a.data ));
        cl_int dst_step = (cl_int)dst_a.step;
        args.push_back( std::make_pair( sizeof(cl_int) , (void *)&dst_step ));

        openCLExecuteKernel(dst_a.clCxt, &moments, "icvContourMoments", globalThreads, localThreads, args, -1, -1);

        cv::Mat dst(dst_a);
        a00 = a10 = a01 = a20 = a11 = a02 = a30 = a21 = a12 = a03 = 0.0;
        if (!cv::ocl::Context::getContext()->supportsFeature(Context::CL_DOUBLE))
        {
            for (int i = 0; i < contour->total; ++i)
            {
                a00 += dst.at<cl_long>(0, i);
                a10 += dst.at<cl_long>(1, i);
                a01 += dst.at<cl_long>(2, i);
                a20 += dst.at<cl_long>(3, i);
                a11 += dst.at<cl_long>(4, i);
                a02 += dst.at<cl_long>(5, i);
                a30 += dst.at<cl_long>(6, i);
                a21 += dst.at<cl_long>(7, i);
                a12 += dst.at<cl_long>(8, i);
                a03 += dst.at<cl_long>(9, i);
            }
        }
        else
        {
            a00 = cv::sum(dst.row(0))[0];
            a10 = cv::sum(dst.row(1))[0];
            a01 = cv::sum(dst.row(2))[0];
            a20 = cv::sum(dst.row(3))[0];
            a11 = cv::sum(dst.row(4))[0];
            a02 = cv::sum(dst.row(5))[0];
            a30 = cv::sum(dst.row(6))[0];
            a21 = cv::sum(dst.row(7))[0];
            a12 = cv::sum(dst.row(8))[0];
            a03 = cv::sum(dst.row(9))[0];
        }

        double db1_2, db1_6, db1_12, db1_24, db1_20, db1_60;
        if( fabs(a00) > FLT_EPSILON )
        {
            if( a00 > 0 )
            {
                db1_2 = 0.5;
                db1_6 = 0.16666666666666666666666666666667;
                db1_12 = 0.083333333333333333333333333333333;
                db1_24 = 0.041666666666666666666666666666667;
                db1_20 = 0.05;
                db1_60 = 0.016666666666666666666666666666667;
            }
            else
            {
                db1_2 = -0.5;
                db1_6 = -0.16666666666666666666666666666667;
                db1_12 = -0.083333333333333333333333333333333;
                db1_24 = -0.041666666666666666666666666666667;
                db1_20 = -0.05;
                db1_60 = -0.016666666666666666666666666666667;
            }

            // spatial moments
            mom->m00 = a00 * db1_2;
            mom->m10 = a10 * db1_6;
            mom->m01 = a01 * db1_6;
            mom->m20 = a20 * db1_12;
            mom->m11 = a11 * db1_24;
            mom->m02 = a02 * db1_12;
            mom->m30 = a30 * db1_20;
            mom->m21 = a21 * db1_60;
            mom->m12 = a12 * db1_60;
            mom->m03 = a03 * db1_20;

            icvCompleteMomentState( mom );
        }
    }
}

static void ocl_cvMoments( const void* array, CvMoments* mom, int binary )
{
    const int TILE_SIZE = 256;
    int type, depth, cn, coi = 0;
    CvMat stub, *mat = (CvMat*)array;
    CvContour contourHeader;
    CvSeq* contour = 0;
    CvSeqBlock block;
    if( CV_IS_SEQ( array ))
    {
        contour = (CvSeq*)array;
        if( !CV_IS_SEQ_POINT_SET( contour ))
            CV_Error( CV_StsBadArg, "The passed sequence is not a valid contour" );
    }

    if( !moments )
        CV_Error( CV_StsNullPtr, "" );

    memset( mom, 0, sizeof(*mom));

    if( !contour )
    {

        mat = cvGetMat( mat, &stub, &coi );
        type = CV_MAT_TYPE( mat->type );

        if( type == CV_32SC2 || type == CV_32FC2 )
        {
            contour = cvPointSeqFromMat(
                          CV_SEQ_KIND_CURVE | CV_SEQ_FLAG_CLOSED,
                          mat, &contourHeader, &block );
        }
    }
    if( contour )
    {
        icvContourMoments( contour, mom );
        return;
    }

    type = CV_MAT_TYPE( mat->type );
    depth = CV_MAT_DEPTH( type );
    cn = CV_MAT_CN( type );

    cv::Size size = cvGetMatSize( mat );
    if( cn > 1 && coi == 0 )
        CV_Error( CV_StsBadArg, "Invalid image type" );

    if( size.width <= 0 || size.height <= 0 )
        return;

    cv::Mat src0 = cv::cvarrToMat(mat);
    cv::ocl::oclMat src(src0);
    cv::Size tileSize;
    int blockx,blocky;
    if(size.width%TILE_SIZE == 0)
        blockx = size.width/TILE_SIZE;
    else
        blockx = size.width/TILE_SIZE + 1;
    if(size.height%TILE_SIZE == 0)
        blocky = size.height/TILE_SIZE;
    else
        blocky = size.height/TILE_SIZE + 1;
    oclMat dst_m(blocky * 10, blockx, CV_64FC1);
    oclMat sum(1, 10, CV_64FC1);
    int tile_width  = std::min(size.width,TILE_SIZE);
    int tile_height = std::min(size.height,TILE_SIZE);
    size_t localThreads[3]  = { tile_height, 1, 1};
    size_t globalThreads[3] = { size.height, blockx, 1};
<<<<<<< HEAD
    std::vector<std::pair<size_t , const void *> > args,args_sum;
    args.push_back( std::make_pair( sizeof(cl_mem) , (void *)&src.data ));
    args.push_back( std::make_pair( sizeof(cl_int) , (void *)&src.rows ));
    args.push_back( std::make_pair( sizeof(cl_int) , (void *)&src.cols ));
    args.push_back( std::make_pair( sizeof(cl_int) , (void *)&src.step ));
    args.push_back( std::make_pair( sizeof(cl_int) , (void *)&tileSize.width ));
    args.push_back( std::make_pair( sizeof(cl_int) , (void *)&tileSize.height ));
    args.push_back( std::make_pair( sizeof(cl_mem) , (void *)&dst_m.data ));
    args.push_back( std::make_pair( sizeof(cl_int) , (void *)&dst_m.cols ));
    args.push_back( std::make_pair( sizeof(cl_int) , (void *)&dst_m.step ));
    args.push_back( std::make_pair( sizeof(cl_int) , (void *)&blocky ));
    args.push_back( std::make_pair( sizeof(cl_int) , (void *)&type ));
    args.push_back( std::make_pair( sizeof(cl_int) , (void *)&depth ));
    args.push_back( std::make_pair( sizeof(cl_int) , (void *)&cn ));
    args.push_back( std::make_pair( sizeof(cl_int) , (void *)&coi ));
    args.push_back( std::make_pair( sizeof(cl_int) , (void *)&binary ));
    args.push_back( std::make_pair( sizeof(cl_int) , (void *)&TILE_SIZE ));
    openCLExecuteKernel(dst_m.clCxt, &moments, "CvMoments", globalThreads, localThreads, args, -1, depth);

    size_t localThreadss[3]  = { 128, 1, 1};
    size_t globalThreadss[3] = { 128, 1, 1};
    args_sum.push_back( std::make_pair( sizeof(cl_int) , (void *)&src.rows ));
    args_sum.push_back( std::make_pair( sizeof(cl_int) , (void *)&src.cols ));
    args_sum.push_back( std::make_pair( sizeof(cl_int) , (void *)&tile_height ));
    args_sum.push_back( std::make_pair( sizeof(cl_int) , (void *)&tile_width ));
    args_sum.push_back( std::make_pair( sizeof(cl_int) , (void *)&TILE_SIZE ));
    args_sum.push_back( std::make_pair( sizeof(cl_mem) , (void *)&sum ));
    args_sum.push_back( std::make_pair( sizeof(cl_mem) , (void *)&dst_m.data ));
    args_sum.push_back( std::make_pair( sizeof(cl_int) , (void *)&dst_m.step ));
    openCLExecuteKernel(dst_m.clCxt, &moments, "dst_sum", globalThreadss, localThreadss, args_sum, -1, -1);
    double* dstsum = new double[10];
    memset(dstsum,0,10*sizeof(double));
    openCLReadBuffer(dst_m.clCxt,sum,(void *)dstsum,10*sizeof(double));
    mom->m00 = dstsum[0];
    mom->m10 = dstsum[1];
    mom->m01 = dstsum[2];
    mom->m20 = dstsum[3];
    mom->m11 = dstsum[4];
    mom->m02 = dstsum[5];
    mom->m30 = dstsum[6];
    mom->m21 = dstsum[7];
    mom->m12 = dstsum[8];
    mom->m03 = dstsum[9];
    delete [] dstsum;
    openCLSafeCall(clReleaseMemObject(sum));
=======
    vector<pair<size_t , const void *> > args,args_sum;
    args.push_back( make_pair( sizeof(cl_mem) , (void *)&src.data ));
    args.push_back( make_pair( sizeof(cl_int) , (void *)&src.rows ));
    args.push_back( make_pair( sizeof(cl_int) , (void *)&src.cols ));
    args.push_back( make_pair( sizeof(cl_int) , (void *)&src.step ));
    args.push_back( make_pair( sizeof(cl_mem) , (void *)&dst_m.data ));
    args.push_back( make_pair( sizeof(cl_int) , (void *)&dst_m.cols ));
    args.push_back( make_pair( sizeof(cl_int) , (void *)&dst_m.step ));
    args.push_back( make_pair( sizeof(cl_int) , (void *)&blocky ));
    args.push_back( make_pair( sizeof(cl_int) , (void *)&depth ));
    args.push_back( make_pair( sizeof(cl_int) , (void *)&cn ));
    args.push_back( make_pair( sizeof(cl_int) , (void *)&coi ));
    args.push_back( make_pair( sizeof(cl_int) , (void *)&binary ));
    args.push_back( make_pair( sizeof(cl_int) , (void *)&TILE_SIZE ));
    openCLExecuteKernel(Context::getContext(), &moments, "CvMoments", globalThreads, localThreads, args, -1, depth);

    size_t localThreadss[3]  = { 128, 1, 1};
    size_t globalThreadss[3] = { 128, 1, 1};
    args_sum.push_back( make_pair( sizeof(cl_int) , (void *)&src.rows ));
    args_sum.push_back( make_pair( sizeof(cl_int) , (void *)&src.cols ));
    args_sum.push_back( make_pair( sizeof(cl_int) , (void *)&tile_height ));
    args_sum.push_back( make_pair( sizeof(cl_int) , (void *)&tile_width ));
    args_sum.push_back( make_pair( sizeof(cl_int) , (void *)&TILE_SIZE ));
    args_sum.push_back( make_pair( sizeof(cl_mem) , (void *)&sum.data ));
    args_sum.push_back( make_pair( sizeof(cl_mem) , (void *)&dst_m.data ));
    args_sum.push_back( make_pair( sizeof(cl_int) , (void *)&dst_m.step ));
    openCLExecuteKernel(Context::getContext(), &moments, "dst_sum", globalThreadss, localThreadss, args_sum, -1, -1);

    Mat dstsum(sum);
    mom->m00 = dstsum.at<double>(0, 0);
    mom->m10 = dstsum.at<double>(0, 1);
    mom->m01 = dstsum.at<double>(0, 2);
    mom->m20 = dstsum.at<double>(0, 3);
    mom->m11 = dstsum.at<double>(0, 4);
    mom->m02 = dstsum.at<double>(0, 5);
    mom->m30 = dstsum.at<double>(0, 6);
    mom->m21 = dstsum.at<double>(0, 7);
    mom->m12 = dstsum.at<double>(0, 8);
    mom->m03 = dstsum.at<double>(0, 9);

>>>>>>> 6bf8f474
    icvCompleteMomentState( mom );
}

#endif

Moments ocl_moments( InputArray _array, bool binaryImage )
{
#if 0
    CvMoments om;
    Mat arr = _array.getMat();
    CvMat c_array = arr;
    ocl_cvMoments(&c_array, &om, binaryImage);
    return om;
#endif
    CV_Error(Error::StsNotImplemented, "ocl_moments is not implemented");
    (void)_array;
    (void)binaryImage;
    return Moments();
}

}

}<|MERGE_RESOLUTION|>--- conflicted
+++ resolved
@@ -286,25 +286,21 @@
     int tile_height = std::min(size.height,TILE_SIZE);
     size_t localThreads[3]  = { tile_height, 1, 1};
     size_t globalThreads[3] = { size.height, blockx, 1};
-<<<<<<< HEAD
     std::vector<std::pair<size_t , const void *> > args,args_sum;
     args.push_back( std::make_pair( sizeof(cl_mem) , (void *)&src.data ));
     args.push_back( std::make_pair( sizeof(cl_int) , (void *)&src.rows ));
     args.push_back( std::make_pair( sizeof(cl_int) , (void *)&src.cols ));
     args.push_back( std::make_pair( sizeof(cl_int) , (void *)&src.step ));
-    args.push_back( std::make_pair( sizeof(cl_int) , (void *)&tileSize.width ));
-    args.push_back( std::make_pair( sizeof(cl_int) , (void *)&tileSize.height ));
     args.push_back( std::make_pair( sizeof(cl_mem) , (void *)&dst_m.data ));
     args.push_back( std::make_pair( sizeof(cl_int) , (void *)&dst_m.cols ));
     args.push_back( std::make_pair( sizeof(cl_int) , (void *)&dst_m.step ));
     args.push_back( std::make_pair( sizeof(cl_int) , (void *)&blocky ));
-    args.push_back( std::make_pair( sizeof(cl_int) , (void *)&type ));
     args.push_back( std::make_pair( sizeof(cl_int) , (void *)&depth ));
     args.push_back( std::make_pair( sizeof(cl_int) , (void *)&cn ));
     args.push_back( std::make_pair( sizeof(cl_int) , (void *)&coi ));
     args.push_back( std::make_pair( sizeof(cl_int) , (void *)&binary ));
     args.push_back( std::make_pair( sizeof(cl_int) , (void *)&TILE_SIZE ));
-    openCLExecuteKernel(dst_m.clCxt, &moments, "CvMoments", globalThreads, localThreads, args, -1, depth);
+    openCLExecuteKernel(Context::getContext(), &moments, "CvMoments", globalThreads, localThreads, args, -1, depth);
 
     size_t localThreadss[3]  = { 128, 1, 1};
     size_t globalThreadss[3] = { 128, 1, 1};
@@ -316,10 +312,9 @@
     args_sum.push_back( std::make_pair( sizeof(cl_mem) , (void *)&sum ));
     args_sum.push_back( std::make_pair( sizeof(cl_mem) , (void *)&dst_m.data ));
     args_sum.push_back( std::make_pair( sizeof(cl_int) , (void *)&dst_m.step ));
-    openCLExecuteKernel(dst_m.clCxt, &moments, "dst_sum", globalThreadss, localThreadss, args_sum, -1, -1);
-    double* dstsum = new double[10];
-    memset(dstsum,0,10*sizeof(double));
-    openCLReadBuffer(dst_m.clCxt,sum,(void *)dstsum,10*sizeof(double));
+    openCLExecuteKernel(Context::getContext(), &moments, "dst_sum", globalThreadss, localThreadss, args_sum, -1, -1);
+
+    Mat dstsum(sum);
     mom->m00 = dstsum[0];
     mom->m10 = dstsum[1];
     mom->m01 = dstsum[2];
@@ -330,50 +325,7 @@
     mom->m21 = dstsum[7];
     mom->m12 = dstsum[8];
     mom->m03 = dstsum[9];
-    delete [] dstsum;
-    openCLSafeCall(clReleaseMemObject(sum));
-=======
-    vector<pair<size_t , const void *> > args,args_sum;
-    args.push_back( make_pair( sizeof(cl_mem) , (void *)&src.data ));
-    args.push_back( make_pair( sizeof(cl_int) , (void *)&src.rows ));
-    args.push_back( make_pair( sizeof(cl_int) , (void *)&src.cols ));
-    args.push_back( make_pair( sizeof(cl_int) , (void *)&src.step ));
-    args.push_back( make_pair( sizeof(cl_mem) , (void *)&dst_m.data ));
-    args.push_back( make_pair( sizeof(cl_int) , (void *)&dst_m.cols ));
-    args.push_back( make_pair( sizeof(cl_int) , (void *)&dst_m.step ));
-    args.push_back( make_pair( sizeof(cl_int) , (void *)&blocky ));
-    args.push_back( make_pair( sizeof(cl_int) , (void *)&depth ));
-    args.push_back( make_pair( sizeof(cl_int) , (void *)&cn ));
-    args.push_back( make_pair( sizeof(cl_int) , (void *)&coi ));
-    args.push_back( make_pair( sizeof(cl_int) , (void *)&binary ));
-    args.push_back( make_pair( sizeof(cl_int) , (void *)&TILE_SIZE ));
-    openCLExecuteKernel(Context::getContext(), &moments, "CvMoments", globalThreads, localThreads, args, -1, depth);
-
-    size_t localThreadss[3]  = { 128, 1, 1};
-    size_t globalThreadss[3] = { 128, 1, 1};
-    args_sum.push_back( make_pair( sizeof(cl_int) , (void *)&src.rows ));
-    args_sum.push_back( make_pair( sizeof(cl_int) , (void *)&src.cols ));
-    args_sum.push_back( make_pair( sizeof(cl_int) , (void *)&tile_height ));
-    args_sum.push_back( make_pair( sizeof(cl_int) , (void *)&tile_width ));
-    args_sum.push_back( make_pair( sizeof(cl_int) , (void *)&TILE_SIZE ));
-    args_sum.push_back( make_pair( sizeof(cl_mem) , (void *)&sum.data ));
-    args_sum.push_back( make_pair( sizeof(cl_mem) , (void *)&dst_m.data ));
-    args_sum.push_back( make_pair( sizeof(cl_int) , (void *)&dst_m.step ));
-    openCLExecuteKernel(Context::getContext(), &moments, "dst_sum", globalThreadss, localThreadss, args_sum, -1, -1);
-
-    Mat dstsum(sum);
-    mom->m00 = dstsum.at<double>(0, 0);
-    mom->m10 = dstsum.at<double>(0, 1);
-    mom->m01 = dstsum.at<double>(0, 2);
-    mom->m20 = dstsum.at<double>(0, 3);
-    mom->m11 = dstsum.at<double>(0, 4);
-    mom->m02 = dstsum.at<double>(0, 5);
-    mom->m30 = dstsum.at<double>(0, 6);
-    mom->m21 = dstsum.at<double>(0, 7);
-    mom->m12 = dstsum.at<double>(0, 8);
-    mom->m03 = dstsum.at<double>(0, 9);
-
->>>>>>> 6bf8f474
+
     icvCompleteMomentState( mom );
 }
 
