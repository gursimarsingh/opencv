/*M///////////////////////////////////////////////////////////////////////////////////////
//
//  IMPORTANT: READ BEFORE DOWNLOADING, COPYING, INSTALLING OR USING.
//
//  By downloading, copying, installing or using the software you agree to this license.
//  If you do not agree to this license, do not download, install,
//  copy or use the software.
//
//
//                           License Agreement
//                For Open Source Computer Vision Library
//
// Copyright (C) 2010-2012, Multicoreware, Inc., all rights reserved.
// Copyright (C) 2010-2012, Advanced Micro Devices, Inc., all rights reserved.
// Third party copyrights are property of their respective owners.
//
// @Authors
//    Chunpeng Zhang, chunpeng@multicorewareinc.com
//
// Redistribution and use in source and binary forms, with or without modification,
// are permitted provided that the following conditions are met:
//
//   * Redistribution's of source code must retain the above copyright notice,
//     this list of conditions and the following disclaimer.
//
//   * Redistribution's in binary form must reproduce the above copyright notice,
//     this list of conditions and the following disclaimer in the documentation
//     and/or other oclMaterials provided with the distribution.
//
//   * The name of the copyright holders may not be used to endorse or promote products
//     derived from this software without specific prior written permission.
//
// This software is provided by the copyright holders and contributors as is and
// any express or implied warranties, including, but not limited to, the implied
// warranties of merchantability and fitness for a particular purpose are disclaimed.
// In no event shall the Intel Corporation or contributors be liable for any direct,
// indirect, incidental, special, exemplary, or consequential damages
// (including, but not limited to, procurement of substitute goods or services;
// loss of use, data, or profits; or business interruption) however caused
// and on any theory of liability, whether in contract, strict liability,
// or tort (including negligence or otherwise) arising in any way out of
// the use of this software, even if advised of the possibility of such damage.
//
//M*/

#include "precomp.hpp"
#include "opencl_kernels.hpp"

using namespace cv;
using namespace cv::ocl;
<<<<<<< HEAD

namespace cv
{
    namespace ocl
    {
        extern const char *imgproc_columnsum;
    }
}
=======
>>>>>>> 801054d6

void cv::ocl::columnSum(const oclMat &src, oclMat &dst)
{
    CV_Assert(src.type() == CV_32FC1);

    dst.create(src.size(), src.type());

    Context *clCxt = src.clCxt;

    const String kernelName = "columnSum";

    std::vector< std::pair<size_t, const void *> > args;

    args.push_back( std::make_pair( sizeof(cl_mem), (void *)&src.data));
    args.push_back( std::make_pair( sizeof(cl_mem), (void *)&dst.data));
    args.push_back( std::make_pair( sizeof(cl_int), (void *)&src.cols));
    args.push_back( std::make_pair( sizeof(cl_int), (void *)&src.rows));
    args.push_back( std::make_pair( sizeof(cl_int), (void *)&src.step));
    args.push_back( std::make_pair( sizeof(cl_int), (void *)&dst.step));

    size_t globalThreads[3] = {dst.cols, 1, 1};
    size_t localThreads[3]  = {256, 1, 1};

    openCLExecuteKernel(clCxt, &imgproc_columnsum, kernelName, globalThreads, localThreads, args, src.channels(), src.depth());

}<|MERGE_RESOLUTION|>--- conflicted
+++ resolved
@@ -48,17 +48,6 @@
 
 using namespace cv;
 using namespace cv::ocl;
-<<<<<<< HEAD
-
-namespace cv
-{
-    namespace ocl
-    {
-        extern const char *imgproc_columnsum;
-    }
-}
-=======
->>>>>>> 801054d6
 
 void cv::ocl::columnSum(const oclMat &src, oclMat &dst)
 {
