#include "precomp.hpp"

#ifdef HAVE_CUDA
#include "opencv2/core/gpu.hpp"
#endif

#ifdef ANDROID
# include <sys/time.h>
#endif

using namespace perf;

int64 TestBase::timeLimitDefault = 0;
unsigned int TestBase::iterationsLimitDefault = (unsigned int)(-1);
int64 TestBase::_timeadjustment = 0;

<<<<<<< HEAD
const std::string command_line_keys =
    "{   perf_max_outliers   |8        |percent of allowed outliers}"
    "{   perf_min_samples    |10       |minimal required numer of samples}"
    "{   perf_force_samples  |100      |force set maximum number of samples for all tests}"
    "{   perf_seed           |809564   |seed for random numbers generator}"
    "{   perf_threads        |-1       |the number of worker threads, if parallel execution is enabled}"
    "{   perf_write_sanity   |         |create new records for sanity checks}"
    "{   perf_verify_sanity  |         |fail tests having no regression data for sanity checks}"
#ifdef ANDROID
    "{   perf_time_limit     |6.0      |default time limit for a single test (in seconds)}"
    "{   perf_affinity_mask  |0        |set affinity mask for the main thread}"
    "{   perf_log_power_checkpoints  | |additional xml logging for power measurement}"
#else
    "{   perf_time_limit     |3.0      |default time limit for a single test (in seconds)}"
#endif
    "{   perf_max_deviation  |1.0      |}"
    "{   help h              |         |print help info}"
#ifdef HAVE_CUDA
    "{   perf_run_cpu        |false    |run GPU performance tests for analogical CPU functions}"
    "{   perf_cuda_device    |0        |run GPU test suite onto specific CUDA capable device}"
    "{   perf_cuda_info_only |false    |print an information about system and an available CUDA devices and then exit.}"
#endif
;
=======
// Item [0] will be considered the default implementation.
static std::vector<std::string> available_impls;
>>>>>>> 6bf8f474

static std::string  param_impl;
static double       param_max_outliers;
static double       param_max_deviation;
static unsigned int param_min_samples;
static unsigned int param_force_samples;
static uint64       param_seed;
static double       param_time_limit;
static int          param_threads;
static bool         param_write_sanity;
static bool         param_verify_sanity;
#ifdef HAVE_CUDA
static int          param_cuda_device;
#endif


#ifdef ANDROID
static int          param_affinity_mask;
static bool         log_power_checkpoints;

#include <sys/syscall.h>
#include <pthread.h>
static void setCurrentThreadAffinityMask(int mask)
{
    pid_t pid=gettid();
    int syscallres=syscall(__NR_sched_setaffinity, pid, sizeof(mask), &mask);
    if (syscallres)
    {
        int err=errno;
        err=err;//to avoid warnings about unused variables
        LOGE("Error in the syscall setaffinity: mask=%d=0x%x err=%d=0x%x", mask, mask, err, err);
    }
}
#endif

namespace {

class PerfEnvironment: public ::testing::Environment
{
public:
    void TearDown()
    {
        cv::setNumThreads(-1);
    }
};

} // namespace

static void randu(cv::Mat& m)
{
    const int bigValue = 0x00000FFF;
    if (m.depth() < CV_32F)
    {
        int minmax[] = {0, 256};
        cv::Mat mr = cv::Mat(m.rows, (int)(m.cols * m.elemSize()), CV_8U, m.ptr(), m.step[0]);
        cv::randu(mr, cv::Mat(1, 1, CV_32S, minmax), cv::Mat(1, 1, CV_32S, minmax + 1));
    }
    else if (m.depth() == CV_32F)
    {
        //float minmax[] = {-FLT_MAX, FLT_MAX};
        float minmax[] = {-bigValue, bigValue};
        cv::Mat mr = m.reshape(1);
        cv::randu(mr, cv::Mat(1, 1, CV_32F, minmax), cv::Mat(1, 1, CV_32F, minmax + 1));
    }
    else
    {
        //double minmax[] = {-DBL_MAX, DBL_MAX};
        double minmax[] = {-bigValue, bigValue};
        cv::Mat mr = m.reshape(1);
        cv::randu(mr, cv::Mat(1, 1, CV_64F, minmax), cv::Mat(1, 1, CV_64F, minmax + 1));
    }
}

/*****************************************************************************************\
*                       inner exception class for early termination
\*****************************************************************************************/

class PerfEarlyExitException: public cv::Exception {};

/*****************************************************************************************\
*                                   ::perf::Regression
\*****************************************************************************************/

Regression& Regression::instance()
{
    static Regression single;
    return single;
}

Regression& Regression::add(TestBase* test, const std::string& name, cv::InputArray array, double eps, ERROR_TYPE err)
{
    if(test) test->verified = true;
    return instance()(name, array, eps, err);
}

Regression& Regression::addKeypoints(TestBase* test, const std::string& name, const std::vector<cv::KeyPoint>& array, double eps, ERROR_TYPE err)
{
    int len = (int)array.size();
    cv::Mat pt      (len, 1, CV_32FC2, len ? (void*)&array[0].pt : 0,       sizeof(cv::KeyPoint));
    cv::Mat size    (len, 1, CV_32FC1, len ? (void*)&array[0].size : 0,     sizeof(cv::KeyPoint));
    cv::Mat angle   (len, 1, CV_32FC1, len ? (void*)&array[0].angle : 0,    sizeof(cv::KeyPoint));
    cv::Mat response(len, 1, CV_32FC1, len ? (void*)&array[0].response : 0, sizeof(cv::KeyPoint));
    cv::Mat octave  (len, 1, CV_32SC1, len ? (void*)&array[0].octave : 0,   sizeof(cv::KeyPoint));
    cv::Mat class_id(len, 1, CV_32SC1, len ? (void*)&array[0].class_id : 0, sizeof(cv::KeyPoint));

    return Regression::add(test, name + "-pt",       pt,       eps, ERROR_ABSOLUTE)
                                (name + "-size",     size,     eps, ERROR_ABSOLUTE)
                                (name + "-angle",    angle,    eps, ERROR_ABSOLUTE)
                                (name + "-response", response, eps, err)
                                (name + "-octave",   octave,   eps, ERROR_ABSOLUTE)
                                (name + "-class_id", class_id, eps, ERROR_ABSOLUTE);
}

Regression& Regression::addMatches(TestBase* test, const std::string& name, const std::vector<cv::DMatch>& array, double eps, ERROR_TYPE err)
{
    int len = (int)array.size();
    cv::Mat queryIdx(len, 1, CV_32SC1, len ? (void*)&array[0].queryIdx : 0, sizeof(cv::DMatch));
    cv::Mat trainIdx(len, 1, CV_32SC1, len ? (void*)&array[0].trainIdx : 0, sizeof(cv::DMatch));
    cv::Mat imgIdx  (len, 1, CV_32SC1, len ? (void*)&array[0].imgIdx : 0,   sizeof(cv::DMatch));
    cv::Mat distance(len, 1, CV_32FC1, len ? (void*)&array[0].distance : 0, sizeof(cv::DMatch));

    return Regression::add(test, name + "-queryIdx", queryIdx, DBL_EPSILON, ERROR_ABSOLUTE)
                                (name + "-trainIdx", trainIdx, DBL_EPSILON, ERROR_ABSOLUTE)
                                (name + "-imgIdx",   imgIdx,   DBL_EPSILON, ERROR_ABSOLUTE)
                                (name + "-distance", distance, eps, err);
}

void Regression::Init(const std::string& testSuitName, const std::string& ext)
{
    instance().init(testSuitName, ext);
}

void Regression::init(const std::string& testSuitName, const std::string& ext)
{
    if (!storageInPath.empty())
    {
        LOGE("Subsequent initialisation of Regression utility is not allowed.");
        return;
    }

    const char *data_path_dir = getenv("OPENCV_TEST_DATA_PATH");
    const char *path_separator = "/";

    if (data_path_dir)
    {
        int len = (int)strlen(data_path_dir)-1;
        if (len < 0) len = 0;
        std::string path_base = (data_path_dir[0] == 0 ? std::string(".") : std::string(data_path_dir))
                + (data_path_dir[len] == '/' || data_path_dir[len] == '\\' ? "" : path_separator)
                + "perf"
                + path_separator;

        storageInPath = path_base + testSuitName + ext;
        storageOutPath = path_base + testSuitName;
    }
    else
    {
        storageInPath = testSuitName + ext;
        storageOutPath = testSuitName;
    }

    suiteName = testSuitName;

    try
    {
        if (storageIn.open(storageInPath, cv::FileStorage::READ))
        {
            rootIn = storageIn.root();
            if (storageInPath.length() > 3 && storageInPath.substr(storageInPath.length()-3) == ".gz")
                storageOutPath += "_new";
            storageOutPath += ext;
        }
    }
    catch(cv::Exception&)
    {
        LOGE("Failed to open sanity data for reading: %s", storageInPath.c_str());
    }

    if(!storageIn.isOpened())
        storageOutPath = storageInPath;
}

Regression::Regression() : regRNG(cv::getTickCount())//this rng should be really random
{
}

Regression::~Regression()
{
    if (storageIn.isOpened())
        storageIn.release();
    if (storageOut.isOpened())
    {
        if (!currentTestNodeName.empty())
            storageOut << "}";
        storageOut.release();
    }
}

cv::FileStorage& Regression::write()
{
    if (!storageOut.isOpened() && !storageOutPath.empty())
    {
        int mode = (storageIn.isOpened() && storageInPath == storageOutPath)
                ? cv::FileStorage::APPEND : cv::FileStorage::WRITE;
        storageOut.open(storageOutPath, mode);
        if (!storageOut.isOpened())
        {
            LOGE("Could not open \"%s\" file for writing", storageOutPath.c_str());
            storageOutPath.clear();
        }
        else if (mode == cv::FileStorage::WRITE && !rootIn.empty())
        {
            //TODO: write content of rootIn node into the storageOut
        }
    }
    return storageOut;
}

std::string Regression::getCurrentTestNodeName()
{
    const ::testing::TestInfo* const test_info =
      ::testing::UnitTest::GetInstance()->current_test_info();

    if (test_info == 0)
        return "undefined";

    std::string nodename = std::string(test_info->test_case_name()) + "--" + test_info->name();
    size_t idx = nodename.find_first_of('/');
    if (idx != std::string::npos)
        nodename.erase(idx);

    const char* type_param = test_info->type_param();
    if (type_param != 0)
        (nodename += "--") += type_param;

    const char* value_param = test_info->value_param();
    if (value_param != 0)
        (nodename += "--") += value_param;

    for(size_t i = 0; i < nodename.length(); ++i)
        if (!isalnum(nodename[i]) && '_' != nodename[i])
            nodename[i] = '-';

    return nodename;
}

bool Regression::isVector(cv::InputArray a)
{
    return a.kind() == cv::_InputArray::STD_VECTOR_MAT || a.kind() == cv::_InputArray::STD_VECTOR_VECTOR;
}

double Regression::getElem(cv::Mat& m, int y, int x, int cn)
{
    switch (m.depth())
    {
    case CV_8U: return *(m.ptr<unsigned char>(y, x) + cn);
    case CV_8S: return *(m.ptr<signed char>(y, x) + cn);
    case CV_16U: return *(m.ptr<unsigned short>(y, x) + cn);
    case CV_16S: return *(m.ptr<signed short>(y, x) + cn);
    case CV_32S: return *(m.ptr<signed int>(y, x) + cn);
    case CV_32F: return *(m.ptr<float>(y, x) + cn);
    case CV_64F: return *(m.ptr<double>(y, x) + cn);
    default: return 0;
    }
}

void Regression::write(cv::Mat m)
{
    if (!m.empty() && m.dims < 2) return;

    double min, max;
    cv::minMaxIdx(m, &min, &max);
    write() << "min" << min << "max" << max;

    write() << "last" << "{" << "x" << m.size.p[1] - 1 << "y" << m.size.p[0] - 1
        << "val" << getElem(m, m.size.p[0] - 1, m.size.p[1] - 1, m.channels() - 1) << "}";

    int x, y, cn;
    x = regRNG.uniform(0, m.size.p[1]);
    y = regRNG.uniform(0, m.size.p[0]);
    cn = regRNG.uniform(0, m.channels());
    write() << "rng1" << "{" << "x" << x << "y" << y;
    if(cn > 0) write() << "cn" << cn;
    write() << "val" << getElem(m, y, x, cn) << "}";

    x = regRNG.uniform(0, m.size.p[1]);
    y = regRNG.uniform(0, m.size.p[0]);
    cn = regRNG.uniform(0, m.channels());
    write() << "rng2" << "{" << "x" << x << "y" << y;
    if (cn > 0) write() << "cn" << cn;
    write() << "val" << getElem(m, y, x, cn) << "}";
}

void Regression::verify(cv::FileNode node, cv::Mat actual, double eps, std::string argname, ERROR_TYPE err)
{
    if (!actual.empty() && actual.dims < 2) return;

    double expect_min = (double)node["min"];
    double expect_max = (double)node["max"];

    if (err == ERROR_RELATIVE)
        eps *= std::max(std::abs(expect_min), std::abs(expect_max));

    double actual_min, actual_max;
    cv::minMaxIdx(actual, &actual_min, &actual_max);

    ASSERT_NEAR(expect_min, actual_min, eps)
            << argname << " has unexpected minimal value" << std::endl;
    ASSERT_NEAR(expect_max, actual_max, eps)
            << argname << " has unexpected maximal value" << std::endl;

    cv::FileNode last = node["last"];
    double actual_last = getElem(actual, actual.size.p[0] - 1, actual.size.p[1] - 1, actual.channels() - 1);
    int expect_cols = (int)last["x"] + 1;
    int expect_rows = (int)last["y"] + 1;
    ASSERT_EQ(expect_cols, actual.size.p[1])
            << argname << " has unexpected number of columns" << std::endl;
    ASSERT_EQ(expect_rows, actual.size.p[0])
            << argname << " has unexpected number of rows" << std::endl;

    double expect_last = (double)last["val"];
    ASSERT_NEAR(expect_last, actual_last, eps)
            << argname << " has unexpected value of the last element" << std::endl;

    cv::FileNode rng1 = node["rng1"];
    int x1 = rng1["x"];
    int y1 = rng1["y"];
    int cn1 = rng1["cn"];

    double expect_rng1 = (double)rng1["val"];
    // it is safe to use x1 and y1 without checks here because we have already
    // verified that mat size is the same as recorded
    double actual_rng1 = getElem(actual, y1, x1, cn1);

    ASSERT_NEAR(expect_rng1, actual_rng1, eps)
            << argname << " has unexpected value of the ["<< x1 << ":" << y1 << ":" << cn1 <<"] element" << std::endl;

    cv::FileNode rng2 = node["rng2"];
    int x2 = rng2["x"];
    int y2 = rng2["y"];
    int cn2 = rng2["cn"];

    double expect_rng2 = (double)rng2["val"];
    double actual_rng2 = getElem(actual, y2, x2, cn2);

    ASSERT_NEAR(expect_rng2, actual_rng2, eps)
            << argname << " has unexpected value of the ["<< x2 << ":" << y2 << ":" << cn2 <<"] element" << std::endl;
}

void Regression::write(cv::InputArray array)
{
    write() << "kind" << array.kind();
    write() << "type" << array.type();
    if (isVector(array))
    {
        int total = (int)array.total();
        int idx = regRNG.uniform(0, total);
        write() << "len" << total;
        write() << "idx" << idx;

        cv::Mat m = array.getMat(idx);

        if (m.total() * m.channels() < 26) //5x5 or smaller
            write() << "val" << m;
        else
            write(m);
    }
    else
    {
        if (array.total() * array.channels() < 26) //5x5 or smaller
            write() << "val" << array.getMat();
        else
            write(array.getMat());
    }
}

static int countViolations(const cv::Mat& expected, const cv::Mat& actual, const cv::Mat& diff, double eps, double* max_violation = 0, double* max_allowed = 0)
{
    cv::Mat diff64f;
    diff.reshape(1).convertTo(diff64f, CV_64F);

    cv::Mat expected_abs = cv::abs(expected.reshape(1));
    cv::Mat actual_abs = cv::abs(actual.reshape(1));
    cv::Mat maximum, mask;
    cv::max(expected_abs, actual_abs, maximum);
    cv::multiply(maximum, cv::Vec<double, 1>(eps), maximum, CV_64F);
    cv::compare(diff64f, maximum, mask, cv::CMP_GT);

    int v = cv::countNonZero(mask);

    if (v > 0 && max_violation != 0 && max_allowed != 0)
    {
        int loc[10];
        cv::minMaxIdx(maximum, 0, max_allowed, 0, loc, mask);
        *max_violation = diff64f.at<double>(loc[1], loc[0]);
    }

    return v;
}

void Regression::verify(cv::FileNode node, cv::InputArray array, double eps, ERROR_TYPE err)
{
    int expected_kind = (int)node["kind"];
    int expected_type = (int)node["type"];
    ASSERT_EQ(expected_kind, array.kind()) << "  Argument \"" << node.name() << "\" has unexpected kind";
    ASSERT_EQ(expected_type, array.type()) << "  Argument \"" << node.name() << "\" has unexpected type";

    cv::FileNode valnode = node["val"];
    if (isVector(array))
    {
        int expected_length = (int)node["len"];
        ASSERT_EQ(expected_length, (int)array.total()) << "  Vector \"" << node.name() << "\" has unexpected length";
        int idx = node["idx"];

        cv::Mat actual = array.getMat(idx);

        if (valnode.isNone())
        {
            ASSERT_LE((size_t)26, actual.total() * (size_t)actual.channels())
                    << "  \"" << node.name() << "[" <<  idx << "]\" has unexpected number of elements";
            verify(node, actual, eps, cv::format("%s[%d]", node.name().c_str(), idx), err);
        }
        else
        {
            cv::Mat expected;
            valnode >> expected;

            if(expected.empty())
            {
                ASSERT_TRUE(actual.empty())
                    << "  expected empty " << node.name() << "[" <<  idx<< "]";
            }
            else
            {
                ASSERT_EQ(expected.size(), actual.size())
                        << "  " << node.name() << "[" <<  idx<< "] has unexpected size";

                cv::Mat diff;
                cv::absdiff(expected, actual, diff);

                if (err == ERROR_ABSOLUTE)
                {
                    if (!cv::checkRange(diff, true, 0, 0, eps))
                    {
                        if(expected.total() * expected.channels() < 12)
                            std::cout << " Expected: " << std::endl << expected << std::endl << " Actual:" << std::endl << actual << std::endl;

                        double max;
                        cv::minMaxIdx(diff.reshape(1), 0, &max);

                        FAIL() << "  Absolute difference (=" << max << ") between argument \""
                               << node.name() << "[" <<  idx << "]\" and expected value is greater than " << eps;
                    }
                }
                else if (err == ERROR_RELATIVE)
                {
                    double maxv, maxa;
                    int violations = countViolations(expected, actual, diff, eps, &maxv, &maxa);
                    if (violations > 0)
                    {
                        FAIL() << "  Relative difference (" << maxv << " of " << maxa << " allowed) between argument \""
                               << node.name() << "[" <<  idx << "]\" and expected value is greater than " << eps << " in " << violations << " points";
                    }
                }
            }
        }
    }
    else
    {
        if (valnode.isNone())
        {
            ASSERT_LE((size_t)26, array.total() * (size_t)array.channels())
                    << "  Argument \"" << node.name() << "\" has unexpected number of elements";
            verify(node, array.getMat(), eps, "Argument \"" + node.name() + "\"", err);
        }
        else
        {
            cv::Mat expected;
            valnode >> expected;
            cv::Mat actual = array.getMat();

            if(expected.empty())
            {
                ASSERT_TRUE(actual.empty())
                    << "  expected empty " << node.name();
            }
            else
            {
                ASSERT_EQ(expected.size(), actual.size())
                        << "  Argument \"" << node.name() << "\" has unexpected size";

                cv::Mat diff;
                cv::absdiff(expected, actual, diff);

                if (err == ERROR_ABSOLUTE)
                {
                    if (!cv::checkRange(diff, true, 0, 0, eps))
                    {
                        if(expected.total() * expected.channels() < 12)
                            std::cout << " Expected: " << std::endl << expected << std::endl << " Actual:" << std::endl << actual << std::endl;

                        double max;
                        cv::minMaxIdx(diff.reshape(1), 0, &max);

                        FAIL() << "  Difference (=" << max << ") between argument1 \"" << node.name()
                               << "\" and expected value is greater than " << eps;
                    }
                }
                else if (err == ERROR_RELATIVE)
                {
                    double maxv, maxa;
                    int violations = countViolations(expected, actual, diff, eps, &maxv, &maxa);
                    if (violations > 0)
                    {
                        FAIL() << "  Relative difference (" << maxv << " of " << maxa << " allowed) between argument \"" << node.name()
                               << "\" and expected value is greater than " << eps << " in " << violations << " points";
                    }
                }
            }
        }
    }
}

Regression& Regression::operator() (const std::string& name, cv::InputArray array, double eps, ERROR_TYPE err)
{
    // exit if current test is already failed
    if(::testing::UnitTest::GetInstance()->current_test_info()->result()->Failed()) return *this;

    if(!array.empty() && array.depth() == CV_USRTYPE1)
    {
        ADD_FAILURE() << "  Can not check regression for CV_USRTYPE1 data type for " << name;
        return *this;
    }

    std::string nodename = getCurrentTestNodeName();

    // This is a hack for compatibility and it should eventually get removed.
    // gpu's tests don't even have CPU sanity data anymore.
    if(suiteName == "gpu")
    {
        nodename = (PERF_RUN_GPU() ? "GPU_" : "CPU_") + nodename;
    }

    cv::FileNode n = rootIn[nodename];
    if(n.isNone())
    {
        if(param_write_sanity)
        {
            if (nodename != currentTestNodeName)
            {
                if (!currentTestNodeName.empty())
                    write() << "}";
                currentTestNodeName = nodename;

                write() << nodename << "{";
            }
            // TODO: verify that name is alphanumeric, current error message is useless
            write() << name << "{";
            write(array);
            write() << "}";
        }
        else if(param_verify_sanity)
        {
            ADD_FAILURE() << "  No regression data for " << name << " argument";
        }
    }
    else
    {
        cv::FileNode this_arg = n[name];
        if (!this_arg.isMap())
            ADD_FAILURE() << "  No regression data for " << name << " argument";
        else
            verify(this_arg, array, eps, err);
    }

    return *this;
}


/*****************************************************************************************\
*                                ::perf::performance_metrics
\*****************************************************************************************/
performance_metrics::performance_metrics()
{
    bytesIn = 0;
    bytesOut = 0;
    samples = 0;
    outliers = 0;
    gmean = 0;
    gstddev = 0;
    mean = 0;
    stddev = 0;
    median = 0;
    min = 0;
    frequency = 0;
    terminationReason = TERM_UNKNOWN;
}


/*****************************************************************************************\
*                                   ::perf::TestBase
\*****************************************************************************************/


void TestBase::Init(int argc, const char* const argv[])
{
<<<<<<< HEAD
    cv::CommandLineParser args(argc, argv, command_line_keys);
    if (args.has("help"))
=======
    std::vector<std::string> plain_only;
    plain_only.push_back("plain");
    TestBase::Init(plain_only, argc, argv);
}

void TestBase::Init(const std::vector<std::string> & availableImpls,
                 int argc, const char* const argv[])
{
    available_impls = availableImpls;

    const std::string command_line_keys =
        "{   |perf_max_outliers           |8        |percent of allowed outliers}"
        "{   |perf_min_samples            |10       |minimal required numer of samples}"
        "{   |perf_force_samples          |100      |force set maximum number of samples for all tests}"
        "{   |perf_seed                   |809564   |seed for random numbers generator}"
        "{   |perf_threads                |-1       |the number of worker threads, if parallel execution is enabled}"
        "{   |perf_write_sanity           |false    |create new records for sanity checks}"
        "{   |perf_verify_sanity          |false    |fail tests having no regression data for sanity checks}"
        "{   |perf_impl                   |" + available_impls[0] +
                                                   "|the implementation variant of functions under test}"
        "{   |perf_list_impls             |false    |list available implementation variants and exit}"
        "{   |perf_run_cpu                |false    |deprecated, equivalent to --perf_impl=plain}"
#ifdef ANDROID
        "{   |perf_time_limit             |6.0      |default time limit for a single test (in seconds)}"
        "{   |perf_affinity_mask          |0        |set affinity mask for the main thread}"
        "{   |perf_log_power_checkpoints  |         |additional xml logging for power measurement}"
#else
        "{   |perf_time_limit             |3.0      |default time limit for a single test (in seconds)}"
#endif
        "{   |perf_max_deviation          |1.0      |}"
        "{h  |help                        |false    |print help info}"
#ifdef HAVE_CUDA
        "{   |perf_cuda_device            |0        |run GPU test suite onto specific CUDA capable device}"
        "{   |perf_cuda_info_only         |false    |print an information about system and an available CUDA devices and then exit.}"
#endif
    ;

    cv::CommandLineParser args(argc, argv, command_line_keys.c_str());
    if (args.get<bool>("help"))
>>>>>>> 6bf8f474
    {
        args.printMessage();
        return;
    }

    ::testing::AddGlobalTestEnvironment(new PerfEnvironment);

    param_impl          = args.get<bool>("perf_run_cpu") ? "plain" : args.get<std::string>("perf_impl");
    param_max_outliers  = std::min(100., std::max(0., args.get<double>("perf_max_outliers")));
    param_min_samples   = std::max(1u, args.get<unsigned int>("perf_min_samples"));
    param_max_deviation = std::max(0., args.get<double>("perf_max_deviation"));
    param_seed          = args.get<unsigned int>("perf_seed");
    param_time_limit    = std::max(0., args.get<double>("perf_time_limit"));
    param_force_samples = args.get<unsigned int>("perf_force_samples");
    param_write_sanity  = args.has("perf_write_sanity");
    param_verify_sanity = args.has("perf_verify_sanity");
    param_threads  = args.get<int>("perf_threads");
#ifdef ANDROID
    param_affinity_mask   = args.get<int>("perf_affinity_mask");
    log_power_checkpoints = args.has("perf_log_power_checkpoints");
#endif

    bool param_list_impls = args.get<bool>("perf_list_impls");

    if (param_list_impls)
    {
        fputs("Available implementation variants:", stdout);
        for (size_t i = 0; i < available_impls.size(); ++i) {
            putchar(' ');
            fputs(available_impls[i].c_str(), stdout);
        }
        putchar('\n');
        exit(0);
    }

    if (std::find(available_impls.begin(), available_impls.end(), param_impl) == available_impls.end())
    {
        printf("No such implementation: %s\n", param_impl.c_str());
        exit(1);
    }

#ifdef HAVE_CUDA

    bool printOnly        = args.has("perf_cuda_info_only");

    if (printOnly)
        exit(0);
#endif

    if (available_impls.size() > 1)
        printf("[----------]\n[   INFO   ] \tImplementation variant: %s.\n[----------]\n", param_impl.c_str()), fflush(stdout);

#ifdef HAVE_CUDA

<<<<<<< HEAD
    param_run_cpu         = args.has("perf_run_cpu");
=======
>>>>>>> 6bf8f474
    param_cuda_device      = std::max(0, std::min(cv::gpu::getCudaEnabledDeviceCount(), args.get<int>("perf_cuda_device")));

    if (param_impl == "cuda")
    {
        cv::gpu::DeviceInfo info(param_cuda_device);
        if (!info.isCompatible())
        {
            printf("[----------]\n[ FAILURE  ] \tDevice %s is NOT compatible with current GPU module build.\n[----------]\n", info.name()), fflush(stdout);
            exit(-1);
        }

        cv::gpu::setDevice(param_cuda_device);

        printf("[----------]\n[ GPU INFO ] \tRun test suite on %s GPU.\n[----------]\n", info.name()), fflush(stdout);
    }
#endif

    if (!args.check())
    {
        args.printErrors();
        return;
    }

    timeLimitDefault = param_time_limit == 0.0 ? 1 : (int64)(param_time_limit * cv::getTickFrequency());
    iterationsLimitDefault = param_force_samples == 0 ? (unsigned)(-1) : param_force_samples;
    _timeadjustment = _calibrate();
}

void TestBase::RecordRunParameters()
{
    ::testing::Test::RecordProperty("cv_implementation", param_impl);
    ::testing::Test::RecordProperty("cv_num_threads", param_threads);
}

std::string TestBase::getSelectedImpl()
{
    return param_impl;
}


int64 TestBase::_calibrate()
{
    class _helper : public ::perf::TestBase
    {
        public:
        performance_metrics& getMetrics() { return calcMetrics(); }
        virtual void TestBody() {}
        virtual void PerfTestBody()
        {
            //the whole system warmup
            SetUp();
            cv::Mat a(2048, 2048, CV_32S, cv::Scalar(1));
            cv::Mat b(2048, 2048, CV_32S, cv::Scalar(2));
            declare.time(30);
            double s = 0;
            for(declare.iterations(20); startTimer(), next(); stopTimer())
                s+=a.dot(b);
            declare.time(s);

            //self calibration
            SetUp();
            for(declare.iterations(1000); startTimer(), next(); stopTimer()){}
        }
    };

    _timeadjustment = 0;
    _helper h;
    h.PerfTestBody();
    double compensation = h.getMetrics().min;
    LOGD("Time compensation is %.0f", compensation);
    return (int64)compensation;
}

#ifdef _MSC_VER
# pragma warning(push)
# pragma warning(disable:4355)  // 'this' : used in base member initializer list
#endif
TestBase::TestBase(): declare(this)
{
}
#ifdef _MSC_VER
# pragma warning(pop)
#endif


void TestBase::declareArray(SizeVector& sizes, cv::InputOutputArray a, int wtype)
{
    if (!a.empty())
    {
        sizes.push_back(std::pair<int, cv::Size>(getSizeInBytes(a), getSize(a)));
        warmup(a, wtype);
    }
    else if (a.kind() != cv::_InputArray::NONE)
        ADD_FAILURE() << "  Uninitialized input/output parameters are not allowed for performance tests";
}

void TestBase::warmup(cv::InputOutputArray a, int wtype)
{
    if (a.empty()) return;
    if (a.kind() != cv::_InputArray::STD_VECTOR_MAT && a.kind() != cv::_InputArray::STD_VECTOR_VECTOR)
        warmup_impl(a.getMat(), wtype);
    else
    {
        size_t total = a.total();
        for (size_t i = 0; i < total; ++i)
            warmup_impl(a.getMat((int)i), wtype);
    }
}

int TestBase::getSizeInBytes(cv::InputArray a)
{
    if (a.empty()) return 0;
    int total = (int)a.total();
    if (a.kind() != cv::_InputArray::STD_VECTOR_MAT && a.kind() != cv::_InputArray::STD_VECTOR_VECTOR)
        return total * CV_ELEM_SIZE(a.type());

    int size = 0;
    for (int i = 0; i < total; ++i)
        size += (int)a.total(i) * CV_ELEM_SIZE(a.type(i));

    return size;
}

cv::Size TestBase::getSize(cv::InputArray a)
{
    if (a.kind() != cv::_InputArray::STD_VECTOR_MAT && a.kind() != cv::_InputArray::STD_VECTOR_VECTOR)
        return a.size();
    return cv::Size();
}

bool TestBase::next()
{
    bool has_next = ++currentIter < nIters && totalTime < timeLimit;
    cv::theRNG().state = param_seed; //this rng should generate same numbers for each run

#ifdef ANDROID
    if (log_power_checkpoints)
    {
        timeval tim;
        gettimeofday(&tim, NULL);
        unsigned long long t1 = tim.tv_sec * 1000LLU + (unsigned long long)(tim.tv_usec / 1000.f);

        if (currentIter == 1) RecordProperty("test_start", cv::format("%llu",t1).c_str());
        if (!has_next) RecordProperty("test_complete", cv::format("%llu",t1).c_str());
    }
#endif
    return has_next;
}

void TestBase::warmup_impl(cv::Mat m, int wtype)
{
    switch(wtype)
    {
    case WARMUP_READ:
        cv::sum(m.reshape(1));
        return;
    case WARMUP_WRITE:
        m.reshape(1).setTo(cv::Scalar::all(0));
        return;
    case WARMUP_RNG:
        randu(m);
        return;
    default:
        return;
    }
}

unsigned int TestBase::getTotalInputSize() const
{
    unsigned int res = 0;
    for (SizeVector::const_iterator i = inputData.begin(); i != inputData.end(); ++i)
        res += i->first;
    return res;
}

unsigned int TestBase::getTotalOutputSize() const
{
    unsigned int res = 0;
    for (SizeVector::const_iterator i = outputData.begin(); i != outputData.end(); ++i)
        res += i->first;
    return res;
}

void TestBase::startTimer()
{
    lastTime = cv::getTickCount();
}

void TestBase::stopTimer()
{
    int64 time = cv::getTickCount();
    if (lastTime == 0)
        ADD_FAILURE() << "  stopTimer() is called before startTimer()";
    lastTime = time - lastTime;
    totalTime += lastTime;
    lastTime -= _timeadjustment;
    if (lastTime < 0) lastTime = 0;
    times.push_back(lastTime);
    lastTime = 0;
}

performance_metrics& TestBase::calcMetrics()
{
    if ((metrics.samples == (unsigned int)currentIter) || times.size() == 0)
        return metrics;

    metrics.bytesIn = getTotalInputSize();
    metrics.bytesOut = getTotalOutputSize();
    metrics.frequency = cv::getTickFrequency();
    metrics.samples = (unsigned int)times.size();
    metrics.outliers = 0;

    if (metrics.terminationReason != performance_metrics::TERM_INTERRUPT && metrics.terminationReason != performance_metrics::TERM_EXCEPTION)
    {
        if (currentIter == nIters)
            metrics.terminationReason = performance_metrics::TERM_ITERATIONS;
        else if (totalTime >= timeLimit)
            metrics.terminationReason = performance_metrics::TERM_TIME;
        else
            metrics.terminationReason = performance_metrics::TERM_UNKNOWN;
    }

    std::sort(times.begin(), times.end());

    //estimate mean and stddev for log(time)
    double gmean = 0;
    double gstddev = 0;
    int n = 0;
    for(TimeVector::const_iterator i = times.begin(); i != times.end(); ++i)
    {
        double x = static_cast<double>(*i)/runsPerIteration;
        if (x < DBL_EPSILON) continue;
        double lx = log(x);

        ++n;
        double delta = lx - gmean;
        gmean += delta / n;
        gstddev += delta * (lx - gmean);
    }

    gstddev = n > 1 ? sqrt(gstddev / (n - 1)) : 0;

    TimeVector::const_iterator start = times.begin();
    TimeVector::const_iterator end = times.end();

    //filter outliers assuming log-normal distribution
    //http://stackoverflow.com/questions/1867426/modeling-distribution-of-performance-measurements
    int offset = 0;
    if (gstddev > DBL_EPSILON)
    {
        double minout = exp(gmean - 3 * gstddev) * runsPerIteration;
        double maxout = exp(gmean + 3 * gstddev) * runsPerIteration;
        while(*start < minout) ++start, ++metrics.outliers, ++offset;
        do --end, ++metrics.outliers; while(*end > maxout);
        ++end, --metrics.outliers;
    }

    metrics.min = static_cast<double>(*start)/runsPerIteration;
    //calc final metrics
    n = 0;
    gmean = 0;
    gstddev = 0;
    double mean = 0;
    double stddev = 0;
    int m = 0;
    for(; start != end; ++start)
    {
        double x = static_cast<double>(*start)/runsPerIteration;
        if (x > DBL_EPSILON)
        {
            double lx = log(x);
            ++m;
            double gdelta = lx - gmean;
            gmean += gdelta / m;
            gstddev += gdelta * (lx - gmean);
        }
        ++n;
        double delta = x - mean;
        mean += delta / n;
        stddev += delta * (x - mean);
    }

    metrics.mean = mean;
    metrics.gmean = exp(gmean);
    metrics.gstddev = m > 1 ? sqrt(gstddev / (m - 1)) : 0;
    metrics.stddev = n > 1 ? sqrt(stddev / (n - 1)) : 0;
    metrics.median = n % 2
            ? (double)times[offset + n / 2]
            : 0.5 * (times[offset + n / 2] + times[offset + n / 2 - 1]);

    metrics.median /= runsPerIteration;

    return metrics;
}

void TestBase::validateMetrics()
{
    performance_metrics& m = calcMetrics();

    if (HasFailure()) return;

    ASSERT_GE(m.samples, 1u)
      << "  No time measurements was performed.\nstartTimer() and stopTimer() commands are required for performance tests.";

    EXPECT_GE(m.samples, param_min_samples)
      << "  Only a few samples are collected.\nPlease increase number of iterations or/and time limit to get reliable performance measurements.";

    if (m.gstddev > DBL_EPSILON)
    {
        EXPECT_GT(/*m.gmean * */1., /*m.gmean * */ 2 * sinh(m.gstddev * param_max_deviation))
          << "  Test results are not reliable ((mean-sigma,mean+sigma) deviation interval is greater than measured time interval).";
    }

    EXPECT_LE(m.outliers, std::max((unsigned int)cvCeil(m.samples * param_max_outliers / 100.), 1u))
      << "  Test results are not reliable (too many outliers).";
}

void TestBase::reportMetrics(bool toJUnitXML)
{
    performance_metrics& m = calcMetrics();

    if (toJUnitXML)
    {
        RecordProperty("bytesIn", (int)m.bytesIn);
        RecordProperty("bytesOut", (int)m.bytesOut);
        RecordProperty("term", m.terminationReason);
        RecordProperty("samples", (int)m.samples);
        RecordProperty("outliers", (int)m.outliers);
        RecordProperty("frequency", cv::format("%.0f", m.frequency).c_str());
        RecordProperty("min", cv::format("%.0f", m.min).c_str());
        RecordProperty("median", cv::format("%.0f", m.median).c_str());
        RecordProperty("gmean", cv::format("%.0f", m.gmean).c_str());
        RecordProperty("gstddev", cv::format("%.6f", m.gstddev).c_str());
        RecordProperty("mean", cv::format("%.0f", m.mean).c_str());
        RecordProperty("stddev", cv::format("%.0f", m.stddev).c_str());
    }
    else
    {
        const ::testing::TestInfo* const test_info = ::testing::UnitTest::GetInstance()->current_test_info();
        const char* type_param = test_info->type_param();
        const char* value_param = test_info->value_param();

#if defined(ANDROID) && defined(USE_ANDROID_LOGGING)
        LOGD("[ FAILED   ] %s.%s", test_info->test_case_name(), test_info->name());
#endif

        if (type_param)  LOGD("type      = %11s", type_param);
        if (value_param) LOGD("params    = %11s", value_param);

        switch (m.terminationReason)
        {
        case performance_metrics::TERM_ITERATIONS:
            LOGD("termination reason:  reached maximum number of iterations");
            break;
        case performance_metrics::TERM_TIME:
            LOGD("termination reason:  reached time limit");
            break;
        case performance_metrics::TERM_INTERRUPT:
            LOGD("termination reason:  aborted by the performance testing framework");
            break;
        case performance_metrics::TERM_EXCEPTION:
            LOGD("termination reason:  unhandled exception");
            break;
        case performance_metrics::TERM_UNKNOWN:
        default:
            LOGD("termination reason:  unknown");
            break;
        };

        LOGD("bytesIn   =%11lu", (unsigned long)m.bytesIn);
        LOGD("bytesOut  =%11lu", (unsigned long)m.bytesOut);
        if (nIters == (unsigned int)-1 || m.terminationReason == performance_metrics::TERM_ITERATIONS)
            LOGD("samples   =%11u",  m.samples);
        else
            LOGD("samples   =%11u of %u", m.samples, nIters);
        LOGD("outliers  =%11u", m.outliers);
        LOGD("frequency =%11.0f", m.frequency);
        if (m.samples > 0)
        {
            LOGD("min       =%11.0f = %.2fms", m.min, m.min * 1e3 / m.frequency);
            LOGD("median    =%11.0f = %.2fms", m.median, m.median * 1e3 / m.frequency);
            LOGD("gmean     =%11.0f = %.2fms", m.gmean, m.gmean * 1e3 / m.frequency);
            LOGD("gstddev   =%11.8f = %.2fms for 97%% dispersion interval", m.gstddev, m.gmean * 2 * sinh(m.gstddev * 3) * 1e3 / m.frequency);
            LOGD("mean      =%11.0f = %.2fms", m.mean, m.mean * 1e3 / m.frequency);
            LOGD("stddev    =%11.0f = %.2fms", m.stddev, m.stddev * 1e3 / m.frequency);
        }
    }
}

void TestBase::SetUp()
{
    cv::theRNG().state = param_seed; // this rng should generate same numbers for each run

    if (param_threads >= 0)
        cv::setNumThreads(param_threads);

#ifdef ANDROID
    if (param_affinity_mask)
        setCurrentThreadAffinityMask(param_affinity_mask);
#endif

    verified = false;
    lastTime = 0;
    totalTime = 0;
    runsPerIteration = 1;
    nIters = iterationsLimitDefault;
    currentIter = (unsigned int)-1;
    timeLimit = timeLimitDefault;
    times.clear();
}

void TestBase::TearDown()
{
    if (!HasFailure() && !verified)
        ADD_FAILURE() << "The test has no sanity checks. There should be at least one check at the end of performance test.";

    validateMetrics();
    if (HasFailure())
        reportMetrics(false);
    else
    {
        const ::testing::TestInfo* const test_info = ::testing::UnitTest::GetInstance()->current_test_info();
        const char* type_param = test_info->type_param();
        const char* value_param = test_info->value_param();
        if (value_param) printf("[ VALUE    ] \t%s\n", value_param), fflush(stdout);
        if (type_param)  printf("[ TYPE     ] \t%s\n", type_param), fflush(stdout);
        reportMetrics(true);
    }
}

std::string TestBase::getDataPath(const std::string& relativePath)
{
    if (relativePath.empty())
    {
        ADD_FAILURE() << "  Bad path to test resource";
        throw PerfEarlyExitException();
    }

    const char *data_path_dir = getenv("OPENCV_TEST_DATA_PATH");
    const char *path_separator = "/";

    std::string path;
    if (data_path_dir)
    {
        int len = (int)strlen(data_path_dir) - 1;
        if (len < 0) len = 0;
        path = (data_path_dir[0] == 0 ? std::string(".") : std::string(data_path_dir))
                + (data_path_dir[len] == '/' || data_path_dir[len] == '\\' ? "" : path_separator);
    }
    else
    {
        path = ".";
        path += path_separator;
    }

    if (relativePath[0] == '/' || relativePath[0] == '\\')
        path += relativePath.substr(1);
    else
        path += relativePath;

    FILE* fp = fopen(path.c_str(), "r");
    if (fp)
        fclose(fp);
    else
    {
        ADD_FAILURE() << "  Requested file \"" << path << "\" does not exist.";
        throw PerfEarlyExitException();
    }
    return path;
}

void TestBase::RunPerfTestBody()
{
    try
    {
        this->PerfTestBody();
    }
    catch(PerfEarlyExitException)
    {
        metrics.terminationReason = performance_metrics::TERM_INTERRUPT;
        return;//no additional failure logging
    }
    catch(cv::Exception e)
    {
        metrics.terminationReason = performance_metrics::TERM_EXCEPTION;
        #ifdef HAVE_CUDA
            if (e.code == cv::Error::GpuApiCallError)
                cv::gpu::resetDevice();
        #endif
        FAIL() << "Expected: PerfTestBody() doesn't throw an exception.\n  Actual: it throws cv::Exception:\n  " << e.what();
    }
    catch(std::exception e)
    {
        metrics.terminationReason = performance_metrics::TERM_EXCEPTION;
        FAIL() << "Expected: PerfTestBody() doesn't throw an exception.\n  Actual: it throws std::exception:\n  " << e.what();
    }
    catch(...)
    {
        metrics.terminationReason = performance_metrics::TERM_EXCEPTION;
        FAIL() << "Expected: PerfTestBody() doesn't throw an exception.\n  Actual: it throws...";
    }
}

/*****************************************************************************************\
*                          ::perf::TestBase::_declareHelper
\*****************************************************************************************/
TestBase::_declareHelper& TestBase::_declareHelper::iterations(unsigned int n)
{
    test->times.clear();
    test->times.reserve(n);
    test->nIters = std::min(n, TestBase::iterationsLimitDefault);
    test->currentIter = (unsigned int)-1;
    return *this;
}

TestBase::_declareHelper& TestBase::_declareHelper::time(double timeLimitSecs)
{
    test->times.clear();
    test->currentIter = (unsigned int)-1;
    test->timeLimit = (int64)(timeLimitSecs * cv::getTickFrequency());
    return *this;
}

TestBase::_declareHelper& TestBase::_declareHelper::tbb_threads(int n)
{
    cv::setNumThreads(n);
    return *this;
}

TestBase::_declareHelper& TestBase::_declareHelper::runs(unsigned int runsNumber)
{
    test->runsPerIteration = runsNumber;
    return *this;
}

TestBase::_declareHelper& TestBase::_declareHelper::in(cv::InputOutputArray a1, int wtype)
{
    if (!test->times.empty()) return *this;
    TestBase::declareArray(test->inputData, a1, wtype);
    return *this;
}

TestBase::_declareHelper& TestBase::_declareHelper::in(cv::InputOutputArray a1, cv::InputOutputArray a2, int wtype)
{
    if (!test->times.empty()) return *this;
    TestBase::declareArray(test->inputData, a1, wtype);
    TestBase::declareArray(test->inputData, a2, wtype);
    return *this;
}

TestBase::_declareHelper& TestBase::_declareHelper::in(cv::InputOutputArray a1, cv::InputOutputArray a2, cv::InputOutputArray a3, int wtype)
{
    if (!test->times.empty()) return *this;
    TestBase::declareArray(test->inputData, a1, wtype);
    TestBase::declareArray(test->inputData, a2, wtype);
    TestBase::declareArray(test->inputData, a3, wtype);
    return *this;
}

TestBase::_declareHelper& TestBase::_declareHelper::in(cv::InputOutputArray a1, cv::InputOutputArray a2, cv::InputOutputArray a3, cv::InputOutputArray a4, int wtype)
{
    if (!test->times.empty()) return *this;
    TestBase::declareArray(test->inputData, a1, wtype);
    TestBase::declareArray(test->inputData, a2, wtype);
    TestBase::declareArray(test->inputData, a3, wtype);
    TestBase::declareArray(test->inputData, a4, wtype);
    return *this;
}

TestBase::_declareHelper& TestBase::_declareHelper::out(cv::InputOutputArray a1, int wtype)
{
    if (!test->times.empty()) return *this;
    TestBase::declareArray(test->outputData, a1, wtype);
    return *this;
}

TestBase::_declareHelper& TestBase::_declareHelper::out(cv::InputOutputArray a1, cv::InputOutputArray a2, int wtype)
{
    if (!test->times.empty()) return *this;
    TestBase::declareArray(test->outputData, a1, wtype);
    TestBase::declareArray(test->outputData, a2, wtype);
    return *this;
}

TestBase::_declareHelper& TestBase::_declareHelper::out(cv::InputOutputArray a1, cv::InputOutputArray a2, cv::InputOutputArray a3, int wtype)
{
    if (!test->times.empty()) return *this;
    TestBase::declareArray(test->outputData, a1, wtype);
    TestBase::declareArray(test->outputData, a2, wtype);
    TestBase::declareArray(test->outputData, a3, wtype);
    return *this;
}

TestBase::_declareHelper& TestBase::_declareHelper::out(cv::InputOutputArray a1, cv::InputOutputArray a2, cv::InputOutputArray a3, cv::InputOutputArray a4, int wtype)
{
    if (!test->times.empty()) return *this;
    TestBase::declareArray(test->outputData, a1, wtype);
    TestBase::declareArray(test->outputData, a2, wtype);
    TestBase::declareArray(test->outputData, a3, wtype);
    TestBase::declareArray(test->outputData, a4, wtype);
    return *this;
}

TestBase::_declareHelper::_declareHelper(TestBase* t) : test(t)
{
}

/*****************************************************************************************\
*                                  miscellaneous
\*****************************************************************************************/

namespace {
struct KeypointComparator
{
    std::vector<cv::KeyPoint>& pts_;
    comparators::KeypointGreater cmp;

    KeypointComparator(std::vector<cv::KeyPoint>& pts) : pts_(pts), cmp() {}

    bool operator()(int idx1, int idx2) const
    {
        return cmp(pts_[idx1], pts_[idx2]);
    }
private:
    const KeypointComparator& operator=(const KeypointComparator&); // quiet MSVC
};
}//namespace

void perf::sort(std::vector<cv::KeyPoint>& pts, cv::InputOutputArray descriptors)
{
    cv::Mat desc = descriptors.getMat();

    CV_Assert(pts.size() == (size_t)desc.rows);
    cv::AutoBuffer<int> idxs(desc.rows);

    for (int i = 0; i < desc.rows; ++i)
        idxs[i] = i;

    std::sort((int*)idxs, (int*)idxs + desc.rows, KeypointComparator(pts));

    std::vector<cv::KeyPoint> spts(pts.size());
    cv::Mat sdesc(desc.size(), desc.type());

    for(int j = 0; j < desc.rows; ++j)
    {
        spts[j] = pts[idxs[j]];
        cv::Mat row = sdesc.row(j);
        desc.row(idxs[j]).copyTo(row);
    }

    spts.swap(pts);
    sdesc.copyTo(desc);
}

/*****************************************************************************************\
*                                  ::perf::GpuPerf
\*****************************************************************************************/
bool perf::GpuPerf::targetDevice()
{
<<<<<<< HEAD
#ifdef HAVE_CUDA
    return !param_run_cpu;
#else
    return false;
#endif
=======
    return param_impl == "cuda";
>>>>>>> 6bf8f474
}

/*****************************************************************************************\
*                                  ::perf::PrintTo
\*****************************************************************************************/
namespace perf
{

void PrintTo(const MatType& t, ::std::ostream* os)
{
    switch( CV_MAT_DEPTH((int)t) )
    {
        case CV_8U:  *os << "8U";  break;
        case CV_8S:  *os << "8S";  break;
        case CV_16U: *os << "16U"; break;
        case CV_16S: *os << "16S"; break;
        case CV_32S: *os << "32S"; break;
        case CV_32F: *os << "32F"; break;
        case CV_64F: *os << "64F"; break;
        case CV_USRTYPE1: *os << "USRTYPE1"; break;
        default: *os << "INVALID_TYPE"; break;
    }
    *os << 'C' << CV_MAT_CN((int)t);
}

} //namespace perf

/*****************************************************************************************\
*                                  ::cv::PrintTo
\*****************************************************************************************/
namespace cv {

void PrintTo(const Size& sz, ::std::ostream* os)
{
    *os << /*"Size:" << */sz.width << "x" << sz.height;
}

}  // namespace cv
<|MERGE_RESOLUTION|>--- conflicted
+++ resolved
@@ -14,34 +14,8 @@
 unsigned int TestBase::iterationsLimitDefault = (unsigned int)(-1);
 int64 TestBase::_timeadjustment = 0;
 
-<<<<<<< HEAD
-const std::string command_line_keys =
-    "{   perf_max_outliers   |8        |percent of allowed outliers}"
-    "{   perf_min_samples    |10       |minimal required numer of samples}"
-    "{   perf_force_samples  |100      |force set maximum number of samples for all tests}"
-    "{   perf_seed           |809564   |seed for random numbers generator}"
-    "{   perf_threads        |-1       |the number of worker threads, if parallel execution is enabled}"
-    "{   perf_write_sanity   |         |create new records for sanity checks}"
-    "{   perf_verify_sanity  |         |fail tests having no regression data for sanity checks}"
-#ifdef ANDROID
-    "{   perf_time_limit     |6.0      |default time limit for a single test (in seconds)}"
-    "{   perf_affinity_mask  |0        |set affinity mask for the main thread}"
-    "{   perf_log_power_checkpoints  | |additional xml logging for power measurement}"
-#else
-    "{   perf_time_limit     |3.0      |default time limit for a single test (in seconds)}"
-#endif
-    "{   perf_max_deviation  |1.0      |}"
-    "{   help h              |         |print help info}"
-#ifdef HAVE_CUDA
-    "{   perf_run_cpu        |false    |run GPU performance tests for analogical CPU functions}"
-    "{   perf_cuda_device    |0        |run GPU test suite onto specific CUDA capable device}"
-    "{   perf_cuda_info_only |false    |print an information about system and an available CUDA devices and then exit.}"
-#endif
-;
-=======
 // Item [0] will be considered the default implementation.
 static std::vector<std::string> available_impls;
->>>>>>> 6bf8f474
 
 static std::string  param_impl;
 static double       param_max_outliers;
@@ -648,10 +622,6 @@
 
 void TestBase::Init(int argc, const char* const argv[])
 {
-<<<<<<< HEAD
-    cv::CommandLineParser args(argc, argv, command_line_keys);
-    if (args.has("help"))
-=======
     std::vector<std::string> plain_only;
     plain_only.push_back("plain");
     TestBase::Init(plain_only, argc, argv);
@@ -663,35 +633,34 @@
     available_impls = availableImpls;
 
     const std::string command_line_keys =
-        "{   |perf_max_outliers           |8        |percent of allowed outliers}"
-        "{   |perf_min_samples            |10       |minimal required numer of samples}"
-        "{   |perf_force_samples          |100      |force set maximum number of samples for all tests}"
-        "{   |perf_seed                   |809564   |seed for random numbers generator}"
-        "{   |perf_threads                |-1       |the number of worker threads, if parallel execution is enabled}"
-        "{   |perf_write_sanity           |false    |create new records for sanity checks}"
-        "{   |perf_verify_sanity          |false    |fail tests having no regression data for sanity checks}"
-        "{   |perf_impl                   |" + available_impls[0] +
-                                                   "|the implementation variant of functions under test}"
-        "{   |perf_list_impls             |false    |list available implementation variants and exit}"
-        "{   |perf_run_cpu                |false    |deprecated, equivalent to --perf_impl=plain}"
+        "{   perf_max_outliers           |8        |percent of allowed outliers}"
+        "{   perf_min_samples            |10       |minimal required numer of samples}"
+        "{   perf_force_samples          |100      |force set maximum number of samples for all tests}"
+        "{   perf_seed                   |809564   |seed for random numbers generator}"
+        "{   perf_threads                |-1       |the number of worker threads, if parallel execution is enabled}"
+        "{   perf_write_sanity           |false    |create new records for sanity checks}"
+        "{   perf_verify_sanity          |false    |fail tests having no regression data for sanity checks}"
+        "{   perf_impl                   |" + available_impls[0] +
+                                                  "|the implementation variant of functions under test}"
+        "{   perf_list_impls             |false    |list available implementation variants and exit}"
+        "{   perf_run_cpu                |false    |deprecated, equivalent to --perf_impl=plain}"
 #ifdef ANDROID
-        "{   |perf_time_limit             |6.0      |default time limit for a single test (in seconds)}"
-        "{   |perf_affinity_mask          |0        |set affinity mask for the main thread}"
-        "{   |perf_log_power_checkpoints  |         |additional xml logging for power measurement}"
+        "{   perf_time_limit             |6.0      |default time limit for a single test (in seconds)}"
+        "{   perf_affinity_mask          |0        |set affinity mask for the main thread}"
+        "{   perf_log_power_checkpoints  |         |additional xml logging for power measurement}"
 #else
-        "{   |perf_time_limit             |3.0      |default time limit for a single test (in seconds)}"
+        "{   perf_time_limit             |3.0      |default time limit for a single test (in seconds)}"
 #endif
-        "{   |perf_max_deviation          |1.0      |}"
-        "{h  |help                        |false    |print help info}"
+        "{   perf_max_deviation          |1.0      |}"
+        "{   help h                      |false    |print help info}"
 #ifdef HAVE_CUDA
-        "{   |perf_cuda_device            |0        |run GPU test suite onto specific CUDA capable device}"
-        "{   |perf_cuda_info_only         |false    |print an information about system and an available CUDA devices and then exit.}"
+        "{   perf_cuda_device            |0        |run GPU test suite onto specific CUDA capable device}"
+        "{   perf_cuda_info_only         |false    |print an information about system and an available CUDA devices and then exit.}"
 #endif
     ;
 
-    cv::CommandLineParser args(argc, argv, command_line_keys.c_str());
-    if (args.get<bool>("help"))
->>>>>>> 6bf8f474
+    cv::CommandLineParser args(argc, argv, command_line_keys);
+    if (args.has("help"))
     {
         args.printMessage();
         return;
@@ -699,7 +668,7 @@
 
     ::testing::AddGlobalTestEnvironment(new PerfEnvironment);
 
-    param_impl          = args.get<bool>("perf_run_cpu") ? "plain" : args.get<std::string>("perf_impl");
+    param_impl          = args.has("perf_run_cpu") ? "plain" : args.get<std::string>("perf_impl");
     param_max_outliers  = std::min(100., std::max(0., args.get<double>("perf_max_outliers")));
     param_min_samples   = std::max(1u, args.get<unsigned int>("perf_min_samples"));
     param_max_deviation = std::max(0., args.get<double>("perf_max_deviation"));
@@ -714,7 +683,7 @@
     log_power_checkpoints = args.has("perf_log_power_checkpoints");
 #endif
 
-    bool param_list_impls = args.get<bool>("perf_list_impls");
+    bool param_list_impls = args.has("perf_list_impls");
 
     if (param_list_impls)
     {
@@ -746,10 +715,6 @@
 
 #ifdef HAVE_CUDA
 
-<<<<<<< HEAD
-    param_run_cpu         = args.has("perf_run_cpu");
-=======
->>>>>>> 6bf8f474
     param_cuda_device      = std::max(0, std::min(cv::gpu::getCudaEnabledDeviceCount(), args.get<int>("perf_cuda_device")));
 
     if (param_impl == "cuda")
@@ -1409,15 +1374,7 @@
 \*****************************************************************************************/
 bool perf::GpuPerf::targetDevice()
 {
-<<<<<<< HEAD
-#ifdef HAVE_CUDA
-    return !param_run_cpu;
-#else
-    return false;
-#endif
-=======
     return param_impl == "cuda";
->>>>>>> 6bf8f474
 }
 
 /*****************************************************************************************\
@@ -1455,4 +1412,4 @@
     *os << /*"Size:" << */sz.width << "x" << sz.height;
 }
 
-}  // namespace cv
+}  // namespace cv