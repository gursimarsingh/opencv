#!/usr/bin/env python
from __future__ import print_function

import sys
import ctypes
from functools import partial
from collections import namedtuple
import sys

if sys.version_info[0] < 3:
    from collections import Sequence
else:
    from collections.abc import Sequence

import numpy as np
import cv2 as cv

from tests_common import NewOpenCVTests, unittest


def is_numeric(dtype):
    return np.issubdtype(dtype, np.integer) or np.issubdtype(dtype, np.floating)


def get_limits(dtype):
    if not is_numeric(dtype):
        return None, None

    if np.issubdtype(dtype, np.integer):
        info = np.iinfo(dtype)
    else:
        info = np.finfo(dtype)
    return info.min, info.max


def get_conversion_error_msg(value, expected, actual):
    return 'Conversion "{}" of type "{}" failed\nExpected: "{}" vs Actual "{}"'.format(
        value, type(value).__name__, expected, actual
    )


def get_no_exception_msg(value):
    return 'Exception is not risen for {} of type {}'.format(value, type(value).__name__)

class Bindings(NewOpenCVTests):

    def test_inheritance(self):
        bm = cv.StereoBM_create()
        bm.getPreFilterCap()  # from StereoBM
        bm.getBlockSize()  # from SteroMatcher

        boost = cv.ml.Boost_create()
        boost.getBoostType()  # from ml::Boost
        boost.getMaxDepth()  # from ml::DTrees
        boost.isClassifier()  # from ml::StatModel

    def test_raiseGeneralException(self):
        with self.assertRaises((cv.error,),
                            msg='C++ exception is not propagated to Python in the right way') as cm:
            cv.utils.testRaiseGeneralException()
        self.assertEqual(str(cm.exception), 'exception text')

    def test_redirectError(self):
        try:
            cv.imshow("", None)  # This causes an assert
            self.assertEqual("Dead code", 0)
        except cv.error as _e:
            pass

        handler_called = [False]

        def test_error_handler(status, func_name, err_msg, file_name, line):
            handler_called[0] = True

        cv.redirectError(test_error_handler)
        try:
            cv.imshow("", None)  # This causes an assert
            self.assertEqual("Dead code", 0)
        except cv.error as _e:
            self.assertEqual(handler_called[0], True)
            pass

        cv.redirectError(None)
        try:
            cv.imshow("", None)  # This causes an assert
            self.assertEqual("Dead code", 0)
        except cv.error as _e:
            pass

    def test_overload_resolution_can_choose_correct_overload(self):
        val = 123
        point = (51, 165)
        self.assertEqual(cv.utils.testOverloadResolution(val, point),
                         'overload (int={}, point=(x={}, y={}))'.format(val, *point),
                         "Can't select first overload if all arguments are provided as positional")

        self.assertEqual(cv.utils.testOverloadResolution(val, point=point),
                         'overload (int={}, point=(x={}, y={}))'.format(val, *point),
                         "Can't select first overload if one of the arguments are provided as keyword")

        self.assertEqual(cv.utils.testOverloadResolution(val),
                         'overload (int={}, point=(x=42, y=24))'.format(val),
                         "Can't select first overload if one of the arguments has default value")

        rect = (1, 5, 10, 23)
        self.assertEqual(cv.utils.testOverloadResolution(rect),
                         'overload (rect=(x={}, y={}, w={}, h={}))'.format(*rect),
                         "Can't select second overload if all arguments are provided")

    def test_overload_resolution_fails(self):
        def test_overload_resolution(msg, *args, **kwargs):
            no_exception_msg = 'Overload resolution failed without any exception for: "{}"'.format(msg)
            wrong_exception_msg = 'Overload resolution failed with wrong exception type for: "{}"'.format(msg)
            with self.assertRaises((cv.error, Exception), msg=no_exception_msg) as cm:
                res = cv.utils.testOverloadResolution(*args, **kwargs)
                self.fail("Unexpected result for {}: '{}'".format(msg, res))
            self.assertEqual(type(cm.exception), cv.error, wrong_exception_msg)

        test_overload_resolution('wrong second arg type (keyword arg)', 5, point=(1, 2, 3))
        test_overload_resolution('wrong second arg type', 5, 2)
        test_overload_resolution('wrong first arg', 3.4, (12, 21))
        test_overload_resolution('wrong first arg, no second arg', 4.5)
        test_overload_resolution('wrong args number for first overload', 3, (12, 21), 123)
        test_overload_resolution('wrong args number for second overload', (3, 12, 12, 1), (12, 21))
        # One of the common problems
        test_overload_resolution('rect with float coordinates', (4.5, 4, 2, 1))
        test_overload_resolution('rect with wrong number of coordinates', (4, 4, 1))

    def test_properties_with_reserved_keywords_names_are_transformed(self):
        obj = cv.utils.ClassWithKeywordProperties(except_arg=23)
        self.assertTrue(hasattr(obj, "lambda_"),
                        msg="Class doesn't have RW property with converted name")
        try:
            obj.lambda_ = 32
        except Exception as e:
            self.fail("Failed to set value to RW property. Error: {}".format(e))

        self.assertTrue(hasattr(obj, "except_"),
                        msg="Class doesn't have readonly property with converted name")
        self.assertEqual(obj.except_, 23,
                         msg="Can't access readonly property value")
        with self.assertRaises(AttributeError):
            obj.except_ = 32



class Arguments(NewOpenCVTests):

    def _try_to_convert(self, conversion, value):
        try:
            result = conversion(value).lower()
        except Exception as e:
            self.fail(
                '{} "{}" is risen for conversion {} of type {}'.format(
                    type(e).__name__, e, value, type(value).__name__
                )
            )
        else:
            return result

    def test_InputArray(self):
        res1 = cv.utils.dumpInputArray(None)
        # self.assertEqual(res1, "InputArray: noArray()")  # not supported
        self.assertEqual(res1, "InputArray: empty()=true kind=0x00010000 flags=0x01010000 total(-1)=0 dims(-1)=0 size(-1)=0x0 type(-1)=CV_8UC1")
        res2_1 = cv.utils.dumpInputArray((1, 2))
        self.assertEqual(res2_1, "InputArray: empty()=false kind=0x00010000 flags=0x01010000 total(-1)=2 dims(-1)=2 size(-1)=1x2 type(-1)=CV_64FC1")
        res2_2 = cv.utils.dumpInputArray(1.5)  # Scalar(1.5, 1.5, 1.5, 1.5)
        self.assertEqual(res2_2, "InputArray: empty()=false kind=0x00010000 flags=0x01010000 total(-1)=4 dims(-1)=2 size(-1)=1x4 type(-1)=CV_64FC1")
        a = np.array([[1, 2], [3, 4], [5, 6]])
        res3 = cv.utils.dumpInputArray(a)  # 32SC1
        self.assertEqual(res3, "InputArray: empty()=false kind=0x00010000 flags=0x01010000 total(-1)=6 dims(-1)=2 size(-1)=2x3 type(-1)=CV_32SC1")
        a = np.array([[[1, 2], [3, 4], [5, 6]]], dtype='f')
        res4 = cv.utils.dumpInputArray(a)  # 32FC2
        self.assertEqual(res4, "InputArray: empty()=false kind=0x00010000 flags=0x01010000 total(-1)=3 dims(-1)=2 size(-1)=3x1 type(-1)=CV_32FC2")
        a = np.array([[[1, 2]], [[3, 4]], [[5, 6]]], dtype=float)
        res5 = cv.utils.dumpInputArray(a)  # 64FC2
        self.assertEqual(res5, "InputArray: empty()=false kind=0x00010000 flags=0x01010000 total(-1)=3 dims(-1)=2 size(-1)=1x3 type(-1)=CV_64FC2")
        a = np.zeros((2,3,4), dtype='f')
        res6 = cv.utils.dumpInputArray(a)
        self.assertEqual(res6, "InputArray: empty()=false kind=0x00010000 flags=0x01010000 total(-1)=6 dims(-1)=2 size(-1)=3x2 type(-1)=CV_32FC4")
        a = np.zeros((2,3,4,5), dtype='f')
        res7 = cv.utils.dumpInputArray(a)
        self.assertEqual(res7, "InputArray: empty()=false kind=0x00010000 flags=0x01010000 total(-1)=120 dims(-1)=4 size(-1)=[2 3 4 5] type(-1)=CV_32FC1")

    def test_InputArrayOfArrays(self):
        res1 = cv.utils.dumpInputArrayOfArrays(None)
        # self.assertEqual(res1, "InputArray: noArray()")  # not supported
        self.assertEqual(res1, "InputArrayOfArrays: empty()=true kind=0x00050000 flags=0x01050000 total(-1)=0 dims(-1)=1 size(-1)=0x0")
        res2_1 = cv.utils.dumpInputArrayOfArrays((1, 2))  # { Scalar:all(1), Scalar::all(2) }
        self.assertEqual(res2_1, "InputArrayOfArrays: empty()=false kind=0x00050000 flags=0x01050000 total(-1)=2 dims(-1)=1 size(-1)=2x1 type(0)=CV_64FC1 dims(0)=2 size(0)=1x4")
        res2_2 = cv.utils.dumpInputArrayOfArrays([1.5])
        self.assertEqual(res2_2, "InputArrayOfArrays: empty()=false kind=0x00050000 flags=0x01050000 total(-1)=1 dims(-1)=1 size(-1)=1x1 type(0)=CV_64FC1 dims(0)=2 size(0)=1x4")
        a = np.array([[1, 2], [3, 4], [5, 6]])
        b = np.array([[1, 2, 3], [4, 5, 6], [7, 8, 9]])
        res3 = cv.utils.dumpInputArrayOfArrays([a, b])
        self.assertEqual(res3, "InputArrayOfArrays: empty()=false kind=0x00050000 flags=0x01050000 total(-1)=2 dims(-1)=1 size(-1)=2x1 type(0)=CV_32SC1 dims(0)=2 size(0)=2x3")
        c = np.array([[[1, 2], [3, 4], [5, 6]]], dtype='f')
        res4 = cv.utils.dumpInputArrayOfArrays([c, a, b])
        self.assertEqual(res4, "InputArrayOfArrays: empty()=false kind=0x00050000 flags=0x01050000 total(-1)=3 dims(-1)=1 size(-1)=3x1 type(0)=CV_32FC2 dims(0)=2 size(0)=3x1")
        a = np.zeros((2,3,4), dtype='f')
        res5 = cv.utils.dumpInputArrayOfArrays([a, b])
        self.assertEqual(res5, "InputArrayOfArrays: empty()=false kind=0x00050000 flags=0x01050000 total(-1)=2 dims(-1)=1 size(-1)=2x1 type(0)=CV_32FC4 dims(0)=2 size(0)=3x2")
        # TODO: fix conversion error
        #a = np.zeros((2,3,4,5), dtype='f')
        #res6 = cv.utils.dumpInputArray([a, b])
        #self.assertEqual(res6, "InputArrayOfArrays: empty()=false kind=0x00050000 flags=0x01050000 total(-1)=2 dims(-1)=1 size(-1)=2x1 type(0)=CV_32FC1 dims(0)=4 size(0)=[2 3 4 5]")

    def test_20968(self):
        pixel = np.uint8([[[40, 50, 200]]])
        _ = cv.cvtColor(pixel, cv.COLOR_RGB2BGR)  # should not raise exception

    def test_parse_to_bool_convertible(self):
        try_to_convert = partial(self._try_to_convert, cv.utils.dumpBool)
        for convertible_true in (True, 1, 64, np.bool(1), np.int8(123), np.int16(11), np.int32(2),
                                 np.int64(1), np.bool_(3), np.bool8(12)):
            actual = try_to_convert(convertible_true)
            self.assertEqual('bool: true', actual,
                             msg=get_conversion_error_msg(convertible_true, 'bool: true', actual))

        for convertible_false in (False, 0, np.uint8(0), np.bool_(0), np.int_(0)):
            actual = try_to_convert(convertible_false)
            self.assertEqual('bool: false', actual,
                             msg=get_conversion_error_msg(convertible_false, 'bool: false', actual))

    def test_parse_to_bool_not_convertible(self):
        for not_convertible in (1.2, np.float(2.3), 's', 'str', (1, 2), [1, 2], complex(1, 1),
                                complex(imag=2), complex(1.1), np.array([1, 0], dtype=np.bool)):
            with self.assertRaises((TypeError, OverflowError),
                                   msg=get_no_exception_msg(not_convertible)):
                _ = cv.utils.dumpBool(not_convertible)

    def test_parse_to_bool_convertible_extra(self):
        try_to_convert = partial(self._try_to_convert, cv.utils.dumpBool)
        _, max_size_t = get_limits(ctypes.c_size_t)
        for convertible_true in (-1, max_size_t):
            actual = try_to_convert(convertible_true)
            self.assertEqual('bool: true', actual,
                             msg=get_conversion_error_msg(convertible_true, 'bool: true', actual))

    def test_parse_to_bool_not_convertible_extra(self):
        for not_convertible in (np.array([False]), np.array([True], dtype=np.bool)):
            with self.assertRaises((TypeError, OverflowError),
                                   msg=get_no_exception_msg(not_convertible)):
                _ = cv.utils.dumpBool(not_convertible)

    def test_parse_to_int_convertible(self):
        try_to_convert = partial(self._try_to_convert, cv.utils.dumpInt)
        min_int, max_int = get_limits(ctypes.c_int)
        for convertible in (-10, -1, 2, int(43.2), np.uint8(15), np.int8(33), np.int16(-13),
                            np.int32(4), np.int64(345), (23), min_int, max_int, np.int_(33)):
            expected = 'int: {0:d}'.format(convertible)
            actual = try_to_convert(convertible)
            self.assertEqual(expected, actual,
                             msg=get_conversion_error_msg(convertible, expected, actual))

    def test_parse_to_int_not_convertible(self):
        min_int, max_int = get_limits(ctypes.c_int)
        for not_convertible in (1.2, np.float(4), float(3), np.double(45), 's', 'str',
                                np.array([1, 2]), (1,), [1, 2], min_int - 1, max_int + 1,
                                complex(1, 1), complex(imag=2), complex(1.1)):
            with self.assertRaises((TypeError, OverflowError, ValueError),
                                   msg=get_no_exception_msg(not_convertible)):
                _ = cv.utils.dumpInt(not_convertible)

    def test_parse_to_int_not_convertible_extra(self):
        for not_convertible in (np.bool_(True), True, False, np.float32(2.3),
                                np.array([3, ], dtype=int), np.array([-2, ], dtype=np.int32),
                                np.array([1, ], dtype=np.int), np.array([11, ], dtype=np.uint8)):
            with self.assertRaises((TypeError, OverflowError),
                                   msg=get_no_exception_msg(not_convertible)):
                _ = cv.utils.dumpInt(not_convertible)

    def test_parse_to_int64_convertible(self):
        try_to_convert = partial(self._try_to_convert, cv.utils.dumpInt64)
        min_int64, max_int64 = get_limits(ctypes.c_longlong)
        for convertible in (-10, -1, 2, int(43.2), np.uint8(15), np.int8(33), np.int16(-13),
                            np.int32(4), np.int64(345), (23), min_int64, max_int64, np.int_(33)):
            expected = 'int64: {0:d}'.format(convertible)
            actual = try_to_convert(convertible)
            self.assertEqual(expected, actual,
                             msg=get_conversion_error_msg(convertible, expected, actual))

    def test_parse_to_int64_not_convertible(self):
        min_int64, max_int64 = get_limits(ctypes.c_longlong)
        for not_convertible in (1.2, np.float(4), float(3), np.double(45), 's', 'str',
                                np.array([1, 2]), (1,), [1, 2], min_int64 - 1, max_int64 + 1,
                                complex(1, 1), complex(imag=2), complex(1.1), np.bool_(True),
                                True, False, np.float32(2.3), np.array([3, ], dtype=int),
                                np.array([-2, ], dtype=np.int32), np.array([1, ], dtype=np.int),
                                np.array([11, ], dtype=np.uint8)):
            with self.assertRaises((TypeError, OverflowError, ValueError),
                                   msg=get_no_exception_msg(not_convertible)):
                _ = cv.utils.dumpInt64(not_convertible)

    def test_parse_to_size_t_convertible(self):
        try_to_convert = partial(self._try_to_convert, cv.utils.dumpSizeT)
        _, max_uint = get_limits(ctypes.c_uint)
        for convertible in (2, max_uint, (12), np.uint8(34), np.int8(12), np.int16(23),
                            np.int32(123), np.int64(344), np.uint64(3), np.uint16(2), np.uint32(5),
                            np.uint(44)):
            expected = 'size_t: {0:d}'.format(convertible).lower()
            actual = try_to_convert(convertible)
            self.assertEqual(expected, actual,
                             msg=get_conversion_error_msg(convertible, expected, actual))

    def test_parse_to_size_t_not_convertible(self):
        min_long, _ = get_limits(ctypes.c_long)
        for not_convertible in (1.2, True, False, np.bool_(True), np.float(4), float(3),
                                np.double(45), 's', 'str', np.array([1, 2]), (1,), [1, 2],
                                np.float64(6), complex(1, 1), complex(imag=2), complex(1.1),
                                -1, min_long, np.int8(-35)):
            with self.assertRaises((TypeError, OverflowError),
                                   msg=get_no_exception_msg(not_convertible)):
                _ = cv.utils.dumpSizeT(not_convertible)

    def test_parse_to_size_t_convertible_extra(self):
        try_to_convert = partial(self._try_to_convert, cv.utils.dumpSizeT)
        _, max_size_t = get_limits(ctypes.c_size_t)
        for convertible in (max_size_t,):
            expected = 'size_t: {0:d}'.format(convertible).lower()
            actual = try_to_convert(convertible)
            self.assertEqual(expected, actual,
                             msg=get_conversion_error_msg(convertible, expected, actual))

    def test_parse_to_size_t_not_convertible_extra(self):
        for not_convertible in (np.bool_(True), True, False, np.array([123, ], dtype=np.uint8),):
            with self.assertRaises((TypeError, OverflowError),
                                   msg=get_no_exception_msg(not_convertible)):
                _ = cv.utils.dumpSizeT(not_convertible)

    def test_parse_to_float_convertible(self):
        try_to_convert = partial(self._try_to_convert, cv.utils.dumpFloat)
        min_float, max_float = get_limits(ctypes.c_float)
        for convertible in (2, -13, 1.24, float(32), np.float(32.45), np.double(12.23),
                            np.float32(-12.3), np.float64(3.22), np.float_(-1.5), min_float,
                            max_float, np.inf, -np.inf, float('Inf'), -float('Inf'),
                            np.double(np.inf), np.double(-np.inf), np.double(float('Inf')),
                            np.double(-float('Inf'))):
            expected = 'Float: {0:.2f}'.format(convertible).lower()
            actual = try_to_convert(convertible)
            self.assertEqual(expected, actual,
                             msg=get_conversion_error_msg(convertible, expected, actual))

        # Workaround for Windows NaN tests due to Visual C runtime
        # special floating point values (indefinite NaN)
        for nan in (float('NaN'), np.nan, np.float32(np.nan), np.double(np.nan),
                    np.double(float('NaN'))):
            actual = try_to_convert(nan)
            self.assertIn('nan', actual, msg="Can't convert nan of type {} to float. "
                          "Actual: {}".format(type(nan).__name__, actual))

        min_double, max_double = get_limits(ctypes.c_double)
        for inf in (min_float * 10, max_float * 10, min_double, max_double):
            expected = 'float: {}inf'.format('-' if inf < 0 else '')
            actual = try_to_convert(inf)
            self.assertEqual(expected, actual,
                             msg=get_conversion_error_msg(inf, expected, actual))

    def test_parse_to_float_not_convertible(self):
        for not_convertible in ('s', 'str', (12,), [1, 2], np.array([1, 2], dtype=np.float),
                                np.array([1, 2], dtype=np.double), complex(1, 1), complex(imag=2),
                                complex(1.1)):
            with self.assertRaises((TypeError), msg=get_no_exception_msg(not_convertible)):
                _ = cv.utils.dumpFloat(not_convertible)

    def test_parse_to_float_not_convertible_extra(self):
        for not_convertible in (np.bool_(False), True, False, np.array([123, ], dtype=int),
                                np.array([1., ]), np.array([False]),
                                np.array([True], dtype=np.bool)):
            with self.assertRaises((TypeError, OverflowError),
                                   msg=get_no_exception_msg(not_convertible)):
                _ = cv.utils.dumpFloat(not_convertible)

    def test_parse_to_double_convertible(self):
        try_to_convert = partial(self._try_to_convert, cv.utils.dumpDouble)
        min_float, max_float = get_limits(ctypes.c_float)
        min_double, max_double = get_limits(ctypes.c_double)
        for convertible in (2, -13, 1.24, np.float(32.45), float(2), np.double(12.23),
                            np.float32(-12.3), np.float64(3.22), np.float_(-1.5), min_float,
                            max_float, min_double, max_double, np.inf, -np.inf, float('Inf'),
                            -float('Inf'), np.double(np.inf), np.double(-np.inf),
                            np.double(float('Inf')), np.double(-float('Inf'))):
            expected = 'Double: {0:.2f}'.format(convertible).lower()
            actual = try_to_convert(convertible)
            self.assertEqual(expected, actual,
                             msg=get_conversion_error_msg(convertible, expected, actual))

        # Workaround for Windows NaN tests due to Visual C runtime
        # special floating point values (indefinite NaN)
        for nan in (float('NaN'), np.nan, np.double(np.nan),
                    np.double(float('NaN'))):
            actual = try_to_convert(nan)
            self.assertIn('nan', actual, msg="Can't convert nan of type {} to double. "
                          "Actual: {}".format(type(nan).__name__, actual))

    def test_parse_to_double_not_convertible(self):
        for not_convertible in ('s', 'str', (12,), [1, 2], np.array([1, 2], dtype=np.float),
                                np.array([1, 2], dtype=np.double), complex(1, 1), complex(imag=2),
                                complex(1.1)):
            with self.assertRaises((TypeError), msg=get_no_exception_msg(not_convertible)):
                _ = cv.utils.dumpDouble(not_convertible)

    def test_parse_to_double_not_convertible_extra(self):
        for not_convertible in (np.bool_(False), True, False, np.array([123, ], dtype=int),
                                np.array([1., ]), np.array([False]),
                                np.array([12.4], dtype=np.double), np.array([True], dtype=np.bool)):
            with self.assertRaises((TypeError, OverflowError),
                                   msg=get_no_exception_msg(not_convertible)):
                _ = cv.utils.dumpDouble(not_convertible)

    def test_parse_to_cstring_convertible(self):
        try_to_convert = partial(self._try_to_convert, cv.utils.dumpCString)
        for convertible in ('', 's', 'str', str(123), ('char'), np.str('test1'), np.str_('test2')):
            expected = 'string: ' + convertible
            actual = try_to_convert(convertible)
            self.assertEqual(expected, actual,
                             msg=get_conversion_error_msg(convertible, expected, actual))

    def test_parse_to_cstring_not_convertible(self):
        for not_convertible in ((12,), ('t', 'e', 's', 't'), np.array(['123', ]),
                                np.array(['t', 'e', 's', 't']), 1, -1.4, True, False, None):
            with self.assertRaises((TypeError), msg=get_no_exception_msg(not_convertible)):
                _ = cv.utils.dumpCString(not_convertible)

    def test_parse_to_string_convertible(self):
        try_to_convert = partial(self._try_to_convert, cv.utils.dumpString)
        for convertible in (None, '', 's', 'str', str(123), np.str('test1'), np.str_('test2')):
            expected = 'string: ' + (convertible if convertible else '')
            actual = try_to_convert(convertible)
            self.assertEqual(expected, actual,
                             msg=get_conversion_error_msg(convertible, expected, actual))

    def test_parse_to_string_not_convertible(self):
        for not_convertible in ((12,), ('t', 'e', 's', 't'), np.array(['123', ]),
                                np.array(['t', 'e', 's', 't']), 1, True, False):
            with self.assertRaises((TypeError), msg=get_no_exception_msg(not_convertible)):
                _ = cv.utils.dumpString(not_convertible)

    def test_parse_to_rect_convertible(self):
        Rect = namedtuple('Rect', ('x', 'y', 'w', 'h'))
        try_to_convert = partial(self._try_to_convert, cv.utils.dumpRect)
        for convertible in ((1, 2, 4, 5), [5, 3, 10, 20], np.array([10, 20, 23, 10]),
                            Rect(10, 30, 40, 55), tuple(np.array([40, 20, 24, 20])),
                            list(np.array([20, 40, 30, 35]))):
            expected = 'rect: (x={}, y={}, w={}, h={})'.format(*convertible)
            actual = try_to_convert(convertible)
            self.assertEqual(expected, actual,
                             msg=get_conversion_error_msg(convertible, expected, actual))

    def test_parse_to_rect_not_convertible(self):
        for not_convertible in (np.empty(shape=(4, 1)), (), [], np.array([]), (12, ),
                                [3, 4, 5, 10, 123], {1: 2, 3:4, 5:10, 6:30},
                                '1234', np.array([1, 2, 3, 4], dtype=np.float32),
                                np.array([[1, 2], [3, 4], [5, 6], [6, 8]]), (1, 2, 5, 1.5)):
            with self.assertRaises((TypeError), msg=get_no_exception_msg(not_convertible)):
                _ = cv.utils.dumpRect(not_convertible)

    def test_parse_to_rotated_rect_convertible(self):
        RotatedRect = namedtuple('RotatedRect', ('center', 'size', 'angle'))
        try_to_convert = partial(self._try_to_convert, cv.utils.dumpRotatedRect)
        for convertible in (((2.5, 2.5), (10., 20.), 12.5), [[1.5, 10.5], (12.5, 51.5), 10],
                            RotatedRect((10, 40), np.array([10.5, 20.5]), 5),
                            np.array([[10, 6], [50, 50], 5.5], dtype=object)):
            center, size, angle = convertible
            expected = 'rotated_rect: (c_x={:.6f}, c_y={:.6f}, w={:.6f},' \
                       ' h={:.6f}, a={:.6f})'.format(center[0], center[1],
                                                     size[0], size[1], angle)
            actual = try_to_convert(convertible)
            self.assertEqual(expected, actual,
                             msg=get_conversion_error_msg(convertible, expected, actual))

    def test_parse_to_rotated_rect_not_convertible(self):
        for not_convertible in ([], (), np.array([]), (123, (45, 34), 1), {1: 2, 3: 4}, 123,
                                np.array([[123, 123, 14], [1, 3], 56], dtype=object), '123'):
            with self.assertRaises((TypeError), msg=get_no_exception_msg(not_convertible)):
                _ = cv.utils.dumpRotatedRect(not_convertible)

    def test_parse_to_term_criteria_convertible(self):
        TermCriteria = namedtuple('TermCriteria', ('type', 'max_count', 'epsilon'))
        try_to_convert = partial(self._try_to_convert, cv.utils.dumpTermCriteria)
        for convertible in ((1, 10, 1e-3), [2, 30, 1e-1], np.array([10, 20, 0.5], dtype=object),
                            TermCriteria(0, 5, 0.1)):
            expected = 'term_criteria: (type={}, max_count={}, epsilon={:.6f}'.format(*convertible)
            actual = try_to_convert(convertible)
            self.assertEqual(expected, actual,
                             msg=get_conversion_error_msg(convertible, expected, actual))

    def test_parse_to_term_criteria_not_convertible(self):
        for not_convertible in ([], (), np.array([]), [1, 4], (10,), (1.5, 34, 0.1),
                                {1: 5, 3: 5, 10: 10}, '145'):
            with self.assertRaises((TypeError), msg=get_no_exception_msg(not_convertible)):
                _ = cv.utils.dumpTermCriteria(not_convertible)

    def test_parse_to_range_convertible_to_all(self):
        try_to_convert = partial(self._try_to_convert, cv.utils.dumpRange)
        for convertible in ((), [], np.array([])):
            expected = 'range: all'
            actual = try_to_convert(convertible)
            self.assertEqual(expected, actual,
                             msg=get_conversion_error_msg(convertible, expected, actual))

    def test_parse_to_range_convertible(self):
        Range = namedtuple('Range', ('start', 'end'))
        try_to_convert = partial(self._try_to_convert, cv.utils.dumpRange)
        for convertible in ((10, 20), [-1, 3], np.array([10, 24]), Range(-4, 6)):
            expected = 'range: (s={}, e={})'.format(*convertible)
            actual = try_to_convert(convertible)
            self.assertEqual(expected, actual,
                             msg=get_conversion_error_msg(convertible, expected, actual))

    def test_parse_to_range_not_convertible(self):
        for not_convertible in ((1, ), [40, ], np.array([1, 4, 6]), {'a': 1, 'b': 40},
                                (1.5, 13.5), [3, 6.7], np.array([6.3, 2.1]), '14, 4'):
            with self.assertRaises((TypeError), msg=get_no_exception_msg(not_convertible)):
                _ = cv.utils.dumpRange(not_convertible)

    def test_reserved_keywords_are_transformed(self):
        default_lambda_value = 2
        default_from_value = 3
        format_str = "arg={}, lambda={}, from={}"
        self.assertEqual(
            cv.utils.testReservedKeywordConversion(20), format_str.format(20, default_lambda_value, default_from_value)
        )
        self.assertEqual(
            cv.utils.testReservedKeywordConversion(10, lambda_=10), format_str.format(10, 10, default_from_value)
        )
        self.assertEqual(
            cv.utils.testReservedKeywordConversion(10, from_=10), format_str.format(10, default_lambda_value, 10)
        )
        self.assertEqual(
            cv.utils.testReservedKeywordConversion(20, lambda_=-4, from_=12), format_str.format(20, -4, 12)
        )

    def test_parse_vector_int_convertible(self):
        np.random.seed(123098765)
        try_to_convert = partial(self._try_to_convert, cv.utils.dumpVectorOfInt)
        arr = np.random.randint(-20, 20, 40).astype(np.int32).reshape(10, 2, 2)
        int_min, int_max = get_limits(ctypes.c_int)
        for convertible in ((int_min, 1, 2, 3, int_max), [40, 50], tuple(),
                            np.array([int_min, -10, 24, int_max], dtype=np.int32),
                            np.array([10, 230, 12], dtype=np.uint8), arr[:, 0, 1],):
            expected = "[" + ", ".join(map(str, convertible)) + "]"
            actual = try_to_convert(convertible)
            self.assertEqual(expected, actual,
                             msg=get_conversion_error_msg(convertible, expected, actual))

    def test_parse_vector_int_not_convertible(self):
        np.random.seed(123098765)
        arr = np.random.randint(-20, 20, 40).astype(np.float).reshape(10, 2, 2)
        int_min, int_max = get_limits(ctypes.c_int)
        test_dict = {1: 2, 3: 10, 10: 20}
        for not_convertible in ((int_min, 1, 2.5, 3, int_max), [True, 50], 'test', test_dict,
                                reversed([1, 2, 3]),
                                np.array([int_min, -10, 24, [1, 2]], dtype=np.object),
                                np.array([[1, 2], [3, 4]]), arr[:, 0, 1],):
            with self.assertRaises(TypeError, msg=get_no_exception_msg(not_convertible)):
                _ = cv.utils.dumpVectorOfInt(not_convertible)

    def test_parse_vector_double_convertible(self):
        np.random.seed(1230965)
        try_to_convert = partial(self._try_to_convert, cv.utils.dumpVectorOfDouble)
        arr = np.random.randint(-20, 20, 40).astype(np.int32).reshape(10, 2, 2)
        for convertible in ((1, 2.12, 3.5), [40, 50], tuple(),
                            np.array([-10, 24], dtype=np.int32),
                            np.array([-12.5, 1.4], dtype=np.double),
                            np.array([10, 230, 12], dtype=np.float), arr[:, 0, 1], ):
            expected = "[" + ", ".join(map(lambda v: "{:.2f}".format(v), convertible)) + "]"
            actual = try_to_convert(convertible)
            self.assertEqual(expected, actual,
                             msg=get_conversion_error_msg(convertible, expected, actual))

    def test_parse_vector_double_not_convertible(self):
        test_dict = {1: 2, 3: 10, 10: 20}
        for not_convertible in (('t', 'e', 's', 't'), [True, 50.55], 'test', test_dict,
                                np.array([-10.1, 24.5, [1, 2]], dtype=np.object),
                                np.array([[1, 2], [3, 4]]),):
            with self.assertRaises(TypeError, msg=get_no_exception_msg(not_convertible)):
                _ = cv.utils.dumpVectorOfDouble(not_convertible)

    def test_parse_vector_rect_convertible(self):
        np.random.seed(1238765)
        try_to_convert = partial(self._try_to_convert, cv.utils.dumpVectorOfRect)
        arr_of_rect_int32 = np.random.randint(5, 20, 4 * 3).astype(np.int32).reshape(3, 4)
        arr_of_rect_cast = np.random.randint(10, 40, 4 * 5).astype(np.uint8).reshape(5, 4)
        for convertible in (((1, 2, 3, 4), (10, -20, 30, 10)), arr_of_rect_int32, arr_of_rect_cast,
                            arr_of_rect_int32.astype(np.int8), [[5, 3, 1, 4]],
                            ((np.int8(4), np.uint8(10), np.int(32), np.int16(55)),)):
            expected = "[" + ", ".join(map(lambda v: "[x={}, y={}, w={}, h={}]".format(*v), convertible)) + "]"
            actual = try_to_convert(convertible)
            self.assertEqual(expected, actual,
                             msg=get_conversion_error_msg(convertible, expected, actual))

    def test_parse_vector_rect_not_convertible(self):
        np.random.seed(1238765)
        arr = np.random.randint(5, 20, 4 * 3).astype(np.float).reshape(3, 4)
        for not_convertible in (((1, 2, 3, 4), (10.5, -20, 30.1, 10)), arr,
                                [[5, 3, 1, 4], []],
                                ((np.float(4), np.uint8(10), np.int(32), np.int16(55)),)):
            with self.assertRaises(TypeError, msg=get_no_exception_msg(not_convertible)):
                _ = cv.utils.dumpVectorOfRect(not_convertible)

    def test_vector_general_return(self):
        expected_number_of_mats = 5
        expected_shape = (10, 10, 3)
        expected_type = np.uint8
        mats = cv.utils.generateVectorOfMat(5, 10, 10, cv.CV_8UC3)
        self.assertTrue(isinstance(mats, tuple),
                        "Vector of Mats objects should be returned as tuple. Got: {}".format(type(mats)))
        self.assertEqual(len(mats), expected_number_of_mats, "Returned array has wrong length")
        for mat in mats:
            self.assertEqual(mat.shape, expected_shape, "Returned Mat has wrong shape")
            self.assertEqual(mat.dtype, expected_type, "Returned Mat has wrong elements type")
        empty_mats = cv.utils.generateVectorOfMat(0, 10, 10, cv.CV_32FC1)
        self.assertTrue(isinstance(empty_mats, tuple),
                        "Empty vector should be returned as empty tuple. Got: {}".format(type(mats)))
        self.assertEqual(len(empty_mats), 0, "Vector of size 0 should be returned as tuple of length 0")

    def test_vector_fast_return(self):
        expected_shape = (5, 4)
        rects = cv.utils.generateVectorOfRect(expected_shape[0])
        self.assertTrue(isinstance(rects, np.ndarray),
                        "Vector of rectangles should be returned as numpy array. Got: {}".format(type(rects)))
        self.assertEqual(rects.dtype, np.int32, "Vector of rectangles has wrong elements type")
        self.assertEqual(rects.shape, expected_shape, "Vector of rectangles has wrong shape")
        empty_rects = cv.utils.generateVectorOfRect(0)
        self.assertTrue(isinstance(empty_rects, tuple),
                        "Empty vector should be returned as empty tuple. Got: {}".format(type(empty_rects)))
        self.assertEqual(len(empty_rects), 0, "Vector of size 0 should be returned as tuple of length 0")

        expected_shape = (10,)
        ints = cv.utils.generateVectorOfInt(expected_shape[0])
        self.assertTrue(isinstance(ints, np.ndarray),
                        "Vector of integers should be returned as numpy array. Got: {}".format(type(ints)))
        self.assertEqual(ints.dtype, np.int32, "Vector of integers has wrong elements type")
        self.assertEqual(ints.shape, expected_shape, "Vector of integers has wrong shape.")

    def test_result_rotated_rect_issue_20930(self):
        rr = cv.utils.testRotatedRect(10, 20, 100, 200, 45)
        self.assertTrue(isinstance(rr, tuple), msg=type(rr))
        self.assertEqual(len(rr), 3)

        rrv = cv.utils.testRotatedRectVector(10, 20, 100, 200, 45)
        self.assertTrue(isinstance(rrv, tuple), msg=type(rrv))
        self.assertEqual(len(rrv), 10)

        rr = rrv[0]
        self.assertTrue(isinstance(rr, tuple), msg=type(rrv))
        self.assertEqual(len(rr), 3)

    def test_nested_function_availability(self):
        self.assertTrue(hasattr(cv.utils, "nested"),
                        msg="Module is not generated for nested namespace")
        self.assertTrue(hasattr(cv.utils.nested, "testEchoBooleanFunction"),
                        msg="Function in nested module is not available")

        if sys.version_info[0] < 3:
            # Nested submodule is managed only by the global submodules dictionary
            # and parent native module
            expected_ref_count = 2
        else:
            # Nested submodule is managed by the global submodules dictionary,
            # parent native module and Python part of the submodule
            expected_ref_count = 3

        # `getrefcount` temporary increases reference counter by 1
        actual_ref_count = sys.getrefcount(cv.utils.nested) - 1

        self.assertEqual(actual_ref_count, expected_ref_count,
                         msg="Nested submodule reference counter has wrong value\n"
                         "Expected: {}. Actual: {}".format(expected_ref_count, actual_ref_count))
        for flag in (True, False):
            self.assertEqual(flag, cv.utils.nested.testEchoBooleanFunction(flag),
                             msg="Function in nested module returns wrong result")

    def test_class_from_submodule_has_global_alias(self):
        self.assertTrue(hasattr(cv.ml, "Boost"),
                        msg="Class is not registered in the submodule")
        self.assertTrue(hasattr(cv, "ml_Boost"),
                        msg="Class from submodule doesn't have alias in the "
                        "global module")
        self.assertEqual(cv.ml.Boost, cv.ml_Boost,
                         msg="Classes from submodules and global module don't refer "
                         "to the same type")

<<<<<<< HEAD
    def test_class_from_submodule_has_global_alias(self):
        self.assertTrue(hasattr(cv.ml, "Boost"),
                        msg="Class is not registered in the submodule")
        self.assertTrue(hasattr(cv, "ml_Boost"),
                        msg="Class from submodule doesn't have alias in the "
                        "global module")
        self.assertEqual(cv.ml.Boost, cv.ml_Boost,
                         msg="Classes from submodules and global module don't refer "
                         "to the same type")

=======
>>>>>>> 07ed5e53
    def test_inner_class_has_global_alias(self):
        self.assertTrue(hasattr(cv.SimpleBlobDetector, "Params"),
                        msg="Class is not registered as inner class")
        self.assertTrue(hasattr(cv, "SimpleBlobDetector_Params"),
                        msg="Inner class doesn't have alias in the global module")
        self.assertEqual(cv.SimpleBlobDetector.Params, cv.SimpleBlobDetector_Params,
                         msg="Inner class and class in global module don't refer "
                         "to the same type")

    def test_export_class_with_different_name(self):
        self.assertTrue(hasattr(cv.utils.nested, "ExportClassName"),
                        msg="Class with export alias is not registered in the submodule")
        self.assertTrue(hasattr(cv, "utils_nested_ExportClassName"),
                        msg="Class with export alias doesn't have alias in the "
                        "global module")
        self.assertEqual(cv.utils.nested.ExportClassName.originalName(), "OriginalClassName")

        instance = cv.utils.nested.ExportClassName.create()
        self.assertTrue(isinstance(instance, cv.utils.nested.ExportClassName),
                        msg="Factory function returns wrong class instance: {}".format(type(instance)))
        self.assertTrue(hasattr(cv.utils.nested, "ExportClassName_create"),
                        msg="Factory function should have alias in the same module as the class")
        # self.assertFalse(hasattr(cv.utils.nested, "OriginalClassName_create"),
        #                  msg="Factory function should not be registered with original class name, "\
        #                  "when class has different export name")

    def test_export_inner_class_of_class_exported_with_different_name(self):
        if not hasattr(cv.utils.nested, "ExportClassName"):
            raise unittest.SkipTest(
                "Outer class with export alias is not registered in the submodule")

        self.assertTrue(hasattr(cv.utils.nested.ExportClassName, "Params"),
                        msg="Inner class with export alias is not registered in "
                        "the outer class")
        self.assertTrue(hasattr(cv, "utils_nested_ExportClassName_Params"),
                        msg="Inner class with export alias is not registered in "
                        "global module")
        params = cv.utils.nested.ExportClassName.Params()
        params.int_value = 45
        params.float_value = 4.5

        instance = cv.utils.nested.ExportClassName.create(params)
        self.assertTrue(isinstance(instance, cv.utils.nested.ExportClassName),
                        msg="Factory function returns wrong class instance: {}".format(type(instance)))
        self.assertEqual(
            params.int_value, instance.getIntParam(),
            msg="Class initialized with wrong integer parameter. Expected: {}. Actual: {}".format(
                params.int_value, instance.getIntParam()
            )
        )
        self.assertEqual(
            params.float_value, instance.getFloatParam(),
            msg="Class initialized with wrong integer parameter. Expected: {}. Actual: {}".format(
                params.float_value, instance.getFloatParam()
            )
        )




class CanUsePurePythonModuleFunction(NewOpenCVTests):
    def test_can_get_ocv_version(self):
        import sys
        if sys.version_info[0] < 3:
            raise unittest.SkipTest('Python 2.x is not supported')

        self.assertEqual(cv.misc.get_ocv_version(), cv.__version__,
                         "Can't get package version using Python misc module")

    def test_native_method_can_be_patched(self):
        import sys

        if sys.version_info[0] < 3:
            raise unittest.SkipTest('Python 2.x is not supported')

        res = cv.utils.testOverwriteNativeMethod(10)
        self.assertTrue(isinstance(res, Sequence),
                        msg="Overwritten method should return sequence. "
                            "Got: {} of type {}".format(res, type(res)))
        self.assertSequenceEqual(res, (11, 10),
                                 msg="Failed to overwrite native method")
        res = cv.utils._native.testOverwriteNativeMethod(123)
        self.assertEqual(res, 123, msg="Failed to call native method implementation")

    def test_default_matx_argument(self):
        res = cv.utils.dumpVec2i()
        self.assertEqual(res, "Vec2i(42, 24)",
                         msg="Default argument is not properly handled")
        res = cv.utils.dumpVec2i((12, 21))
        self.assertEqual(res, "Vec2i(12, 21)")


class SamplesFindFile(NewOpenCVTests):

    def test_ExistedFile(self):
        res = cv.samples.findFile('lena.jpg', False)
        self.assertNotEqual(res, '')

    def test_MissingFile(self):
        res = cv.samples.findFile('non_existed.file', False)
        self.assertEqual(res, '')

    def test_MissingFileException(self):
        try:
            _res = cv.samples.findFile('non_existed.file', True)
            self.assertEqual("Dead code", 0)
        except cv.error as _e:
            pass


if __name__ == '__main__':
    NewOpenCVTests.bootstrap()<|MERGE_RESOLUTION|>--- conflicted
+++ resolved
@@ -682,19 +682,6 @@
                          msg="Classes from submodules and global module don't refer "
                          "to the same type")
 
-<<<<<<< HEAD
-    def test_class_from_submodule_has_global_alias(self):
-        self.assertTrue(hasattr(cv.ml, "Boost"),
-                        msg="Class is not registered in the submodule")
-        self.assertTrue(hasattr(cv, "ml_Boost"),
-                        msg="Class from submodule doesn't have alias in the "
-                        "global module")
-        self.assertEqual(cv.ml.Boost, cv.ml_Boost,
-                         msg="Classes from submodules and global module don't refer "
-                         "to the same type")
-
-=======
->>>>>>> 07ed5e53
     def test_inner_class_has_global_alias(self):
         self.assertTrue(hasattr(cv.SimpleBlobDetector, "Params"),
                         msg="Class is not registered as inner class")
@@ -754,7 +741,6 @@
 
 
 
-
 class CanUsePurePythonModuleFunction(NewOpenCVTests):
     def test_can_get_ocv_version(self):
         import sys
