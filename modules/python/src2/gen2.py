--- conflicted
+++ resolved
@@ -248,11 +248,8 @@
                 #return sys.exit(-1)
             if self.bases and self.bases[0].startswith("cv::"):
                 self.bases[0] = self.bases[0][4:]
-<<<<<<< HEAD
-=======
             if self.bases and self.bases[0] == "Algorithm":
                 self.isalgorithm = True
->>>>>>> f4e33ea0
             for m in decl[2]:
                 if m.startswith("="):
                     self.wname = m[1:]
@@ -604,11 +601,7 @@
                     if amapping[1] == "O":
                         code_decl += "    PyObject* pyobj_%s = NULL;\n" % (a.name,)
                         parse_name = "pyobj_" + a.name
-<<<<<<< HEAD
-                        code_cvt_list.append("pyopencv_to(pyobj_%s, %s)" % (a.name, a.name))
-=======
                         code_cvt_list.append("pyopencv_to(pyobj_%s, %s, %s)" % (a.name, a.name, a.crepr()))
->>>>>>> f4e33ea0
 
                 all_cargs.append([amapping, parse_name])
 
@@ -719,11 +712,8 @@
                 % (classinfo.name, classinfo.cname)
             sys.exit(-1)
         self.classes[classinfo.name] = classinfo
-<<<<<<< HEAD
-=======
         if classinfo.bases and not classinfo.isalgorithm:
             classinfo.isalgorithm = self.classes[classinfo.bases[0]].isalgorithm
->>>>>>> f4e33ea0
 
     def add_const(self, name, decl):
         constinfo = ConstInfo(name, decl[1])
@@ -819,14 +809,9 @@
                     templ = gen_template_simple_type_decl
                 else:
                     templ = gen_template_type_decl
-<<<<<<< HEAD
-                self.code_types.write(templ.substitute(name=name, wname=classinfo.wname, cname=classinfo.cname))
-
-=======
                 self.code_types.write(templ.substitute(name=name, wname=classinfo.wname, cname=classinfo.cname,
                                       cname1=("cv::Algorithm" if classinfo.isalgorithm else classinfo.cname)))
                                     
->>>>>>> f4e33ea0
         # register classes in the same order as they have been declared.
         # this way, base classes will be registered in Python before their derivatives.
         classlist1 = [(classinfo.decl_idx, name, classinfo) for name, classinfo in classlist]
@@ -867,10 +852,4 @@
     if len(sys.argv) > 2:
         srcfiles = sys.argv[2:]
     generator = PythonWrapperGenerator()
-<<<<<<< HEAD
-    generator.gen(srcfiles, dstdir)
-
-
-=======
-    generator.gen(srcfiles, dstdir)
->>>>>>> f4e33ea0
+    generator.gen(srcfiles, dstdir)