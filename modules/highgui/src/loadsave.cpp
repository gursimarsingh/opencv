--- conflicted
+++ resolved
@@ -138,15 +138,10 @@
         maxlen = std::max(maxlen, len);
     }
 
-    string signature(maxlen, ' ');
+    String signature(maxlen, ' ');
     size_t bufSize = buf.rows*buf.cols*buf.elemSize();
     maxlen = std::min(maxlen, bufSize);
-<<<<<<< HEAD
-    String signature(maxlen, ' ');
     memcpy( (void*)signature.c_str(), buf.data, maxlen );
-=======
-    memcpy( &signature[0], buf.data, maxlen );
->>>>>>> 133d861d
 
     for( i = 0; i < codecs.decoders.size(); i++ )
     {
