/*M///////////////////////////////////////////////////////////////////////////////////////
//
//  IMPORTANT: READ BEFORE DOWNLOADING, COPYING, INSTALLING OR USING.
//
//  By downloading, copying, installing or using the software you agree to this license.
//  If you do not agree to this license, do not download, install,
//  copy or use the software.
//
//
//                          License Agreement
//                For Open Source Computer Vision Library
//
// Copyright (C) 2000-2008, Intel Corporation, all rights reserved.
// Copyright (C) 2009, Willow Garage Inc., all rights reserved.
// Third party copyrights are property of their respective owners.
//
// Redistribution and use in source and binary forms, with or without modification,
// are permitted provided that the following conditions are met:
//
//   * Redistribution's of source code must retain the above copyright notice,
//     this list of conditions and the following disclaimer.
//
//   * Redistribution's in binary form must reproduce the above copyright notice,
//     this list of conditions and the following disclaimer in the documentation
//     and/or other materials provided with the distribution.
//
//   * The name of the copyright holders may not be used to endorse or promote products
//     derived from this software without specific prior written permission.
//
// This software is provided by the copyright holders and contributors "as is" and
// any express or implied warranties, including, but not limited to, the implied
// warranties of merchantability and fitness for a particular purpose are disclaimed.
// In no event shall the Intel Corporation or contributors be liable for any direct,
// indirect, incidental, special, exemplary, or consequential damages
// (including, but not limited to, procurement of substitute goods or services;
// loss of use, data, or profits; or business interruption) however caused
// and on any theory of liability, whether in contract, strict liability,
// or tort (including negligence or otherwise) arising in any way out of
// the use of this software, even if advised of the possibility of such damage.
//
//M*/

#ifndef __OPENCV_HIGHGUI_HPP__
#define __OPENCV_HIGHGUI_HPP__

#include "opencv2/core/core.hpp"
#include "opencv2/highgui/highgui_c.h"

#ifdef __cplusplus

struct CvCapture;
struct CvVideoWriter;

namespace cv
{

enum {
    // Flags for namedWindow
    WINDOW_NORMAL   = CV_WINDOW_NORMAL,   // the user can resize the window (no constraint) / also use to switch a fullscreen window to a normal size
    WINDOW_AUTOSIZE = CV_WINDOW_AUTOSIZE, // the user cannot resize the window, the size is constrainted by the image displayed
    WINDOW_OPENGL   = CV_WINDOW_OPENGL,   // window with opengl support

    // Flags for set / getWindowProperty
    WND_PROP_FULLSCREEN   = CV_WND_PROP_FULLSCREEN,  // fullscreen property
    WND_PROP_AUTOSIZE     = CV_WND_PROP_AUTOSIZE,    // autosize property
    WND_PROP_ASPECT_RATIO = CV_WND_PROP_ASPECTRATIO, // window's aspect ration
    WND_PROP_OPENGL       = CV_WND_PROP_OPENGL       // opengl support
};

CV_EXPORTS_W void namedWindow(const string& winname, int flags = WINDOW_AUTOSIZE);
CV_EXPORTS_W void destroyWindow(const string& winname);
CV_EXPORTS_W void destroyAllWindows();

CV_EXPORTS_W int startWindowThread();

CV_EXPORTS_W int waitKey(int delay = 0);

CV_EXPORTS_W void imshow(const string& winname, InputArray mat);

CV_EXPORTS_W void resizeWindow(const string& winname, int width, int height);
CV_EXPORTS_W void moveWindow(const string& winname, int x, int y);

CV_EXPORTS_W void setWindowProperty(const string& winname, int prop_id, double prop_value);//YV
CV_EXPORTS_W double getWindowProperty(const string& winname, int prop_id);//YV

enum
{
    EVENT_MOUSEMOVE      =0,
    EVENT_LBUTTONDOWN    =1,
    EVENT_RBUTTONDOWN    =2,
    EVENT_MBUTTONDOWN    =3,
    EVENT_LBUTTONUP      =4,
    EVENT_RBUTTONUP      =5,
    EVENT_MBUTTONUP      =6,
    EVENT_LBUTTONDBLCLK  =7,
    EVENT_RBUTTONDBLCLK  =8,
    EVENT_MBUTTONDBLCLK  =9
};

enum
{
    EVENT_FLAG_LBUTTON   =1,
    EVENT_FLAG_RBUTTON   =2,
    EVENT_FLAG_MBUTTON   =4,
    EVENT_FLAG_CTRLKEY   =8,
    EVENT_FLAG_SHIFTKEY  =16,
    EVENT_FLAG_ALTKEY    =32
};

typedef void (*MouseCallback)(int event, int x, int y, int flags, void* userdata);

//! assigns callback for mouse events
CV_EXPORTS void setMouseCallback(const string& winname, MouseCallback onMouse, void* userdata = 0);


typedef void (CV_CDECL *TrackbarCallback)(int pos, void* userdata);

CV_EXPORTS int createTrackbar(const string& trackbarname, const string& winname,
                              int* value, int count,
                              TrackbarCallback onChange = 0,
                              void* userdata = 0);

CV_EXPORTS_W int getTrackbarPos(const string& trackbarname, const string& winname);
CV_EXPORTS_W void setTrackbarPos(const string& trackbarname, const string& winname, int pos);

// OpenGL support

typedef void (CV_CDECL *OpenGlDrawCallback)(void* userdata);
CV_EXPORTS void setOpenGlDrawCallback(const string& winname, OpenGlDrawCallback onOpenGlDraw, void* userdata = 0);

CV_EXPORTS void setOpenGlContext(const string& winname);

CV_EXPORTS void updateWindow(const string& winname);

<<<<<<< HEAD
=======
// < Deperecated
CV_EXPORTS void pointCloudShow(const string& winname, const GlCamera& camera, const GlArrays& arr);
CV_EXPORTS void pointCloudShow(const string& winname, const GlCamera& camera, InputArray points, InputArray colors = noArray());
// >

>>>>>>> e6dd4e84
//Only for Qt

CV_EXPORTS CvFont fontQt(const string& nameFont, int pointSize=-1,
                         Scalar color=Scalar::all(0), int weight=CV_FONT_NORMAL,
                         int style=CV_STYLE_NORMAL, int spacing=0);
CV_EXPORTS void addText( const Mat& img, const string& text, Point org, CvFont font);

CV_EXPORTS void displayOverlay(const string& winname, const string& text, int delayms CV_DEFAULT(0));
CV_EXPORTS void displayStatusBar(const string& winname, const string& text, int delayms CV_DEFAULT(0));

CV_EXPORTS void saveWindowParameters(const string& windowName);
CV_EXPORTS void loadWindowParameters(const string& windowName);
CV_EXPORTS  int startLoop(int (*pt2Func)(int argc, char *argv[]), int argc, char* argv[]);
CV_EXPORTS  void stopLoop();

typedef void (CV_CDECL *ButtonCallback)(int state, void* userdata);
CV_EXPORTS int createButton( const string& bar_name, ButtonCallback on_change,
                             void* userdata=NULL, int type=CV_PUSH_BUTTON,
                             bool initial_button_state=0);

//-------------------------

enum
{
    // 8bit, color or not
    IMREAD_UNCHANGED  =-1,
    // 8bit, gray
    IMREAD_GRAYSCALE  =0,
    // ?, color
    IMREAD_COLOR      =1,
    // any depth, ?
    IMREAD_ANYDEPTH   =2,
    // ?, any color
    IMREAD_ANYCOLOR   =4
};

enum
{
    IMWRITE_JPEG_QUALITY =1,
    IMWRITE_PNG_COMPRESSION =16,
    IMWRITE_PNG_STRATEGY =17,
    IMWRITE_PNG_BILEVEL =18,
    IMWRITE_PNG_STRATEGY_DEFAULT =0,
    IMWRITE_PNG_STRATEGY_FILTERED =1,
    IMWRITE_PNG_STRATEGY_HUFFMAN_ONLY =2,
    IMWRITE_PNG_STRATEGY_RLE =3,
    IMWRITE_PNG_STRATEGY_FIXED =4,
    IMWRITE_PXM_BINARY =32
};

CV_EXPORTS_W Mat imread( const string& filename, int flags=1 );
CV_EXPORTS_W bool imwrite( const string& filename, InputArray img,
              const vector<int>& params=vector<int>());
CV_EXPORTS_W Mat imdecode( InputArray buf, int flags );
CV_EXPORTS Mat imdecode( InputArray buf, int flags, Mat* dst );
CV_EXPORTS_W bool imencode( const string& ext, InputArray img,
                            CV_OUT vector<uchar>& buf,
                            const vector<int>& params=vector<int>());

#ifndef CV_NO_VIDEO_CAPTURE_CPP_API

template<> void CV_EXPORTS Ptr<CvCapture>::delete_obj();
template<> void CV_EXPORTS Ptr<CvVideoWriter>::delete_obj();

class CV_EXPORTS_W VideoCapture
{
public:
    CV_WRAP VideoCapture();
    CV_WRAP VideoCapture(const string& filename);
    CV_WRAP VideoCapture(int device);

    virtual ~VideoCapture();
    CV_WRAP virtual bool open(const string& filename);
    CV_WRAP virtual bool open(int device);
    CV_WRAP virtual bool isOpened() const;
    CV_WRAP virtual void release();

    CV_WRAP virtual bool grab();
    CV_WRAP virtual bool retrieve(CV_OUT Mat& image, int channel=0);
    virtual VideoCapture& operator >> (CV_OUT Mat& image);
    CV_WRAP virtual bool read(CV_OUT Mat& image);

    CV_WRAP virtual bool set(int propId, double value);
    CV_WRAP virtual double get(int propId);

protected:
    Ptr<CvCapture> cap;
};


class CV_EXPORTS_W VideoWriter
{
public:
    CV_WRAP VideoWriter();
    CV_WRAP VideoWriter(const string& filename, int fourcc, double fps,
                Size frameSize, bool isColor=true);

    virtual ~VideoWriter();
    CV_WRAP virtual bool open(const string& filename, int fourcc, double fps,
                      Size frameSize, bool isColor=true);
    CV_WRAP virtual bool isOpened() const;
    CV_WRAP virtual void release();
    virtual VideoWriter& operator << (const Mat& image);
    CV_WRAP virtual void write(const Mat& image);

protected:
    Ptr<CvVideoWriter> writer;
};

#endif

}

#endif

#endif<|MERGE_RESOLUTION|>--- conflicted
+++ resolved
@@ -125,21 +125,13 @@
 
 // OpenGL support
 
-typedef void (CV_CDECL *OpenGlDrawCallback)(void* userdata);
+typedef void (*OpenGlDrawCallback)(void* userdata);
 CV_EXPORTS void setOpenGlDrawCallback(const string& winname, OpenGlDrawCallback onOpenGlDraw, void* userdata = 0);
 
 CV_EXPORTS void setOpenGlContext(const string& winname);
 
 CV_EXPORTS void updateWindow(const string& winname);
 
-<<<<<<< HEAD
-=======
-// < Deperecated
-CV_EXPORTS void pointCloudShow(const string& winname, const GlCamera& camera, const GlArrays& arr);
-CV_EXPORTS void pointCloudShow(const string& winname, const GlCamera& camera, InputArray points, InputArray colors = noArray());
-// >
-
->>>>>>> e6dd4e84
 //Only for Qt
 
 CV_EXPORTS CvFont fontQt(const string& nameFont, int pointSize=-1,
