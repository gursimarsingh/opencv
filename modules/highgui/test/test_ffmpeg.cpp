/*M///////////////////////////////////////////////////////////////////////////////////////
//
//  IMPORTANT: READ BEFORE DOWNLOADING, COPYING, INSTALLING OR USING.
//
//  By downloading, copying, installing or using the software you agree to this license.
//  If you do not agree to this license, do not download, install,
//  copy or use the software.
//
//
//                           License Agreement
//                For Open Source Computer Vision Library
//
// Copyright (C) 2000-2008, Intel Corporation, all rights reserved.
// Copyright (C) 2009, Willow Garage Inc., all rights reserved.
// Third party copyrights are property of their respective owners.
//
// Redistribution and use in source and binary forms, with or without modification,
// are permitted provided that the following conditions are met:
//
//   * Redistribution's of source code must retain the above copyright notice,
//     this list of conditions and the following disclaimer.
//
//   * Redistribution's in binary form must reproduce the above copyright notice,
//     this list of conditions and the following disclaimer in the documentation
//     and/or other materials provided with the distribution.
//
//   * The name of the copyright holders may not be used to endorse or promote products
//     derived from this software without specific prior written permission.
//
// This software is provided by the copyright holders and contributors "as is" and
// any express or implied warranties, including, but not limited to, the implied
// warranties of merchantability and fitness for a particular purpose are disclaimed.
// In no event shall the Intel Corporation or contributors be liable for any direct,
// indirect, incidental, special, exemplary, or consequential damages
// (including, but not limited to, procurement of substitute goods or services;
// loss of use, data, or profits; or business interruption) however caused
// and on any theory of liability, whether in contract, strict liability,
// or tort (including negligence or otherwise) arising in any way out of
// the use of this software, even if advised of the possibility of such damage.
//
//M*/

#include "test_precomp.hpp"
#include "opencv2/highgui.hpp"

using namespace cv;

#ifdef HAVE_FFMPEG

using namespace std;

class CV_FFmpegWriteBigVideoTest : public cvtest::BaseTest
{
public:
    void run(int)
    {
        const int img_r = 4096;
        const int img_c = 4096;
        const double fps0 = 15;
        const double time_sec = 1;

        const int tags[] = {
            0,
<<<<<<< HEAD
            //VideoWriter::fourcc('D', 'I', 'V', '3'),
            //VideoWriter::fourcc('D', 'I', 'V', 'X'),
            VideoWriter::fourcc('D', 'X', '5', '0'),
            VideoWriter::fourcc('F', 'L', 'V', '1'),
            VideoWriter::fourcc('H', '2', '6', '1'),
            VideoWriter::fourcc('H', '2', '6', '3'),
            VideoWriter::fourcc('I', '4', '2', '0'),
            //VideoWriter::fourcc('j', 'p', 'e', 'g'),
            VideoWriter::fourcc('M', 'J', 'P', 'G'),
            VideoWriter::fourcc('m', 'p', '4', 'v'),
            VideoWriter::fourcc('M', 'P', 'E', 'G'),
            //VideoWriter::fourcc('W', 'M', 'V', '1'),
            //VideoWriter::fourcc('W', 'M', 'V', '2'),
            VideoWriter::fourcc('X', 'V', 'I', 'D'),
            //VideoWriter::fourcc('Y', 'U', 'Y', '2'),
=======
            //CV_FOURCC('D', 'I', 'V', '3'),
            //CV_FOURCC('D', 'I', 'V', 'X'),
            CV_FOURCC('D', 'X', '5', '0'),
            CV_FOURCC('F', 'L', 'V', '1'),
            CV_FOURCC('H', '2', '6', '1'),
            CV_FOURCC('H', '2', '6', '3'),
            CV_FOURCC('I', '4', '2', '0'),
            //CV_FOURCC('j', 'p', 'e', 'g'),
            CV_FOURCC('M', 'J', 'P', 'G'),
            CV_FOURCC('m', 'p', '4', 'v'),
            CV_FOURCC('M', 'P', 'E', 'G'),
            //CV_FOURCC('W', 'M', 'V', '1'),
            //CV_FOURCC('W', 'M', 'V', '2'),
            CV_FOURCC('X', 'V', 'I', 'D'),
            //CV_FOURCC('Y', 'U', 'Y', '2'),
>>>>>>> dd942df0
        };

        const size_t n = sizeof(tags)/sizeof(tags[0]);

        bool created = false;

        for (size_t j = 0; j < n; ++j)
        {
<<<<<<< HEAD
        int tag = tags[j];
        stringstream s;
        s << tag;

        const string filename = "output_"+s.str()+".avi";

        try
        {
            double fps = fps0;
            Size frame_s = Size(img_c, img_r);

            if( tag == VideoWriter::fourcc('H', '2', '6', '1') )
                frame_s = Size(352, 288);
            else if( tag == VideoWriter::fourcc('H', '2', '6', '3') )
                frame_s = Size(704, 576);
            /*else if( tag == CV_FOURCC('M', 'J', 'P', 'G') ||
                     tag == CV_FOURCC('j', 'p', 'e', 'g') )
                frame_s = Size(1920, 1080);*/

            if( tag == VideoWriter::fourcc('M', 'P', 'E', 'G') )
            {
                frame_s = Size(720, 576);
                fps = 25;
            }

            VideoWriter writer(filename, tag, fps, frame_s);

            if (writer.isOpened() == false)
=======
            int tag = tags[j];
            stringstream s;
            s << tag;

            const string filename = "output_"+s.str()+".avi";

            try
>>>>>>> dd942df0
            {
                double fps = fps0;
                Size frame_s = Size(img_c, img_r);

                if( tag == CV_FOURCC('H', '2', '6', '1') )
                    frame_s = Size(352, 288);
                else if( tag == CV_FOURCC('H', '2', '6', '3') )
                    frame_s = Size(704, 576);
                /*else if( tag == CV_FOURCC('M', 'J', 'P', 'G') ||
                         tag == CV_FOURCC('j', 'p', 'e', 'g') )
                    frame_s = Size(1920, 1080);*/

                if( tag == CV_FOURCC('M', 'P', 'E', 'G') )
                {
                    frame_s = Size(720, 576);
                    fps = 25;
                }

                VideoWriter writer(filename, tag, fps, frame_s);

                if (writer.isOpened() == false)
                {
                    ts->printf(ts->LOG, "\n\nFile name: %s\n", filename.c_str());
                    ts->printf(ts->LOG, "Codec id: %d   Codec tag: %c%c%c%c\n", j,
                               tag & 255, (tag >> 8) & 255, (tag >> 16) & 255, (tag >> 24) & 255);
                    ts->printf(ts->LOG, "Error: cannot create video file.");
                    ts->set_failed_test_info(ts->FAIL_INVALID_OUTPUT);
                }
                else
                {
                    Mat img(frame_s, CV_8UC3, Scalar::all(0));
                    const int coeff = cvRound(min(frame_s.width, frame_s.height)/(fps0 * time_sec));

                    for (int i = 0 ; i < static_cast<int>(fps * time_sec); i++ )
                    {
                        //circle(img, Point2i(img_c / 2, img_r / 2), min(img_r, img_c) / 2 * (i + 1), Scalar(255, 0, 0, 0), 2);
                        rectangle(img, Point2i(coeff * i, coeff * i), Point2i(coeff * (i + 1), coeff * (i + 1)),
                                  Scalar::all(255 * (1.0 - static_cast<double>(i) / (fps * time_sec * 2) )), -1);
                        writer << img;
                    }

                    if (!created) created = true;
                    else remove(filename.c_str());
                }
            }
            catch(...)
            {
                ts->set_failed_test_info(ts->FAIL_INVALID_OUTPUT);
            }
            ts->set_failed_test_info(cvtest::TS::OK);
        }
    }
};

TEST(Highgui_Video, ffmpeg_writebig) { CV_FFmpegWriteBigVideoTest test; test.safe_run(); }

class CV_FFmpegReadImageTest : public cvtest::BaseTest
{
public:
    void run(int)
    {
        try
        {
            string filename = ts->get_data_path() + "../cv/features2d/tsukuba.png";
            VideoCapture cap(filename);
            Mat img0 = imread(filename, 1);
            Mat img, img_next;
            cap >> img;
            cap >> img_next;

            CV_Assert( !img0.empty() && !img.empty() && img_next.empty() );

            double diff = norm(img0, img, CV_C);
            CV_Assert( diff == 0 );
        }
        catch(...)
        {
            ts->set_failed_test_info(ts->FAIL_INVALID_OUTPUT);
        }
        ts->set_failed_test_info(cvtest::TS::OK);
    }
};

TEST(Highgui_Video, ffmpeg_image) { CV_FFmpegReadImageTest test; test.safe_run(); }

#endif

#if defined(HAVE_FFMPEG)

//////////////////////////////// Parallel VideoWriters and VideoCaptures ////////////////////////////////////

class CreateVideoWriterInvoker :
    public ParallelLoopBody
{
public:
    const static Size FrameSize;
    static std::string TmpDirectory;

    CreateVideoWriterInvoker(std::vector<VideoWriter*>& _writers, std::vector<std::string>& _files) :
        ParallelLoopBody(), writers(&_writers), files(&_files)
    {
    }

    virtual void operator() (const Range& range) const
    {
        for (int i = range.start; i != range.end; ++i)
        {
            std::ostringstream stream;
            stream << i << ".avi";
            std::string fileName = tempfile(stream.str().c_str());

            files->operator[](i) = fileName;
            writers->operator[](i) = new VideoWriter(fileName, VideoWriter::fourcc('X','V','I','D'), 25.0f, FrameSize);

            CV_Assert(writers->operator[](i)->isOpened());
        }
    }

private:
    std::vector<VideoWriter*>* writers;
    std::vector<std::string>* files;
};

std::string CreateVideoWriterInvoker::TmpDirectory;
const Size CreateVideoWriterInvoker::FrameSize(1020, 900);

class WriteVideo_Invoker :
    public ParallelLoopBody
{
public:
    enum { FrameCount = 300 };

    static const Scalar ObjectColor;
    static const Point Center;

    WriteVideo_Invoker(const std::vector<VideoWriter*>& _writers) :
        ParallelLoopBody(), writers(&_writers)
    {
    }

    static void GenerateFrame(Mat& frame, unsigned int i)
    {
        frame = Scalar::all(i % 255);

        std::string text = to_string(i);
        putText(frame, text, Point(50, Center.y), FONT_HERSHEY_SIMPLEX, 5.0, ObjectColor, 5, CV_AA);
        circle(frame, Center, i + 2, ObjectColor, 2, CV_AA);
    }

    virtual void operator() (const Range& range) const
    {
        for (int j = range.start; j < range.end; ++j)
        {
            VideoWriter* writer = writers->operator[](j);
            CV_Assert(writer != NULL);
            CV_Assert(writer->isOpened());

            Mat frame(CreateVideoWriterInvoker::FrameSize, CV_8UC3);
            for (unsigned int i = 0; i < FrameCount; ++i)
            {
                GenerateFrame(frame, i);
                writer->operator<< (frame);
            }
        }
    }

protected:
    static std::string to_string(unsigned int i)
    {
        std::stringstream stream(std::ios::out);
        stream << "frame #" << i;
        return stream.str();
    }

private:
    const std::vector<VideoWriter*>* writers;
};

const Scalar WriteVideo_Invoker::ObjectColor(Scalar::all(0));
const Point WriteVideo_Invoker::Center(CreateVideoWriterInvoker::FrameSize.height / 2,
    CreateVideoWriterInvoker::FrameSize.width / 2);

class CreateVideoCaptureInvoker :
    public ParallelLoopBody
{
public:
    CreateVideoCaptureInvoker(std::vector<VideoCapture*>& _readers, const std::vector<std::string>& _files) :
        ParallelLoopBody(), readers(&_readers), files(&_files)
    {
    }

    virtual void operator() (const Range& range) const
    {
        for (int i = range.start; i != range.end; ++i)
        {
            readers->operator[](i) = new VideoCapture(files->operator[](i));
            CV_Assert(readers->operator[](i)->isOpened());
        }
    }
private:
    std::vector<VideoCapture*>* readers;
    const std::vector<std::string>* files;
};

class ReadImageAndTest :
    public ParallelLoopBody
{
public:
    ReadImageAndTest(const std::vector<VideoCapture*>& _readers, cvtest::TS* _ts) :
        ParallelLoopBody(), readers(&_readers), ts(_ts)
    {
    }

    virtual void operator() (const Range& range) const
    {
        for (int j = range.start; j < range.end; ++j)
        {
            VideoCapture* capture = readers->operator[](j);
            CV_Assert(capture != NULL);
            CV_Assert(capture->isOpened());

            const static double eps = 23.0;
            unsigned int frameCount = static_cast<unsigned int>(capture->get(CAP_PROP_FRAME_COUNT));
            CV_Assert(frameCount == WriteVideo_Invoker::FrameCount);
            Mat reference(CreateVideoWriterInvoker::FrameSize, CV_8UC3);

            for (unsigned int i = 0; i < frameCount && next; ++i)
            {
                Mat actual;
                (*capture) >> actual;

                WriteVideo_Invoker::GenerateFrame(reference, i);

                EXPECT_EQ(reference.cols, actual.cols);
                EXPECT_EQ(reference.rows, actual.rows);
                EXPECT_EQ(reference.depth(), actual.depth());
                EXPECT_EQ(reference.channels(), actual.channels());

                double psnr = PSNR(actual, reference);
                if (psnr < eps)
                {
    #define SUM cvtest::TS::SUMMARY
                    ts->printf(SUM, "\nPSNR: %lf\n", psnr);
                    ts->printf(SUM, "Video #: %d\n", range.start);
                    ts->printf(SUM, "Frame #: %d\n", i);
    #undef SUM
                    ts->set_failed_test_info(cvtest::TS::FAIL_BAD_ACCURACY);
                    ts->set_gtest_status();

                    Mat diff;
                    absdiff(actual, reference, diff);

                    EXPECT_EQ(countNonZero(diff.reshape(1) > 1), 0);

                    next = false;
                }
            }
        }
    }

    static bool next;

private:
    const std::vector<VideoCapture*>* readers;
    cvtest::TS* ts;
};

bool ReadImageAndTest::next;

TEST(Highgui_Video_parallel_writers_and_readers, accuracy)
{
    const unsigned int threadsCount = 4;
    cvtest::TS* ts = cvtest::TS::ptr();

    // creating VideoWriters
    std::vector<VideoWriter*> writers(threadsCount);
    Range range(0, threadsCount);
    std::vector<std::string> files(threadsCount);
    CreateVideoWriterInvoker invoker1(writers, files);
    parallel_for_(range, invoker1);

    // write a video
    parallel_for_(range, WriteVideo_Invoker(writers));

    // deleting the writers
    for (std::vector<VideoWriter*>::iterator i = writers.begin(), end = writers.end(); i != end; ++i)
        delete *i;
    writers.clear();

    std::vector<VideoCapture*> readers(threadsCount);
    CreateVideoCaptureInvoker invoker2(readers, files);
    parallel_for_(range, invoker2);

    ReadImageAndTest::next = true;

    parallel_for_(range, ReadImageAndTest(readers, ts));

    // deleting tmp video files
    for (std::vector<std::string>::const_iterator i = files.begin(), end = files.end(); i != end; ++i)
    {
        int code = remove(i->c_str());
        if (code == 1)
            std::cerr << "Couldn't delete " << *i << std::endl;
    }
}

#endif<|MERGE_RESOLUTION|>--- conflicted
+++ resolved
@@ -61,7 +61,6 @@
 
         const int tags[] = {
             0,
-<<<<<<< HEAD
             //VideoWriter::fourcc('D', 'I', 'V', '3'),
             //VideoWriter::fourcc('D', 'I', 'V', 'X'),
             VideoWriter::fourcc('D', 'X', '5', '0'),
@@ -77,23 +76,6 @@
             //VideoWriter::fourcc('W', 'M', 'V', '2'),
             VideoWriter::fourcc('X', 'V', 'I', 'D'),
             //VideoWriter::fourcc('Y', 'U', 'Y', '2'),
-=======
-            //CV_FOURCC('D', 'I', 'V', '3'),
-            //CV_FOURCC('D', 'I', 'V', 'X'),
-            CV_FOURCC('D', 'X', '5', '0'),
-            CV_FOURCC('F', 'L', 'V', '1'),
-            CV_FOURCC('H', '2', '6', '1'),
-            CV_FOURCC('H', '2', '6', '3'),
-            CV_FOURCC('I', '4', '2', '0'),
-            //CV_FOURCC('j', 'p', 'e', 'g'),
-            CV_FOURCC('M', 'J', 'P', 'G'),
-            CV_FOURCC('m', 'p', '4', 'v'),
-            CV_FOURCC('M', 'P', 'E', 'G'),
-            //CV_FOURCC('W', 'M', 'V', '1'),
-            //CV_FOURCC('W', 'M', 'V', '2'),
-            CV_FOURCC('X', 'V', 'I', 'D'),
-            //CV_FOURCC('Y', 'U', 'Y', '2'),
->>>>>>> dd942df0
         };
 
         const size_t n = sizeof(tags)/sizeof(tags[0]);
@@ -102,36 +84,6 @@
 
         for (size_t j = 0; j < n; ++j)
         {
-<<<<<<< HEAD
-        int tag = tags[j];
-        stringstream s;
-        s << tag;
-
-        const string filename = "output_"+s.str()+".avi";
-
-        try
-        {
-            double fps = fps0;
-            Size frame_s = Size(img_c, img_r);
-
-            if( tag == VideoWriter::fourcc('H', '2', '6', '1') )
-                frame_s = Size(352, 288);
-            else if( tag == VideoWriter::fourcc('H', '2', '6', '3') )
-                frame_s = Size(704, 576);
-            /*else if( tag == CV_FOURCC('M', 'J', 'P', 'G') ||
-                     tag == CV_FOURCC('j', 'p', 'e', 'g') )
-                frame_s = Size(1920, 1080);*/
-
-            if( tag == VideoWriter::fourcc('M', 'P', 'E', 'G') )
-            {
-                frame_s = Size(720, 576);
-                fps = 25;
-            }
-
-            VideoWriter writer(filename, tag, fps, frame_s);
-
-            if (writer.isOpened() == false)
-=======
             int tag = tags[j];
             stringstream s;
             s << tag;
@@ -139,20 +91,19 @@
             const string filename = "output_"+s.str()+".avi";
 
             try
->>>>>>> dd942df0
             {
                 double fps = fps0;
                 Size frame_s = Size(img_c, img_r);
 
-                if( tag == CV_FOURCC('H', '2', '6', '1') )
+                if( tag == VideoWriter::fourcc('H', '2', '6', '1') )
                     frame_s = Size(352, 288);
-                else if( tag == CV_FOURCC('H', '2', '6', '3') )
+                else if( tag == VideoWriter::fourcc('H', '2', '6', '3') )
                     frame_s = Size(704, 576);
                 /*else if( tag == CV_FOURCC('M', 'J', 'P', 'G') ||
                          tag == CV_FOURCC('j', 'p', 'e', 'g') )
                     frame_s = Size(1920, 1080);*/
 
-                if( tag == CV_FOURCC('M', 'P', 'E', 'G') )
+                if( tag == VideoWriter::fourcc('M', 'P', 'E', 'G') )
                 {
                     frame_s = Size(720, 576);
                     fps = 25;
