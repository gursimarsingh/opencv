// This file is part of OpenCV project.
// It is subject to the license terms in the LICENSE file found in the top-level directory
// of this distribution and at http://opencv.org/license.html.
//
// Copyright (C) 2019-2021 Intel Corporation

#ifndef OPENCV_GAPI_INFER_IE_HPP
#define OPENCV_GAPI_INFER_IE_HPP

#include <unordered_map>
#include <unordered_set>
#include <string>
#include <array>
#include <tuple> // tuple, tuple_size
#include <map>

#include <opencv2/gapi/opencv_includes.hpp>
#include <opencv2/gapi/util/any.hpp>

#include <opencv2/core/cvdef.h>     // GAPI_EXPORTS
#include <opencv2/gapi/gkernel.hpp> // GKernelPackage
#include <opencv2/gapi/infer.hpp>   // Generic
#include <opencv2/gapi/streaming/onevpl/accel_types.hpp> // Preproc Dev & Ctx

namespace cv {
namespace gapi {
// FIXME: introduce a new sub-namespace for NN?

/**
 * @brief This namespace contains G-API OpenVINO backend functions,
 * structures, and symbols.
 */
namespace ie {

GAPI_EXPORTS cv::gapi::GBackend backend();

/**
 * Specifies how G-API and IE should trait input data
 *
 * In OpenCV, the same cv::Mat is used to represent both
 * image and tensor data. Sometimes those are hardly distinguishable,
 * so this extra parameter is used to give G-API a hint.
 *
 * This hint controls how G-API reinterprets the data when converting
 * it to IE Blob format (and which layout/etc is assigned to this data).
 */
enum class TraitAs: int
{
    TENSOR, //!< G-API traits an associated cv::Mat as a raw tensor and passes dimensions as-is
    IMAGE   //!< G-API traits an associated cv::Mat as an image so creates an "image" blob (NCHW/NHWC, etc)
};

using IEConfig = std::map<std::string, std::string>;

enum InferMode {Sync, Async};

namespace detail {
struct ParamDesc {
    std::string model_path;
    std::string weights_path;
    std::string device_id;

    std::vector<std::string> input_names;
    std::vector<std::string> output_names;

    using ConstInput = std::pair<cv::Mat, TraitAs>;
    std::unordered_map<std::string, ConstInput> const_inputs;

    std::size_t num_in;
    std::size_t num_out;

    enum class Kind {Load, Import};
    Kind kind;
    bool is_generic;
    IEConfig config;

    std::map<std::string, std::vector<std::size_t>> reshape_table;
    std::unordered_set<std::string> layer_names_to_reshape;

    // NB: Number of asyncrhonious infer requests
    size_t nireq;

    // NB: An optional config to setup RemoteContext for IE
    cv::util::any context_config;

    // NB: batch_size can't be equal to 1 by default, because some of models
    // have 2D (Layout::NC) input and if the first dimension not equal to 1
    // net.setBatchSize(1) will overwrite it.
    cv::optional<size_t> batch_size;

    cv::optional<cv::gapi::wip::onevpl::Device> vpl_preproc_device;
    cv::optional<cv::gapi::wip::onevpl::Context> vpl_preproc_ctx;

<<<<<<< HEAD
    InferMode mode;
=======
    using PrecisionT = int;
    using PrecisionMapT = std::unordered_map<std::string, PrecisionT>;
    // NB: This parameter can contain:
    // 1. cv::util::monostate - Don't specify precision, but use default from IR/Blob.
    // 2. PrecisionT (CV_8U, CV_32F, ...) - Specifies precision for all output layers.
    // 3. PrecisionMapT ({{"layer0", CV_32F}, {"layer1", CV_16F}} - Specifies precision for certain output layer.
    // cv::util::monostate is default value that means precision wasn't specified.
    using PrecisionVariantT = cv::util::variant<cv::util::monostate,
                                                PrecisionT,
                                                PrecisionMapT>;
    PrecisionVariantT output_precision;

>>>>>>> 7208f632
};
} // namespace detail

// FIXME: this is probably a shared (reusable) thing
template<typename Net>
struct PortCfg {
    using In = std::array
        < std::string
        , std::tuple_size<typename Net::InArgs>::value >;
    using Out = std::array
        < std::string
        , std::tuple_size<typename Net::OutArgs>::value >;
};

/**
 * @brief This structure provides functions
 * that fill inference parameters for "OpenVINO Toolkit" model.
 */
template<typename Net> class Params {
public:
    /** @brief Class constructor.

    Constructs Params based on model information and specifies default values for other
    inference description parameters. Model is loaded and compiled using "OpenVINO Toolkit".

    @param model Path to topology IR (.xml file).
    @param weights Path to weights (.bin file).
    @param device target device to use.
    */
    Params(const std::string &model,
           const std::string &weights,
           const std::string &device)
        : desc{ model, weights, device, {}, {}, {}
              , std::tuple_size<typename Net::InArgs>::value  // num_in
              , std::tuple_size<typename Net::OutArgs>::value // num_out
              , detail::ParamDesc::Kind::Load
              , false
              , {}
              , {}
              , {}
              , 1u
              , {}
              , {}
              , {}
              , {}
<<<<<<< HEAD
              , InferMode::Async} {
=======
              , {}} {
>>>>>>> 7208f632
    };

    /** @overload
    Use this constructor to work with pre-compiled network.
    Model is imported from a pre-compiled blob.

    @param model Path to model.
    @param device target device to use.
    */
    Params(const std::string &model,
           const std::string &device)
        : desc{ model, {}, device, {}, {}, {}
              , std::tuple_size<typename Net::InArgs>::value  // num_in
              , std::tuple_size<typename Net::OutArgs>::value // num_out
              , detail::ParamDesc::Kind::Import
              , false
              , {}
              , {}
              , {}
              , 1u
              , {}
              , {}
              , {}
              , {}
<<<<<<< HEAD
              , InferMode::Async} {
=======
              , {}} {
>>>>>>> 7208f632
    };

    /** @brief Specifies sequence of network input layers names for inference.

    The function is used to associate cv::gapi::infer<> inputs with the model inputs.
    Number of names has to match the number of network inputs as defined in G_API_NET().
    In case a network has only single input layer, there is no need to specify name manually.

    @param layer_names std::array<std::string, N> where N is the number of inputs
    as defined in the @ref G_API_NET. Contains names of input layers.
    @return reference to this parameter structure.
    */
    Params<Net>& cfgInputLayers(const typename PortCfg<Net>::In &layer_names) {
        desc.input_names.clear();
        desc.input_names.reserve(layer_names.size());
        std::copy(layer_names.begin(), layer_names.end(),
                  std::back_inserter(desc.input_names));
        return *this;
    }

    /** @brief Specifies sequence of network output layers names for inference.

    The function is used to associate cv::gapi::infer<> outputs with the model outputs.
    Number of names has to match the number of network outputs as defined in G_API_NET().
    In case a network has only single output layer, there is no need to specify name manually.

    @param layer_names std::array<std::string, N> where N is the number of outputs
    as defined in the @ref G_API_NET. Contains names of output layers.
    @return reference to this parameter structure.
    */
    Params<Net>& cfgOutputLayers(const typename PortCfg<Net>::Out &layer_names) {
        desc.output_names.clear();
        desc.output_names.reserve(layer_names.size());
        std::copy(layer_names.begin(), layer_names.end(),
                  std::back_inserter(desc.output_names));
        return *this;
    }

    /** @brief Specifies a constant input.

    The function is used to set a constant input. This input has to be
    a preprocessed tensor if its type is TENSOR. Need to provide name of the
    network layer which will receive provided data.

    @param layer_name Name of network layer.
    @param data cv::Mat that contains data which will be associated with network layer.
    @param hint Input type @sa cv::gapi::ie::TraitAs.
    @return reference to this parameter structure.
    */
    Params<Net>& constInput(const std::string &layer_name,
                            const cv::Mat &data,
                            TraitAs hint = TraitAs::TENSOR) {
        desc.const_inputs[layer_name] = {data, hint};
        return *this;
    }

    /** @brief Specifies OpenVINO plugin configuration.

    The function is used to set configuration for OpenVINO plugin. Some parameters
    can be different for each plugin. Please follow https://docs.openvinotoolkit.org/latest/index.html
    to check information about specific plugin.

    @param cfg Map of pairs: (config parameter name, config parameter value).
    @return reference to this parameter structure.
    */
       Params& pluginConfig(const IEConfig& cfg) {
        desc.config = cfg;
        return *this;
    }

    /** @overload
    Function with a rvalue parameter.

    @param cfg rvalue map of pairs: (config parameter name, config parameter value).
    @return reference to this parameter structure.
    */
    Params& pluginConfig(IEConfig&& cfg) {
        desc.config = std::move(cfg);
        return *this;
    }

    /** @brief Specifies configuration for RemoteContext in InferenceEngine.

    When RemoteContext is configured the backend imports the networks using the context.
    It also expects cv::MediaFrames to be actually remote, to operate with blobs via the context.

    @param ctx_cfg cv::util::any value which holds InferenceEngine::ParamMap.
    @return reference to this parameter structure.
    */
    Params& cfgContextParams(const cv::util::any& ctx_cfg) {
        desc.context_config = ctx_cfg;
        return *this;
    }

    /** @overload
    Function with an rvalue parameter.

    @param ctx_cfg cv::util::any value which holds InferenceEngine::ParamMap.
    @return reference to this parameter structure.
    */
    Params& cfgContextParams(cv::util::any&& ctx_cfg) {
        desc.context_config = std::move(ctx_cfg);
        return *this;
    }

    /** @brief Specifies number of asynchronous inference requests.

    @param nireq Number of inference asynchronous requests.
    @return reference to this parameter structure.
    */
    Params& cfgNumRequests(size_t nireq) {
        GAPI_Assert(nireq > 0 && "Number of infer requests must be greater than zero!");
        desc.nireq = nireq;
        return *this;
    }

    /** @brief Specifies new input shapes for the network inputs.

    The function is used to specify new input shapes for the network inputs.
    Follow https://docs.openvinotoolkit.org/latest/classInferenceEngine_1_1networkNetwork.html
    for additional information.

    @param reshape_table Map of pairs: name of corresponding data and its dimension.
    @return reference to this parameter structure.
    */
    Params<Net>& cfgInputReshape(const std::map<std::string, std::vector<std::size_t>>& reshape_table) {
        desc.reshape_table = reshape_table;
        return *this;
    }

    /** @overload */
    Params<Net>& cfgInputReshape(std::map<std::string, std::vector<std::size_t>>&& reshape_table) {
        desc.reshape_table = std::move(reshape_table);
        return *this;
    }

    /** @overload

    @param layer_name Name of layer.
    @param layer_dims New dimensions for this layer.
    @return reference to this parameter structure.
    */
    Params<Net>& cfgInputReshape(const std::string& layer_name, const std::vector<size_t>& layer_dims) {
        desc.reshape_table.emplace(layer_name, layer_dims);
        return *this;
    }

    /** @overload */
    Params<Net>& cfgInputReshape(std::string&& layer_name, std::vector<size_t>&& layer_dims) {
        desc.reshape_table.emplace(layer_name, layer_dims);
        return *this;
    }

    /** @overload

    @param layer_names set of names of network layers that will be used for network reshape.
    @return reference to this parameter structure.
    */
    Params<Net>& cfgInputReshape(const std::unordered_set<std::string>& layer_names) {
        desc.layer_names_to_reshape = layer_names;
        return *this;
    }

    /** @overload

    @param layer_names rvalue set of the selected layers will be reshaped automatically
    its input image size.
    @return reference to this parameter structure.
    */
    Params<Net>& cfgInputReshape(std::unordered_set<std::string>&& layer_names) {
        desc.layer_names_to_reshape = std::move(layer_names);
        return *this;
    }

    /** @brief Specifies the inference batch size.

    The function is used to specify inference batch size.
    Follow https://docs.openvinotoolkit.org/latest/classInferenceEngine_1_1CNNNetwork.html#a8e9d19270a48aab50cb5b1c43eecb8e9 for additional information

    @param size batch size which will be used.
    @return reference to this parameter structure.
    */
    Params<Net>& cfgBatchSize(const size_t size) {
        desc.batch_size = cv::util::make_optional(size);
        return *this;
    }

    Params<Net>& cfgPreprocessingParams(const cv::gapi::wip::onevpl::Device &device,
                                        const cv::gapi::wip::onevpl::Context &ctx) {
        desc.vpl_preproc_device = cv::util::make_optional(device);
        desc.vpl_preproc_ctx = cv::util::make_optional(ctx);
        return *this;
    }

<<<<<<< HEAD
    /** @brief Specifies which api will be used to run inference.

    The function is used to specify mode for OpenVINO inference.
    OpenVINO has two options to run inference:
    1. Asynchronous (using StartAsync: https://docs.openvino.ai/latest/classInferenceEngine_1_1InferRequest.html#doxid-class-inference-engine-1-1-infer-request-1a405293e8423d82a5b45f642a3bef0d24)
    2. Synchronous (using Infer: https://docs.openvino.ai/latest/classInferenceEngine_1_1InferRequest.html#doxid-class-inference-engine-1-1-infer-request-1a3391ce30894abde730523e9ca9371ce8)
    By default asynchronous mode is used.

    @param mode Inference mode which will be used.
    @return reference to this parameter structure.
    */
    Params<Net>& cfgInferMode(InferMode mode) {
        desc.mode = mode;
=======
    /** @brief Specifies the output precision for model.

    The function is used to set an output precision for model.

    @param precision Precision in OpenCV format (CV_8U, CV_32F, ...)
    will be applied to all output layers.
    @return reference to this parameter structure.
    */
    Params<Net>& cfgOutputPrecision(detail::ParamDesc::PrecisionT precision) {
        desc.output_precision = precision;
        return *this;
    }

    /** @overload

    @param precision_map Map of pairs: name of corresponding output layer
    and its precision in OpenCV format (CV_8U, CV_32F, ...)
    @return reference to this parameter structure.
    */
    Params<Net>&
    cfgOutputPrecision(detail::ParamDesc::PrecisionMapT precision_map) {
        desc.output_precision = precision_map;
>>>>>>> 7208f632
        return *this;
    }

    // BEGIN(G-API's network parametrization API)
    GBackend      backend()    const { return cv::gapi::ie::backend();  }
    std::string   tag()        const { return Net::tag(); }
    cv::util::any params()     const { return { desc }; }
    // END(G-API's network parametrization API)

protected:
    detail::ParamDesc desc;
};

/*
* @brief This structure provides functions for generic network type that
* fill inference parameters.
* @see struct Generic
*/
template<>
class Params<cv::gapi::Generic> {
public:
    /** @brief Class constructor.

    Constructs Params based on model information and sets default values for other
    inference description parameters. Model is loaded and compiled using OpenVINO Toolkit.

    @param tag string tag of the network for which these parameters are intended.
    @param model path to topology IR (.xml file).
    @param weights path to weights (.bin file).
    @param device target device to use.
    */
    Params(const std::string &tag,
           const std::string &model,
           const std::string &weights,
           const std::string &device)
        : desc{ model, weights, device, {}, {}, {}, 0u, 0u,
                detail::ParamDesc::Kind::Load, true, {}, {}, {}, 1u,
<<<<<<< HEAD
                {}, {}, {}, {},
                InferMode::Async },
=======
                {}, {}, {}, {}, {}},
>>>>>>> 7208f632
          m_tag(tag) {
    };

    /** @overload

    This constructor for pre-compiled networks. Model is imported from pre-compiled
    blob.

    @param tag string tag of the network for which these parameters are intended.
    @param model path to model.
    @param device target device to use.
    */
    Params(const std::string &tag,
           const std::string &model,
           const std::string &device)
        : desc{ model, {}, device, {}, {}, {}, 0u, 0u,
                detail::ParamDesc::Kind::Import, true, {}, {}, {}, 1u,
<<<<<<< HEAD
                {}, {}, {}, {},
                InferMode::Async },
=======
                {}, {}, {}, {}, {}},
>>>>>>> 7208f632
          m_tag(tag) {
    };

    /** @see ie::Params::pluginConfig. */
    Params& pluginConfig(const IEConfig& cfg) {
        desc.config = cfg;
        return *this;
    }

    /** @overload */
    Params& pluginConfig(IEConfig&& cfg) {
        desc.config = std::move(cfg);
        return *this;
    }

    /** @see ie::Params::constInput. */
    Params& constInput(const std::string &layer_name,
                       const cv::Mat &data,
                       TraitAs hint = TraitAs::TENSOR) {
        desc.const_inputs[layer_name] = {data, hint};
        return *this;
    }

    /** @see ie::Params::cfgNumRequests. */
    Params& cfgNumRequests(size_t nireq) {
        GAPI_Assert(nireq > 0 && "Number of infer requests must be greater than zero!");
        desc.nireq = nireq;
        return *this;
    }

    /** @see ie::Params::cfgInputReshape */
    Params& cfgInputReshape(const std::map<std::string, std::vector<std::size_t>>&reshape_table) {
        desc.reshape_table = reshape_table;
        return *this;
    }

    /** @overload */
    Params& cfgInputReshape(std::map<std::string, std::vector<std::size_t>> && reshape_table) {
        desc.reshape_table = std::move(reshape_table);
        return *this;
    }

    /** @overload */
    Params& cfgInputReshape(std::string && layer_name, std::vector<size_t> && layer_dims) {
        desc.reshape_table.emplace(layer_name, layer_dims);
        return *this;
    }

    /** @overload */
    Params& cfgInputReshape(const std::string & layer_name, const std::vector<size_t>&layer_dims) {
        desc.reshape_table.emplace(layer_name, layer_dims);
        return *this;
    }

    /** @overload */
    Params& cfgInputReshape(std::unordered_set<std::string> && layer_names) {
        desc.layer_names_to_reshape = std::move(layer_names);
        return *this;
    }

    /** @overload */
    Params& cfgInputReshape(const std::unordered_set<std::string>&layer_names) {
        desc.layer_names_to_reshape = layer_names;
        return *this;
    }

    /** @see ie::Params::cfgBatchSize */
    Params& cfgBatchSize(const size_t size) {
        desc.batch_size = cv::util::make_optional(size);
        return *this;
    }

<<<<<<< HEAD
    /** @see ie::Params::cfgInferAPI */
    Params& cfgInferMode(InferMode mode) {
        desc.mode = mode;
=======
    /** @see ie::Params::cfgOutputPrecision */
    Params& cfgOutputPrecision(detail::ParamDesc::PrecisionT precision) {
        desc.output_precision = precision;
        return *this;
    }

    /** @overload */
    Params&
    cfgOutputPrecision(detail::ParamDesc::PrecisionMapT precision_map) {
        desc.output_precision = precision_map;
>>>>>>> 7208f632
        return *this;
    }

    // BEGIN(G-API's network parametrization API)
    GBackend      backend()    const { return cv::gapi::ie::backend();  }
    std::string   tag()        const { return m_tag; }
    cv::util::any params()     const { return { desc }; }
    // END(G-API's network parametrization API)

protected:
    detail::ParamDesc desc;
    std::string m_tag;
};

} // namespace ie
} // namespace gapi
} // namespace cv

#endif // OPENCV_GAPI_INFER_IE_HPP<|MERGE_RESOLUTION|>--- conflicted
+++ resolved
@@ -91,9 +91,8 @@
     cv::optional<cv::gapi::wip::onevpl::Device> vpl_preproc_device;
     cv::optional<cv::gapi::wip::onevpl::Context> vpl_preproc_ctx;
 
-<<<<<<< HEAD
     InferMode mode;
-=======
+
     using PrecisionT = int;
     using PrecisionMapT = std::unordered_map<std::string, PrecisionT>;
     // NB: This parameter can contain:
@@ -105,8 +104,6 @@
                                                 PrecisionT,
                                                 PrecisionMapT>;
     PrecisionVariantT output_precision;
-
->>>>>>> 7208f632
 };
 } // namespace detail
 
@@ -152,11 +149,8 @@
               , {}
               , {}
               , {}
-<<<<<<< HEAD
-              , InferMode::Async} {
-=======
-              , {}} {
->>>>>>> 7208f632
+              , InferMode::Async
+              , {} } {
     };
 
     /** @overload
@@ -181,11 +175,8 @@
               , {}
               , {}
               , {}
-<<<<<<< HEAD
-              , InferMode::Async} {
-=======
-              , {}} {
->>>>>>> 7208f632
+              , InferMode::Async
+              , {} } {
     };
 
     /** @brief Specifies sequence of network input layers names for inference.
@@ -380,7 +371,6 @@
         return *this;
     }
 
-<<<<<<< HEAD
     /** @brief Specifies which api will be used to run inference.
 
     The function is used to specify mode for OpenVINO inference.
@@ -394,7 +384,9 @@
     */
     Params<Net>& cfgInferMode(InferMode mode) {
         desc.mode = mode;
-=======
+        return *this;
+    }
+
     /** @brief Specifies the output precision for model.
 
     The function is used to set an output precision for model.
@@ -417,7 +409,6 @@
     Params<Net>&
     cfgOutputPrecision(detail::ParamDesc::PrecisionMapT precision_map) {
         desc.output_precision = precision_map;
->>>>>>> 7208f632
         return *this;
     }
 
@@ -455,12 +446,7 @@
            const std::string &device)
         : desc{ model, weights, device, {}, {}, {}, 0u, 0u,
                 detail::ParamDesc::Kind::Load, true, {}, {}, {}, 1u,
-<<<<<<< HEAD
-                {}, {}, {}, {},
-                InferMode::Async },
-=======
-                {}, {}, {}, {}, {}},
->>>>>>> 7208f632
+                {}, {}, {}, {}, InferMode::Async, {} },
           m_tag(tag) {
     };
 
@@ -478,12 +464,7 @@
            const std::string &device)
         : desc{ model, {}, device, {}, {}, {}, 0u, 0u,
                 detail::ParamDesc::Kind::Import, true, {}, {}, {}, 1u,
-<<<<<<< HEAD
-                {}, {}, {}, {},
-                InferMode::Async },
-=======
-                {}, {}, {}, {}, {}},
->>>>>>> 7208f632
+                {}, {}, {}, {}, InferMode::Async, {} },
           m_tag(tag) {
     };
 
@@ -556,11 +537,12 @@
         return *this;
     }
 
-<<<<<<< HEAD
     /** @see ie::Params::cfgInferAPI */
     Params& cfgInferMode(InferMode mode) {
         desc.mode = mode;
-=======
+        return *this;
+    }
+
     /** @see ie::Params::cfgOutputPrecision */
     Params& cfgOutputPrecision(detail::ParamDesc::PrecisionT precision) {
         desc.output_precision = precision;
@@ -571,7 +553,6 @@
     Params&
     cfgOutputPrecision(detail::ParamDesc::PrecisionMapT precision_map) {
         desc.output_precision = precision_map;
->>>>>>> 7208f632
         return *this;
     }
 
