/*M///////////////////////////////////////////////////////////////////////////////////////
//
//  IMPORTANT: READ BEFORE DOWNLOADING, COPYING, INSTALLING OR USING.
//
//  By downloading, copying, installing or using the software you agree to this license.
//  If you do not agree to this license, do not download, install,
//  copy or use the software.
//
//
//                        Intel License Agreement
//                For Open Source Computer Vision Library
//
// Copyright (C) 2000, Intel Corporation, all rights reserved.
// Third party copyrights are property of their respective owners.
//
// Redistribution and use in source and binary forms, with or without modification,
// are permitted provided that the following conditions are met:
//
//   * Redistribution's of source code must retain the above copyright notice,
//     this list of conditions and the following disclaimer.
//
//   * Redistribution's in binary form must reproduce the above copyright notice,
//     this list of conditions and the following disclaimer in the documentation
//     and/or other materials provided with the distribution.
//
//   * The name of Intel Corporation may not be used to endorse or promote products
//     derived from this software without specific prior written permission.
//
// This software is provided by the copyright holders and contributors "as is" and
// any express or implied warranties, including, but not limited to, the implied
// warranties of merchantability and fitness for a particular purpose are disclaimed.
// In no event shall the Intel Corporation or contributors be liable for any direct,
// indirect, incidental, special, exemplary, or consequential damages
// (including, but not limited to, procurement of substitute goods or services;
// loss of use, data, or profits; or business interruption) however caused
// and on any theory of liability, whether in contract, strict liability,
// or tort (including negligence or otherwise) arising in any way out of
// the use of this software, even if advised of the possibility of such damage.
//
//M*/

//
//  Loading and saving IPL images.
//

#include "precomp.hpp"
#include "grfmts.hpp"
#include "utils.hpp"
#include "exif.hpp"
#undef min
#undef max
#include <iostream>
#include <fstream>
#include <opencv2/core/utils/configuration.private.hpp>


/****************************************************************************************\
*                                      Image Codecs                                      *
\****************************************************************************************/

namespace cv {

static const size_t CV_IO_MAX_IMAGE_PARAMS = cv::utils::getConfigurationParameterSizeT("OPENCV_IO_MAX_IMAGE_PARAMS", 50);
static const size_t CV_IO_MAX_IMAGE_WIDTH = utils::getConfigurationParameterSizeT("OPENCV_IO_MAX_IMAGE_WIDTH", 1 << 20);
static const size_t CV_IO_MAX_IMAGE_HEIGHT = utils::getConfigurationParameterSizeT("OPENCV_IO_MAX_IMAGE_HEIGHT", 1 << 20);
static const size_t CV_IO_MAX_IMAGE_PIXELS = utils::getConfigurationParameterSizeT("OPENCV_IO_MAX_IMAGE_PIXELS", 1 << 30);

static Size validateInputImageSize(const Size& size)
{
    CV_Assert(size.width > 0);
    CV_Assert(static_cast<size_t>(size.width) <= CV_IO_MAX_IMAGE_WIDTH);
    CV_Assert(size.height > 0);
    CV_Assert(static_cast<size_t>(size.height) <= CV_IO_MAX_IMAGE_HEIGHT);
    uint64 pixels = (uint64)size.width * (uint64)size.height;
    CV_Assert(pixels <= CV_IO_MAX_IMAGE_PIXELS);
    return size;
}


namespace {

class ByteStreamBuffer: public std::streambuf
{
public:
    ByteStreamBuffer(char* base, size_t length)
    {
        setg(base, base, base + length);
    }

protected:
    virtual pos_type seekoff( off_type offset,
                              std::ios_base::seekdir dir,
                              std::ios_base::openmode ) CV_OVERRIDE
    {
        char* whence = eback();
        if (dir == std::ios_base::cur)
        {
            whence = gptr();
        }
        else if (dir == std::ios_base::end)
        {
            whence = egptr();
        }
        char* to = whence + offset;

        // check limits
        if (to >= eback() && to <= egptr())
        {
            setg(eback(), to, egptr());
            return gptr() - eback();
        }

        return -1;
    }
};

}

/**
 * @struct ImageCodecInitializer
 *
 * Container which stores the registered codecs to be used by OpenCV
*/
struct ImageCodecInitializer
{
    /**
     * Default Constructor for the ImageCodeInitializer
    */
    ImageCodecInitializer()
    {
        /// BMP Support
        decoders.push_back( makePtr<BmpDecoder>() );
        encoders.push_back( makePtr<BmpEncoder>() );

    #ifdef HAVE_IMGCODEC_HDR
        decoders.push_back( makePtr<HdrDecoder>() );
        encoders.push_back( makePtr<HdrEncoder>() );
    #endif
    #ifdef HAVE_JPEG
        decoders.push_back( makePtr<JpegDecoder>() );
        encoders.push_back( makePtr<JpegEncoder>() );
    #endif
    #ifdef HAVE_WEBP
        decoders.push_back( makePtr<WebPDecoder>() );
        encoders.push_back( makePtr<WebPEncoder>() );
    #endif
    #ifdef HAVE_IMGCODEC_SUNRASTER
        decoders.push_back( makePtr<SunRasterDecoder>() );
        encoders.push_back( makePtr<SunRasterEncoder>() );
    #endif
    #ifdef HAVE_IMGCODEC_PXM
        decoders.push_back( makePtr<PxMDecoder>() );
        encoders.push_back( makePtr<PxMEncoder>(PXM_TYPE_AUTO) );
        encoders.push_back( makePtr<PxMEncoder>(PXM_TYPE_PBM) );
        encoders.push_back( makePtr<PxMEncoder>(PXM_TYPE_PGM) );
        encoders.push_back( makePtr<PxMEncoder>(PXM_TYPE_PPM) );
        decoders.push_back( makePtr<PAMDecoder>() );
        encoders.push_back( makePtr<PAMEncoder>() );
    #endif
    #ifdef HAVE_IMGCODEC_PFM
        decoders.push_back( makePtr<PFMDecoder>() );
        encoders.push_back( makePtr<PFMEncoder>() );
    #endif
    #ifdef HAVE_TIFF
        decoders.push_back( makePtr<TiffDecoder>() );
        encoders.push_back( makePtr<TiffEncoder>() );
    #endif
    #ifdef HAVE_PNG
        decoders.push_back( makePtr<PngDecoder>() );
        encoders.push_back( makePtr<PngEncoder>() );
    #endif
    #ifdef HAVE_GDCM
        decoders.push_back( makePtr<DICOMDecoder>() );
    #endif
    #ifdef HAVE_JASPER
        decoders.push_back( makePtr<Jpeg2KDecoder>() );
        encoders.push_back( makePtr<Jpeg2KEncoder>() );
    #endif
    #ifdef HAVE_OPENEXR
        decoders.push_back( makePtr<ExrDecoder>() );
        encoders.push_back( makePtr<ExrEncoder>() );
    #endif

    #ifdef HAVE_GDAL
        /// Attach the GDAL Decoder
        decoders.push_back( makePtr<GdalDecoder>() );
    #endif/*HAVE_GDAL*/
    }

    std::vector<ImageDecoder> decoders;
    std::vector<ImageEncoder> encoders;
};

static ImageCodecInitializer codecs;

/**
 * Find the decoders
 *
 * @param[in] filename File to search
 *
 * @return Image decoder to parse image file.
*/
static ImageDecoder findDecoder( const String& filename ) {

    size_t i, maxlen = 0;

    /// iterate through list of registered codecs
    for( i = 0; i < codecs.decoders.size(); i++ )
    {
        size_t len = codecs.decoders[i]->signatureLength();
        maxlen = std::max(maxlen, len);
    }

    /// Open the file
    FILE* f= fopen( filename.c_str(), "rb" );

    /// in the event of a failure, return an empty image decoder
    if( !f )
        return ImageDecoder();

    // read the file signature
    String signature(maxlen, ' ');
    maxlen = fread( (void*)signature.c_str(), 1, maxlen, f );
    fclose(f);
    signature = signature.substr(0, maxlen);

    /// compare signature against all decoders
    for( i = 0; i < codecs.decoders.size(); i++ )
    {
        if( codecs.decoders[i]->checkSignature(signature) )
            return codecs.decoders[i]->newDecoder();
    }

    /// If no decoder was found, return base type
    return ImageDecoder();
}

static ImageDecoder findDecoder( const Mat& buf )
{
    size_t i, maxlen = 0;

    if( buf.rows*buf.cols < 1 || !buf.isContinuous() )
        return ImageDecoder();

    for( i = 0; i < codecs.decoders.size(); i++ )
    {
        size_t len = codecs.decoders[i]->signatureLength();
        maxlen = std::max(maxlen, len);
    }

    String signature(maxlen, ' ');
    size_t bufSize = buf.rows*buf.cols*buf.elemSize();
    maxlen = std::min(maxlen, bufSize);
    memcpy( (void*)signature.c_str(), buf.data, maxlen );

    for( i = 0; i < codecs.decoders.size(); i++ )
    {
        if( codecs.decoders[i]->checkSignature(signature) )
            return codecs.decoders[i]->newDecoder();
    }

    return ImageDecoder();
}

static ImageEncoder findEncoder( const String& _ext )
{
    if( _ext.size() <= 1 )
        return ImageEncoder();

    const char* ext = strrchr( _ext.c_str(), '.' );
    if( !ext )
        return ImageEncoder();
    int len = 0;
    for( ext++; len < 128 && isalnum(ext[len]); len++ )
        ;

    for( size_t i = 0; i < codecs.encoders.size(); i++ )
    {
        String description = codecs.encoders[i]->getDescription();
        const char* descr = strchr( description.c_str(), '(' );

        while( descr )
        {
            descr = strchr( descr + 1, '.' );
            if( !descr )
                break;
            int j = 0;
            for( descr++; j < len && isalnum(descr[j]) ; j++ )
            {
                int c1 = tolower(ext[j]);
                int c2 = tolower(descr[j]);
                if( c1 != c2 )
                    break;
            }
            if( j == len && !isalnum(descr[j]))
                return codecs.encoders[i]->newEncoder();
            descr += j;
        }
    }

    return ImageEncoder();
}


static void ExifTransform(int orientation, Mat& img)
{
    switch( orientation )
    {
        case    IMAGE_ORIENTATION_TL: //0th row == visual top, 0th column == visual left-hand side
            //do nothing, the image already has proper orientation
            break;
        case    IMAGE_ORIENTATION_TR: //0th row == visual top, 0th column == visual right-hand side
            flip(img, img, 1); //flip horizontally
            break;
        case    IMAGE_ORIENTATION_BR: //0th row == visual bottom, 0th column == visual right-hand side
            flip(img, img, -1);//flip both horizontally and vertically
            break;
        case    IMAGE_ORIENTATION_BL: //0th row == visual bottom, 0th column == visual left-hand side
            flip(img, img, 0); //flip vertically
            break;
        case    IMAGE_ORIENTATION_LT: //0th row == visual left-hand side, 0th column == visual top
            transpose(img, img);
            break;
        case    IMAGE_ORIENTATION_RT: //0th row == visual right-hand side, 0th column == visual top
            transpose(img, img);
            flip(img, img, 1); //flip horizontally
            break;
        case    IMAGE_ORIENTATION_RB: //0th row == visual right-hand side, 0th column == visual bottom
            transpose(img, img);
            flip(img, img, -1); //flip both horizontally and vertically
            break;
        case    IMAGE_ORIENTATION_LB: //0th row == visual left-hand side, 0th column == visual bottom
            transpose(img, img);
            flip(img, img, 0); //flip vertically
            break;
        default:
            //by default the image read has normal (JPEG_ORIENTATION_TL) orientation
            break;
    }
}

static void ApplyExifOrientation(const String& filename, Mat& img)
{
    int orientation = IMAGE_ORIENTATION_TL;

    if (filename.size() > 0)
    {
        std::ifstream stream( filename.c_str(), std::ios_base::in | std::ios_base::binary );
        ExifReader reader( stream );
        if( reader.parse() )
        {
            ExifEntry_t entry = reader.getTag( ORIENTATION );
            if (entry.tag != INVALID_TAG)
            {
                orientation = entry.field_u16; //orientation is unsigned short, so check field_u16
            }
        }
        stream.close();
    }

    ExifTransform(orientation, img);
}

static void ApplyExifOrientation(const Mat& buf, Mat& img)
{
    int orientation = IMAGE_ORIENTATION_TL;

    if( buf.isContinuous() )
    {
        ByteStreamBuffer bsb( reinterpret_cast<char*>(buf.data), buf.total() * buf.elemSize() );
        std::istream stream( &bsb );
        ExifReader reader( stream );
        if( reader.parse() )
        {
            ExifEntry_t entry = reader.getTag( ORIENTATION );
            if (entry.tag != INVALID_TAG)
            {
                orientation = entry.field_u16; //orientation is unsigned short, so check field_u16
            }
        }
    }

    ExifTransform(orientation, img);
}

/**
 * Read an image into memory and return the information
 *
 * @param[in] filename File to load
 * @param[in] flags Flags
 * @param[in] hdrtype { LOAD_CVMAT=0,
 *                      LOAD_IMAGE=1,
 *                      LOAD_MAT=2
 *                    }
 * @param[in] mat Reference to C++ Mat object (If LOAD_MAT)
 * @param[in] scale_denom Scale value
 *
*/
static bool
imread_( const String& filename, int flags, Mat& mat )
{
    /// Search for the relevant decoder to handle the imagery
    ImageDecoder decoder;

#ifdef HAVE_GDAL
    if(flags != IMREAD_UNCHANGED && (flags & IMREAD_LOAD_GDAL) == IMREAD_LOAD_GDAL ){
        decoder = GdalDecoder().newDecoder();
    }else{
#endif
        decoder = findDecoder( filename );
#ifdef HAVE_GDAL
    }
#endif

    /// if no decoder was found, return nothing.
    if( !decoder ){
        return 0;
    }

    int scale_denom = 1;
    if( flags > IMREAD_LOAD_GDAL )
    {
    if( flags & IMREAD_REDUCED_GRAYSCALE_2 )
        scale_denom = 2;
    else if( flags & IMREAD_REDUCED_GRAYSCALE_4 )
        scale_denom = 4;
    else if( flags & IMREAD_REDUCED_GRAYSCALE_8 )
        scale_denom = 8;
    }

    /// set the scale_denom in the driver
    decoder->setScale( scale_denom );

    /// set the filename in the driver
    decoder->setSource( filename );

    try
    {
        // read the header to make sure it succeeds
        if( !decoder->readHeader() )
            return 0;
    }
    catch (const cv::Exception& e)
    {
        std::cerr << "imread_('" << filename << "'): can't read header: " << e.what() << std::endl << std::flush;
        return 0;
    }
    catch (...)
    {
        std::cerr << "imread_('" << filename << "'): can't read header: unknown exception" << std::endl << std::flush;
        return 0;
    }


    // established the required input image size
    Size size = validateInputImageSize(Size(decoder->width(), decoder->height()));

    // grab the decoded type
    int type = decoder->type();
    if( (flags & IMREAD_LOAD_GDAL) != IMREAD_LOAD_GDAL && flags != IMREAD_UNCHANGED )
    {
        if( (flags & CV_LOAD_IMAGE_ANYDEPTH) == 0 )
            type = CV_MAKETYPE(CV_8U, CV_MAT_CN(type));

        if( (flags & CV_LOAD_IMAGE_COLOR) != 0 ||
           ((flags & CV_LOAD_IMAGE_ANYCOLOR) != 0 && CV_MAT_CN(type) > 1) )
            type = CV_MAKETYPE(CV_MAT_DEPTH(type), 3);
        else
            type = CV_MAKETYPE(CV_MAT_DEPTH(type), 1);
    }

    mat.create( size.height, size.width, type );

    // read the image data
    bool success = false;
    try
    {
        if (decoder->readData(mat))
            success = true;
    }
    catch (const cv::Exception& e)
    {
        std::cerr << "imread_('" << filename << "'): can't read data: " << e.what() << std::endl << std::flush;
    }
    catch (...)
    {
        std::cerr << "imread_('" << filename << "'): can't read data: unknown exception" << std::endl << std::flush;
    }
    if (!success)
    {
        mat.release();
        return false;
    }

    if( decoder->setScale( scale_denom ) > 1 ) // if decoder is JpegDecoder then decoder->setScale always returns 1
    {
        resize( mat, mat, Size( size.width / scale_denom, size.height / scale_denom ), 0, 0, INTER_LINEAR_EXACT);
    }

    return true;
}


/**
* Read an image into memory and return the information
*
* @param[in] filename File to load
* @param[in] flags Flags
* @param[in] mats Reference to C++ vector<Mat> object to hold the images
*
*/
static bool
imreadmulti_(const String& filename, int flags, std::vector<Mat>& mats)
{
    /// Search for the relevant decoder to handle the imagery
    ImageDecoder decoder;

#ifdef HAVE_GDAL
    if (flags != IMREAD_UNCHANGED && (flags & IMREAD_LOAD_GDAL) == IMREAD_LOAD_GDAL){
        decoder = GdalDecoder().newDecoder();
    }
    else{
#endif
        decoder = findDecoder(filename);
#ifdef HAVE_GDAL
    }
#endif

    /// if no decoder was found, return nothing.
    if (!decoder){
        return 0;
    }

    /// set the filename in the driver
    decoder->setSource(filename);

    // read the header to make sure it succeeds
    try
    {
        // read the header to make sure it succeeds
        if( !decoder->readHeader() )
            return 0;
    }
    catch (const cv::Exception& e)
    {
        std::cerr << "imreadmulti_('" << filename << "'): can't read header: " << e.what() << std::endl << std::flush;
        return 0;
    }
    catch (...)
    {
        std::cerr << "imreadmulti_('" << filename << "'): can't read header: unknown exception" << std::endl << std::flush;
        return 0;
    }

    for (;;)
    {
        // grab the decoded type
        int type = decoder->type();
        if( (flags & IMREAD_LOAD_GDAL) != IMREAD_LOAD_GDAL && flags != IMREAD_UNCHANGED )
        {
            if ((flags & CV_LOAD_IMAGE_ANYDEPTH) == 0)
                type = CV_MAKETYPE(CV_8U, CV_MAT_CN(type));

            if ((flags & CV_LOAD_IMAGE_COLOR) != 0 ||
                ((flags & CV_LOAD_IMAGE_ANYCOLOR) != 0 && CV_MAT_CN(type) > 1))
                type = CV_MAKETYPE(CV_MAT_DEPTH(type), 3);
            else
                type = CV_MAKETYPE(CV_MAT_DEPTH(type), 1);
        }

        // established the required input image size
        Size size = validateInputImageSize(Size(decoder->width(), decoder->height()));

        // read the image data
        Mat mat(size.height, size.width, type);
        bool success = false;
        try
        {
            if (decoder->readData(mat))
                success = true;
        }
        catch (const cv::Exception& e)
        {
            std::cerr << "imreadmulti_('" << filename << "'): can't read data: " << e.what() << std::endl << std::flush;
        }
        catch (...)
        {
            std::cerr << "imreadmulti_('" << filename << "'): can't read data: unknown exception" << std::endl << std::flush;
        }
        if (!success)
            break;

        // optionally rotate the data if EXIF' orientation flag says so
        if( (flags & IMREAD_IGNORE_ORIENTATION) == 0 && flags != IMREAD_UNCHANGED )
        {
            ApplyExifOrientation(filename, mat);
        }

        mats.push_back(mat);
        if (!decoder->nextPage())
        {
            break;
        }
    }

    return !mats.empty();
}

/**
 * Read an image
 *
 *  This function merely calls the actual implementation above and returns itself.
 *
 * @param[in] filename File to load
 * @param[in] flags Flags you wish to set.
*/
Mat imread( const String& filename, int flags )
{
    CV_TRACE_FUNCTION();

    /// create the basic container
    Mat img;

    /// load the data
    imread_( filename, flags, img );

    /// optionally rotate the data if EXIF' orientation flag says so
    if( !img.empty() && (flags & IMREAD_IGNORE_ORIENTATION) == 0 && flags != IMREAD_UNCHANGED )
    {
        ApplyExifOrientation(filename, img);
    }

    /// return a reference to the data
    return img;
}

/**
* Read a multi-page image
*
*  This function merely calls the actual implementation above and returns itself.
*
* @param[in] filename File to load
* @param[in] mats Reference to C++ vector<Mat> object to hold the images
* @param[in] flags Flags you wish to set.
*
*/
bool imreadmulti(const String& filename, std::vector<Mat>& mats, int flags)
{
    CV_TRACE_FUNCTION();

    return imreadmulti_(filename, flags, mats);
}

static bool imwrite_( const String& filename, const std::vector<Mat>& img_vec,
                      const std::vector<int>& params, bool flipv )
{
    bool isMultiImg = img_vec.size() > 1;
    std::vector<Mat> write_vec;

    ImageEncoder encoder = findEncoder( filename );
    if( !encoder )
        CV_Error( Error::StsError, "could not find a writer for the specified extension" );

    for (size_t page = 0; page < img_vec.size(); page++)
    {
        Mat image = img_vec[page];
        CV_Assert( image.channels() == 1 || image.channels() == 3 || image.channels() == 4 );

        Mat temp;
        if( !encoder->isFormatSupported(image.depth()) )
        {
            CV_Assert( encoder->isFormatSupported(CV_8U) );
            image.convertTo( temp, CV_8U );
            image = temp;
        }

        if( flipv )
        {
            flip(image, temp, 0);
            image = temp;
        }

        write_vec.push_back(image);
    }

    encoder->setDestination( filename );
    CV_Assert(params.size() <= CV_IO_MAX_IMAGE_PARAMS*2);
    bool code = false;
    try
    {
        if (!isMultiImg)
            code = encoder->write( write_vec[0], params );
        else
            code = encoder->writemulti( write_vec, params ); //to be implemented
    }
    catch (const cv::Exception& e)
    {
        std::cerr << "imwrite_('" << filename << "'): can't write data: " << e.what() << std::endl << std::flush;
    }
    catch (...)
    {
        std::cerr << "imwrite_('" << filename << "'): can't write data: unknown exception" << std::endl << std::flush;
    }

    //    CV_Assert( code );
    return code;
}

bool imwrite( const String& filename, InputArray _img,
              const std::vector<int>& params )
{
    CV_TRACE_FUNCTION();
    std::vector<Mat> img_vec;
    if (_img.isMatVector() || _img.isUMatVector())
        _img.getMatVector(img_vec);
    else
        img_vec.push_back(_img.getMat());

    CV_Assert(!img_vec.empty());
    return imwrite_(filename, img_vec, params, false);
}

static bool
imdecode_( const Mat& buf, int flags, Mat& mat )
{
    CV_Assert(!buf.empty() && buf.isContinuous());
    String filename;

    ImageDecoder decoder = findDecoder(buf);
    if( !decoder )
        return 0;

    if( !decoder->setSource(buf) )
    {
        filename = tempfile();
        FILE* f = fopen( filename.c_str(), "wb" );
        if( !f )
            return 0;
        size_t bufSize = buf.cols*buf.rows*buf.elemSize();
        if( fwrite( buf.ptr(), 1, bufSize, f ) != bufSize )
        {
            fclose( f );
            CV_Error( Error::StsError, "failed to write image data to temporary file" );
        }
        if( fclose(f) != 0 )
        {
            CV_Error( Error::StsError, "failed to write image data to temporary file" );
        }
        decoder->setSource(filename);
    }

    bool success = false;
    try
    {
        if (decoder->readHeader())
            success = true;
    }
    catch (const cv::Exception& e)
    {
        std::cerr << "imdecode_('" << filename << "'): can't read header: " << e.what() << std::endl << std::flush;
    }
    catch (...)
    {
        std::cerr << "imdecode_('" << filename << "'): can't read header: unknown exception" << std::endl << std::flush;
    }
    if (!success)
    {
        decoder.release();
        if (!filename.empty())
        {
            if (0 != remove(filename.c_str()))
            {
                std::cerr << "unable to remove temporary file:" << filename << std::endl << std::flush;
            }
        }
        return 0;
    }

    // established the required input image size
    Size size = validateInputImageSize(Size(decoder->width(), decoder->height()));

    int type = decoder->type();
    if( (flags & IMREAD_LOAD_GDAL) != IMREAD_LOAD_GDAL && flags != IMREAD_UNCHANGED )
    {
        if( (flags & CV_LOAD_IMAGE_ANYDEPTH) == 0 )
            type = CV_MAKETYPE(CV_8U, CV_MAT_CN(type));

        if( (flags & CV_LOAD_IMAGE_COLOR) != 0 ||
           ((flags & CV_LOAD_IMAGE_ANYCOLOR) != 0 && CV_MAT_CN(type) > 1) )
            type = CV_MAKETYPE(CV_MAT_DEPTH(type), 3);
        else
            type = CV_MAKETYPE(CV_MAT_DEPTH(type), 1);
    }

    mat.create( size.height, size.width, type );

    success = false;
    try
    {
        if (decoder->readData(mat))
            success = true;
    }
    catch (const cv::Exception& e)
    {
        std::cerr << "imdecode_('" << filename << "'): can't read data: " << e.what() << std::endl << std::flush;
    }
    catch (...)
    {
        std::cerr << "imdecode_('" << filename << "'): can't read data: unknown exception" << std::endl << std::flush;
    }
    decoder.release();
    if (!filename.empty())
    {
        if (0 != remove(filename.c_str()))
        {
            std::cerr << "unable to remove temporary file:" << filename << std::endl << std::flush;
        }
    }

    if (!success)
    {
        mat.release();
        return false;
    }

    return true;
}


Mat imdecode( InputArray _buf, int flags )
{
    CV_TRACE_FUNCTION();

    Mat buf = _buf.getMat(), img;
    imdecode_( buf, flags, img );

    /// optionally rotate the data if EXIF' orientation flag says so
    if( !img.empty() && (flags & IMREAD_IGNORE_ORIENTATION) == 0 && flags != IMREAD_UNCHANGED )
    {
        ApplyExifOrientation(buf, img);
    }

    return img;
}

Mat imdecode( InputArray _buf, int flags, Mat* dst )
{
    CV_TRACE_FUNCTION();

    Mat buf = _buf.getMat(), img;
    dst = dst ? dst : &img;
    imdecode_( buf, flags, *dst );

    /// optionally rotate the data if EXIF' orientation flag says so
    if( !dst->empty() && (flags & IMREAD_IGNORE_ORIENTATION) == 0 && flags != IMREAD_UNCHANGED )
    {
        ApplyExifOrientation(buf, *dst);
    }

    return *dst;
}

bool imencode( const String& ext, InputArray _image,
               std::vector<uchar>& buf, const std::vector<int>& params )
{
    CV_TRACE_FUNCTION();

    Mat image = _image.getMat();

    int channels = image.channels();
    CV_Assert( channels == 1 || channels == 3 || channels == 4 );

    ImageEncoder encoder = findEncoder( ext );
    if( !encoder )
        CV_Error( Error::StsError, "could not find encoder for the specified extension" );

    if( !encoder->isFormatSupported(image.depth()) )
    {
        CV_Assert( encoder->isFormatSupported(CV_8U) );
        Mat temp;
        image.convertTo(temp, CV_8U);
        image = temp;
    }

    bool code;
    if( encoder->setDestination(buf) )
    {
        code = encoder->write(image, params);
        encoder->throwOnEror();
        CV_Assert( code );
    }
    else
    {
        String filename = tempfile();
        code = encoder->setDestination(filename);
        CV_Assert( code );

        code = encoder->write(image, params);
        encoder->throwOnEror();
        CV_Assert( code );

        FILE* f = fopen( filename.c_str(), "rb" );
        CV_Assert(f != 0);
        fseek( f, 0, SEEK_END );
        long pos = ftell(f);
        buf.resize((size_t)pos);
        fseek( f, 0, SEEK_SET );
        buf.resize(fread( &buf[0], 1, buf.size(), f ));
        fclose(f);
        remove(filename.c_str());
    }
    return code;
}

bool haveImageReader( const String& filename )
{
    ImageDecoder decoder = cv::findDecoder(filename);
    return !decoder.empty();
}

bool haveImageWriter( const String& filename )
{
    cv::ImageEncoder encoder = cv::findEncoder(filename);
    return !encoder.empty();
}

<<<<<<< HEAD
=======
CV_IMPL IplImage*
cvLoadImage( const char* filename, int iscolor )
{
    return (IplImage*)cv::imread_(filename, iscolor, cv::LOAD_IMAGE );
}

CV_IMPL CvMat*
cvLoadImageM( const char* filename, int iscolor )
{
    return (CvMat*)cv::imread_( filename, iscolor, cv::LOAD_CVMAT );
}

CV_IMPL int
cvSaveImage( const char* filename, const CvArr* arr, const int* _params )
{
    int i = 0;
    if( _params )
    {
        for( ; _params[i] > 0; i += 2 )
            CV_Assert(static_cast<size_t>(i) < cv::CV_IO_MAX_IMAGE_PARAMS*2); // Limit number of params for security reasons
    }
    return cv::imwrite_(filename, cv::cvarrToMat(arr),
        i > 0 ? std::vector<int>(_params, _params+i) : std::vector<int>(),
        CV_IS_IMAGE(arr) && ((const IplImage*)arr)->origin == IPL_ORIGIN_BL );
}

/* decode image stored in the buffer */
CV_IMPL IplImage*
cvDecodeImage( const CvMat* _buf, int iscolor )
{
    CV_Assert( _buf && CV_IS_MAT_CONT(_buf->type) );
    cv::Mat buf(1, _buf->rows*_buf->cols*CV_ELEM_SIZE(_buf->type), CV_8U, _buf->data.ptr);
    return (IplImage*)cv::imdecode_(buf, iscolor, cv::LOAD_IMAGE );
}

CV_IMPL CvMat*
cvDecodeImageM( const CvMat* _buf, int iscolor )
{
    CV_Assert( _buf && CV_IS_MAT_CONT(_buf->type) );
    cv::Mat buf(1, _buf->rows*_buf->cols*CV_ELEM_SIZE(_buf->type), CV_8U, _buf->data.ptr);
    return (CvMat*)cv::imdecode_(buf, iscolor, cv::LOAD_CVMAT );
}

CV_IMPL CvMat*
cvEncodeImage( const char* ext, const CvArr* arr, const int* _params )
{
    int i = 0;
    if( _params )
    {
        for( ; _params[i] > 0; i += 2 )
            CV_Assert(static_cast<size_t>(i) < cv::CV_IO_MAX_IMAGE_PARAMS*2); // Limit number of params for security reasons
    }
    cv::Mat img = cv::cvarrToMat(arr);
    if( CV_IS_IMAGE(arr) && ((const IplImage*)arr)->origin == IPL_ORIGIN_BL )
    {
        cv::Mat temp;
        cv::flip(img, temp, 0);
        img = temp;
    }
    std::vector<uchar> buf;

    bool code = cv::imencode(ext, img, buf,
        i > 0 ? std::vector<int>(_params, _params+i) : std::vector<int>() );
    if( !code )
        return 0;
    CvMat* _buf = cvCreateMat(1, (int)buf.size(), CV_8U);
    memcpy( _buf->data.ptr, &buf[0], buf.size() );

    return _buf;
>>>>>>> f1dc26d7
}

/* End of file. */<|MERGE_RESOLUTION|>--- conflicted
+++ resolved
@@ -924,78 +924,6 @@
     return !encoder.empty();
 }
 
-<<<<<<< HEAD
-=======
-CV_IMPL IplImage*
-cvLoadImage( const char* filename, int iscolor )
-{
-    return (IplImage*)cv::imread_(filename, iscolor, cv::LOAD_IMAGE );
-}
-
-CV_IMPL CvMat*
-cvLoadImageM( const char* filename, int iscolor )
-{
-    return (CvMat*)cv::imread_( filename, iscolor, cv::LOAD_CVMAT );
-}
-
-CV_IMPL int
-cvSaveImage( const char* filename, const CvArr* arr, const int* _params )
-{
-    int i = 0;
-    if( _params )
-    {
-        for( ; _params[i] > 0; i += 2 )
-            CV_Assert(static_cast<size_t>(i) < cv::CV_IO_MAX_IMAGE_PARAMS*2); // Limit number of params for security reasons
-    }
-    return cv::imwrite_(filename, cv::cvarrToMat(arr),
-        i > 0 ? std::vector<int>(_params, _params+i) : std::vector<int>(),
-        CV_IS_IMAGE(arr) && ((const IplImage*)arr)->origin == IPL_ORIGIN_BL );
-}
-
-/* decode image stored in the buffer */
-CV_IMPL IplImage*
-cvDecodeImage( const CvMat* _buf, int iscolor )
-{
-    CV_Assert( _buf && CV_IS_MAT_CONT(_buf->type) );
-    cv::Mat buf(1, _buf->rows*_buf->cols*CV_ELEM_SIZE(_buf->type), CV_8U, _buf->data.ptr);
-    return (IplImage*)cv::imdecode_(buf, iscolor, cv::LOAD_IMAGE );
-}
-
-CV_IMPL CvMat*
-cvDecodeImageM( const CvMat* _buf, int iscolor )
-{
-    CV_Assert( _buf && CV_IS_MAT_CONT(_buf->type) );
-    cv::Mat buf(1, _buf->rows*_buf->cols*CV_ELEM_SIZE(_buf->type), CV_8U, _buf->data.ptr);
-    return (CvMat*)cv::imdecode_(buf, iscolor, cv::LOAD_CVMAT );
-}
-
-CV_IMPL CvMat*
-cvEncodeImage( const char* ext, const CvArr* arr, const int* _params )
-{
-    int i = 0;
-    if( _params )
-    {
-        for( ; _params[i] > 0; i += 2 )
-            CV_Assert(static_cast<size_t>(i) < cv::CV_IO_MAX_IMAGE_PARAMS*2); // Limit number of params for security reasons
-    }
-    cv::Mat img = cv::cvarrToMat(arr);
-    if( CV_IS_IMAGE(arr) && ((const IplImage*)arr)->origin == IPL_ORIGIN_BL )
-    {
-        cv::Mat temp;
-        cv::flip(img, temp, 0);
-        img = temp;
-    }
-    std::vector<uchar> buf;
-
-    bool code = cv::imencode(ext, img, buf,
-        i > 0 ? std::vector<int>(_params, _params+i) : std::vector<int>() );
-    if( !code )
-        return 0;
-    CvMat* _buf = cvCreateMat(1, (int)buf.size(), CV_8U);
-    memcpy( _buf->data.ptr, &buf[0], buf.size() );
-
-    return _buf;
->>>>>>> f1dc26d7
 }
 
 /* End of file. */