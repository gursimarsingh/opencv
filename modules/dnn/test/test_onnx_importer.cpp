// This file is part of OpenCV project.
// It is subject to the license terms in the LICENSE file found in the top-level directory
// of this distribution and at http://opencv.org/license.html.

// Copyright (C) 2018-2019, Intel Corporation, all rights reserved.
// Third party copyrights are property of their respective owners.


#include "test_precomp.hpp"
#include "npy_blob.hpp"
#include <opencv2/dnn/shape_utils.hpp>
namespace opencv_test { namespace {

template<typename TString>
static std::string _tf(TString filename, bool required = true)
{
    return findDataFile(std::string("dnn/onnx/") + filename, required);
}

class Test_ONNX_layers : public DNNTestLayer
{
public:
    bool required;

    Test_ONNX_layers() : required(true) { }

    enum Extension
    {
        npy,
        pb
    };

    void testONNXModels(const String& basename, const Extension ext = npy,
                        const double l1 = 0, const float lInf = 0, const bool useSoftmax = false,
                        bool checkNoFallbacks = true, int numInps = 1)
    {
        String onnxmodel = _tf("models/" + basename + ".onnx", required);
        std::vector<Mat> inps(numInps);
        Mat ref;
        if (ext == npy) {
            for (int i = 0; i < numInps; ++i)
                inps[i] = blobFromNPY(_tf("data/input_" + basename + (numInps > 1 ? format("_%d", i) : "") + ".npy"));
            ref = blobFromNPY(_tf("data/output_" + basename + ".npy"));
        }
        else if (ext == pb) {
            for (int i = 0; i < numInps; ++i)
                inps[i] = readTensorFromONNX(_tf("data/input_" + basename + (numInps > 1 ? format("_%d", i) : "") + ".pb"));
            ref = readTensorFromONNX(_tf("data/output_" + basename + ".pb"));
        }
        else
            CV_Error(Error::StsUnsupportedFormat, "Unsupported extension");

        checkBackend(&inps[0], &ref);
        Net net = readNetFromONNX(onnxmodel);
        ASSERT_FALSE(net.empty());

        net.setPreferableBackend(backend);
        net.setPreferableTarget(target);

        std::vector<String> inputNames;
        for (int i = 0; i < numInps; ++i)
            inputNames.push_back(format("%d", i));
        net.setInputsNames(inputNames);

        for (int i = 0; i < numInps; ++i)
            net.setInput(inps[i], inputNames[i]);
        Mat out = net.forward("");

        if (useSoftmax)
        {
            LayerParams lp;
            Net netSoftmax;
            netSoftmax.addLayerToPrev("softmaxLayer", "Softmax", lp);
            netSoftmax.setPreferableBackend(DNN_BACKEND_OPENCV);

            netSoftmax.setInput(out);
            out = netSoftmax.forward();

            netSoftmax.setInput(ref);
            ref = netSoftmax.forward();
        }
        normAssert(ref, out, "", l1 ? l1 : default_l1, lInf ? lInf : default_lInf);
        if (checkNoFallbacks)
            expectNoFallbacksFromIE(net);
    }
};

TEST_P(Test_ONNX_layers, InstanceNorm)
{
    if(backend == DNN_BACKEND_CUDA)
        applyTestTag(CV_TEST_TAG_DNN_SKIP_CUDA); /* MVN is not supported */

    if (target == DNN_TARGET_MYRIAD)
        testONNXModels("instancenorm", npy, 0, 0, false, false);
    else
        testONNXModels("instancenorm", npy);
}

TEST_P(Test_ONNX_layers, MaxPooling)
{
#if defined(INF_ENGINE_RELEASE) && INF_ENGINE_VER_MAJOR_GE(2020020000)
    if (backend == DNN_BACKEND_INFERENCE_ENGINE_NGRAPH && target == DNN_TARGET_MYRIAD)
        applyTestTag(CV_TEST_TAG_DNN_SKIP_IE_MYRIAD, CV_TEST_TAG_DNN_SKIP_IE_NGRAPH, CV_TEST_TAG_DNN_SKIP_IE_VERSION);
#endif
    testONNXModels("maxpooling", npy, 0, 0, false, false);
}
TEST_P(Test_ONNX_layers, MaxPooling_2)
{
    testONNXModels("two_maxpooling", npy, 0, 0, false, false);
}

TEST_P(Test_ONNX_layers, Convolution)
{
    testONNXModels("convolution");
}

TEST_P(Test_ONNX_layers, Convolution_variable_weight)
{
    if ((backend == DNN_BACKEND_INFERENCE_ENGINE_NGRAPH ||
         backend == DNN_BACKEND_INFERENCE_ENGINE_NN_BUILDER_2019) && target == DNN_TARGET_MYRIAD)
        applyTestTag(CV_TEST_TAG_DNN_SKIP_IE_MYRIAD, CV_TEST_TAG_DNN_SKIP_IE_NN_BUILDER, CV_TEST_TAG_DNN_SKIP_IE_NGRAPH);

    if (backend == DNN_BACKEND_CUDA)
        applyTestTag(CV_TEST_TAG_DNN_SKIP_CUDA); // not supported

    String basename = "conv_variable_w";
    Net net = readNetFromONNX(_tf("models/" + basename + ".onnx"));
    ASSERT_FALSE(net.empty());

    net.setPreferableBackend(backend);
    net.setPreferableTarget(target);

    for (int i = 0; i < 2; i++)
    {
        Mat input = blobFromNPY(_tf("data/input_" + basename + format("_%d", i) + "_0.npy"));
        Mat weights = blobFromNPY(_tf("data/input_" + basename + format("_%d", i) + "_1.npy"));
        Mat ref = blobFromNPY(_tf("data/output_" + basename + format("_%d", i) + ".npy"));

        net.setInput(input, "0");
        net.setInput(weights, "1");

        Mat out = net.forward();
        normAssert(ref, out, "", default_l1, default_lInf);
    }
}

TEST_P(Test_ONNX_layers, Convolution_variable_weight_bias)
{
    if ((backend == DNN_BACKEND_INFERENCE_ENGINE_NGRAPH ||
         backend == DNN_BACKEND_INFERENCE_ENGINE_NN_BUILDER_2019) && target == DNN_TARGET_MYRIAD)
        applyTestTag(CV_TEST_TAG_DNN_SKIP_IE_MYRIAD, CV_TEST_TAG_DNN_SKIP_IE_NN_BUILDER, CV_TEST_TAG_DNN_SKIP_IE_NGRAPH);

    if (backend == DNN_BACKEND_CUDA)
        applyTestTag(CV_TEST_TAG_DNN_SKIP_CUDA); // not supported

    String basename = "conv_variable_wb";
    Net net = readNetFromONNX(_tf("models/" + basename + ".onnx"));
    ASSERT_FALSE(net.empty());

    net.setPreferableBackend(backend);
    net.setPreferableTarget(target);

    for (int i = 0; i < 2; i++)
    {
        Mat input = blobFromNPY(_tf("data/input_" + basename + format("_%d", i) + "_0.npy"));
        Mat weights = blobFromNPY(_tf("data/input_" + basename + format("_%d", i) + "_1.npy"));
        Mat bias = blobFromNPY(_tf("data/input_" + basename + format("_%d", i) + "_2.npy"));
        Mat ref = blobFromNPY(_tf("data/output_" + basename + format("_%d", i) + ".npy"));

        net.setInput(input, "0");
        net.setInput(weights, "1");
        net.setInput(bias, "bias");

        Mat out = net.forward();
        normAssert(ref, out, "", default_l1, default_lInf);
    }
}

TEST_P(Test_ONNX_layers, Gather)
{
    if (backend == DNN_BACKEND_INFERENCE_ENGINE_NN_BUILDER_2019 && target == DNN_TARGET_MYRIAD)
        applyTestTag(CV_TEST_TAG_DNN_SKIP_IE_MYRIAD, CV_TEST_TAG_DNN_SKIP_IE_NN_BUILDER);
    testONNXModels("gather");
    // GPU plugin unsupported slice for constant
    if (backend == DNN_BACKEND_INFERENCE_ENGINE_NGRAPH && (target == DNN_TARGET_OPENCL || target == DNN_TARGET_OPENCL_FP16))
        applyTestTag(CV_TEST_TAG_DNN_SKIP_IE_OPENCL, CV_TEST_TAG_DNN_SKIP_IE_OPENCL_FP16, CV_TEST_TAG_DNN_SKIP_IE_NGRAPH);
    testONNXModels("gather_scalar", npy, 0, 0, false, false);
}

TEST_P(Test_ONNX_layers, Convolution3D)
{
#if defined(INF_ENGINE_RELEASE) && INF_ENGINE_VER_MAJOR_LT(2019010000)
    applyTestTag(CV_TEST_TAG_DNN_SKIP_IE_VERSION);
#endif
<<<<<<< HEAD
    if (target != DNN_TARGET_CPU && backend != DNN_BACKEND_CUDA)
        throw SkipTestException("Only CPU and CUDA is supported");
=======
>>>>>>> 61144f93
    testONNXModels("conv3d");
}

TEST_P(Test_ONNX_layers, Convolution3D_bias)
{
#if defined(INF_ENGINE_RELEASE) && INF_ENGINE_VER_MAJOR_LT(2019010000)
    applyTestTag(CV_TEST_TAG_DNN_SKIP_IE_VERSION);
#endif
    testONNXModels("conv3d_bias");
}

TEST_P(Test_ONNX_layers, Two_convolution)
{
#if defined(INF_ENGINE_RELEASE)
    if (backend == DNN_BACKEND_INFERENCE_ENGINE_NN_BUILDER_2019 && target == DNN_TARGET_MYRIAD
        && getInferenceEngineVPUType() == CV_DNN_INFERENCE_ENGINE_VPU_TYPE_MYRIAD_X
    )
        applyTestTag(CV_TEST_TAG_DNN_SKIP_IE_MYRIAD_X, CV_TEST_TAG_DNN_SKIP_IE_NN_BUILDER);
#endif
    // Reference output values are in range [-0.855, 0.611]
    testONNXModels("two_convolution");
}

TEST_P(Test_ONNX_layers, Deconvolution)
{
    testONNXModels("deconvolution", npy, 0, 0, false, false);
    testONNXModels("two_deconvolution", npy, 0, 0, false, false);
    testONNXModels("deconvolution_group", npy, 0, 0, false, false);
    testONNXModels("deconvolution_output_shape", npy, 0, 0, false, false);
    testONNXModels("deconv_adjpad_2d", npy, 0, 0, false, false);
}

TEST_P(Test_ONNX_layers, Deconvolution3D)
{
#if defined(INF_ENGINE_RELEASE) && INF_ENGINE_VER_MAJOR_EQ(2018050000)
    applyTestTag(CV_TEST_TAG_DNN_SKIP_IE_VERSION);
#endif
    if (backend == DNN_BACKEND_CUDA)
    {
        // ok
    }
    else if (backend == DNN_BACKEND_OPENCV || target != DNN_TARGET_CPU)
        throw SkipTestException("Only DLIE backend on CPU is supported");
    testONNXModels("deconv3d");
    testONNXModels("deconv3d_bias");
    testONNXModels("deconv3d_pad");
    testONNXModels("deconv3d_adjpad");
}

TEST_P(Test_ONNX_layers, Dropout)
{
    testONNXModels("dropout");
}

TEST_P(Test_ONNX_layers, Linear)
{
    if (backend == DNN_BACKEND_OPENCV && target == DNN_TARGET_OPENCL_FP16)
        applyTestTag(CV_TEST_TAG_DNN_SKIP_OPENCL_FP16);
    testONNXModels("linear");
}

TEST_P(Test_ONNX_layers, ReLU)
{
    testONNXModels("ReLU");
}

TEST_P(Test_ONNX_layers, Clip)
{
    testONNXModels("clip", npy);
}

TEST_P(Test_ONNX_layers, Shape)
{
    testONNXModels("shape_of_constant");
}

TEST_P(Test_ONNX_layers, ReduceMean)
{
    testONNXModels("reduce_mean");
    testONNXModels("reduce_mean_axis1");
    testONNXModels("reduce_mean_axis2");
}

TEST_P(Test_ONNX_layers, ReduceSum)
{
    testONNXModels("reduce_sum");
}

TEST_P(Test_ONNX_layers, ReduceMaxGlobal)
{
    testONNXModels("reduce_max");
}

TEST_P(Test_ONNX_layers, Scale)
{
    if (backend == DNN_BACKEND_INFERENCE_ENGINE_NN_BUILDER_2019)
        applyTestTag(CV_TEST_TAG_DNN_SKIP_IE_NN_BUILDER);
    testONNXModels("scale");
}

TEST_P(Test_ONNX_layers, ReduceMean3D)
{
    if (backend == DNN_BACKEND_CUDA)
    {
        // ok
    }
    else if (backend == DNN_BACKEND_INFERENCE_ENGINE_NN_BUILDER_2019 && target != DNN_TARGET_CPU)
        applyTestTag(CV_TEST_TAG_DNN_SKIP_IE_NN_BUILDER);  // Only CPU on DLIE backend is supported
    else if (backend == DNN_BACKEND_INFERENCE_ENGINE_NGRAPH && target != DNN_TARGET_CPU)
        applyTestTag(CV_TEST_TAG_DNN_SKIP_IE_NGRAPH);  // Only CPU on DLIE backend is supported
    else if (target != DNN_TARGET_CPU)
        throw SkipTestException("Only CPU is supported");

    testONNXModels("reduce_mean3d");
}

TEST_P(Test_ONNX_layers, MaxPooling_Sigmoid)
{
    testONNXModels("maxpooling_sigmoid");
}

TEST_P(Test_ONNX_layers, Cast)
{
    testONNXModels("cast");
}

TEST_P(Test_ONNX_layers, Power)
{
    testONNXModels("pow2", npy, 0, 0, false, false);
}

TEST_P(Test_ONNX_layers, Concatenation)
{
    if (backend == DNN_BACKEND_INFERENCE_ENGINE_NN_BUILDER_2019)
    {
        if (target == DNN_TARGET_OPENCL_FP16) applyTestTag(CV_TEST_TAG_DNN_SKIP_IE_OPENCL_FP16, CV_TEST_TAG_DNN_SKIP_IE_NN_BUILDER);
        if (target == DNN_TARGET_OPENCL)      applyTestTag(CV_TEST_TAG_DNN_SKIP_IE_OPENCL, CV_TEST_TAG_DNN_SKIP_IE_NN_BUILDER);
        if (target == DNN_TARGET_MYRIAD)      applyTestTag(CV_TEST_TAG_DNN_SKIP_IE_MYRIAD, CV_TEST_TAG_DNN_SKIP_IE_NN_BUILDER);
    }
    testONNXModels("concatenation");
}

TEST_P(Test_ONNX_layers, Eltwise3D)
{
#if defined(INF_ENGINE_RELEASE) && INF_ENGINE_VER_MAJOR_LT(2019010000)
    applyTestTag(CV_TEST_TAG_DNN_SKIP_IE_VERSION);
#endif
    if (backend == DNN_BACKEND_INFERENCE_ENGINE_NN_BUILDER_2019 && target != DNN_TARGET_CPU)
        applyTestTag(CV_TEST_TAG_DNN_SKIP_IE_NN_BUILDER);  // Only CPU on DLIE backend is supported
    if (backend == DNN_BACKEND_INFERENCE_ENGINE_NGRAPH && target != DNN_TARGET_CPU)
        applyTestTag(CV_TEST_TAG_DNN_SKIP_IE_NGRAPH);  // Only CPU on DLIE backend is supported
    testONNXModels("eltwise3d");
}

TEST_P(Test_ONNX_layers, AveragePooling)
{
    testONNXModels("average_pooling");
}

TEST_P(Test_ONNX_layers, MaxPooling3D)
{
#if defined(INF_ENGINE_RELEASE) && INF_ENGINE_VER_MAJOR_LT(2019010000)
    applyTestTag(CV_TEST_TAG_DNN_SKIP_IE_VERSION);
#endif
    if (backend == DNN_BACKEND_CUDA)
    {
        // ok
    }
    else if (backend == DNN_BACKEND_INFERENCE_ENGINE_NN_BUILDER_2019 && target != DNN_TARGET_CPU)
        applyTestTag(CV_TEST_TAG_DNN_SKIP_IE_NN_BUILDER);  // Only CPU on DLIE backend is supported
    else if (backend == DNN_BACKEND_INFERENCE_ENGINE_NGRAPH && target != DNN_TARGET_CPU)
        applyTestTag(CV_TEST_TAG_DNN_SKIP_IE_NGRAPH);  // Only CPU on DLIE backend is supported
    else if (target != DNN_TARGET_CPU)
        throw SkipTestException("Only CPU is supported");
    testONNXModels("max_pool3d", npy, 0, 0, false, false);
}

TEST_P(Test_ONNX_layers, AvePooling3D)
{
#if defined(INF_ENGINE_RELEASE) && INF_ENGINE_VER_MAJOR_LT(2019010000)
    applyTestTag(CV_TEST_TAG_DNN_SKIP_IE_VERSION);
#endif
    if (backend == DNN_BACKEND_CUDA)
    {
        // ok
    }
    else if (backend == DNN_BACKEND_INFERENCE_ENGINE_NN_BUILDER_2019 && target != DNN_TARGET_CPU)
        applyTestTag(CV_TEST_TAG_DNN_SKIP_IE_NN_BUILDER);  // Only CPU on DLIE backend is supported
    else if (backend == DNN_BACKEND_INFERENCE_ENGINE_NGRAPH && target != DNN_TARGET_CPU)
        applyTestTag(CV_TEST_TAG_DNN_SKIP_IE_NGRAPH);  // Only CPU on DLIE backend is supported
    else if (target != DNN_TARGET_CPU)
        throw SkipTestException("Only CPU is supported");
    testONNXModels("ave_pool3d");
}

TEST_P(Test_ONNX_layers, PoolConv3D)
{
#if defined(INF_ENGINE_RELEASE) && INF_ENGINE_VER_MAJOR_LT(2019010000)
    applyTestTag(CV_TEST_TAG_DNN_SKIP_IE_VERSION);
#endif
    if (backend == DNN_BACKEND_CUDA)
    {
        // ok
    }
    else if (backend == DNN_BACKEND_INFERENCE_ENGINE_NN_BUILDER_2019 && target != DNN_TARGET_CPU)
        applyTestTag(CV_TEST_TAG_DNN_SKIP_IE_NN_BUILDER);  // Only CPU on DLIE backend is supported
    else if (backend == DNN_BACKEND_INFERENCE_ENGINE_NGRAPH && target != DNN_TARGET_CPU)
        applyTestTag(CV_TEST_TAG_DNN_SKIP_IE_NGRAPH);  // Only CPU on DLIE backend is supported
    else if (target != DNN_TARGET_CPU)
        throw SkipTestException("Only CPU is supported");
    testONNXModels("pool_conv_3d");
}

TEST_P(Test_ONNX_layers, BatchNormalization)
{
    testONNXModels("batch_norm");
}

TEST_P(Test_ONNX_layers, BatchNormalization3D)
{
    if (backend == DNN_BACKEND_INFERENCE_ENGINE_NN_BUILDER_2019)
    {
        if (target == DNN_TARGET_OPENCL_FP16) applyTestTag(CV_TEST_TAG_DNN_SKIP_IE_OPENCL_FP16, CV_TEST_TAG_DNN_SKIP_IE_NN_BUILDER);
        if (target == DNN_TARGET_OPENCL)      applyTestTag(CV_TEST_TAG_DNN_SKIP_IE_OPENCL, CV_TEST_TAG_DNN_SKIP_IE_NN_BUILDER);
        if (target == DNN_TARGET_MYRIAD)      applyTestTag(CV_TEST_TAG_DNN_SKIP_IE_MYRIAD, CV_TEST_TAG_DNN_SKIP_IE_NN_BUILDER);
    }
    testONNXModels("batch_norm_3d");
}

TEST_P(Test_ONNX_layers, BatchNormalizationUnfused)
{
    testONNXModels("frozenBatchNorm2d");
}

TEST_P(Test_ONNX_layers, BatchNormalizationSubgraph)
{
    testONNXModels("batch_norm_subgraph");
}

TEST_P(Test_ONNX_layers, Transpose)
{
    if (backend == DNN_BACKEND_INFERENCE_ENGINE_NN_BUILDER_2019)
    {
        if (target == DNN_TARGET_OPENCL_FP16) applyTestTag(CV_TEST_TAG_DNN_SKIP_IE_OPENCL_FP16, CV_TEST_TAG_DNN_SKIP_IE_NN_BUILDER);
        if (target == DNN_TARGET_OPENCL)      applyTestTag(CV_TEST_TAG_DNN_SKIP_IE_OPENCL, CV_TEST_TAG_DNN_SKIP_IE_NN_BUILDER);
        if (target == DNN_TARGET_MYRIAD)      applyTestTag(CV_TEST_TAG_DNN_SKIP_IE_MYRIAD, CV_TEST_TAG_DNN_SKIP_IE_NN_BUILDER);
    }
    testONNXModels("transpose");
}

TEST_P(Test_ONNX_layers, Multiplication)
{
    if (backend == DNN_BACKEND_OPENCV && target == DNN_TARGET_OPENCL_FP16)
        applyTestTag(CV_TEST_TAG_DNN_SKIP_OPENCL_FP16);
    if (backend == DNN_BACKEND_INFERENCE_ENGINE_NN_BUILDER_2019 && target == DNN_TARGET_MYRIAD)
        applyTestTag(CV_TEST_TAG_DNN_SKIP_IE_MYRIAD, CV_TEST_TAG_DNN_SKIP_IE_NN_BUILDER);
    testONNXModels("mul");
}

TEST_P(Test_ONNX_layers, MatMul)
{
    if (backend == DNN_BACKEND_INFERENCE_ENGINE_NN_BUILDER_2019)
        applyTestTag(CV_TEST_TAG_DNN_SKIP_IE_NN_BUILDER);
    if (backend == DNN_BACKEND_CUDA)
        applyTestTag(CV_TEST_TAG_DNN_SKIP_CUDA); // not supported

    testONNXModels("matmul_2d");
    testONNXModels("matmul_3d");
    testONNXModels("matmul_4d");
}

TEST_P(Test_ONNX_layers, MatMulAdd)
{
    if (backend == DNN_BACKEND_INFERENCE_ENGINE_NN_BUILDER_2019)
        applyTestTag(CV_TEST_TAG_DNN_SKIP_IE_NN_BUILDER);
    if (backend == DNN_BACKEND_OPENCV && target == DNN_TARGET_OPENCL_FP16)
        applyTestTag(CV_TEST_TAG_DNN_SKIP_OPENCL_FP16);
    testONNXModels("matmul_add");
}

TEST_P(Test_ONNX_layers, Expand)
{
    testONNXModels("expand_batch");
    testONNXModels("expand_channels");
    testONNXModels("expand_neg_batch");
}

TEST_P(Test_ONNX_layers, ExpandHW)
{
    if (backend == DNN_BACKEND_INFERENCE_ENGINE_NN_BUILDER_2019)
        applyTestTag(CV_TEST_TAG_DNN_SKIP_IE_NN_BUILDER);
    testONNXModels("expand_hw");
}

TEST_P(Test_ONNX_layers, Constant)
{
#if defined(INF_ENGINE_RELEASE) && INF_ENGINE_VER_MAJOR_EQ(2018050000)
    if (backend == DNN_BACKEND_INFERENCE_ENGINE_NN_BUILDER_2019 && target == DNN_TARGET_MYRIAD
            && getInferenceEngineVPUType() == CV_DNN_INFERENCE_ENGINE_VPU_TYPE_MYRIAD_X)
       applyTestTag(CV_TEST_TAG_DNN_SKIP_IE_MYRIAD_X, CV_TEST_TAG_DNN_SKIP_IE_NN_BUILDER, CV_TEST_TAG_DNN_SKIP_IE_VERSION);
#endif
    testONNXModels("constant");
}

TEST_P(Test_ONNX_layers, Padding)
{
#if defined(INF_ENGINE_RELEASE) && INF_ENGINE_VER_MAJOR_LT(2019010000)
    testONNXModels("padding", npy, 0, 0, false, false);
#else
    testONNXModels("padding");
#endif
}

TEST_P(Test_ONNX_layers, Resize)
{
    testONNXModels("resize_nearest");
    if (backend == DNN_BACKEND_INFERENCE_ENGINE_NN_BUILDER_2019)
        applyTestTag(CV_TEST_TAG_DNN_SKIP_IE_NN_BUILDER);
    testONNXModels("resize_bilinear");
}

TEST_P(Test_ONNX_layers, ResizeUnfused)
{
    if (backend == DNN_BACKEND_INFERENCE_ENGINE_NN_BUILDER_2019)
        applyTestTag(CV_TEST_TAG_DNN_SKIP_IE_NN_BUILDER);
    testONNXModels("upsample_unfused_torch1.2");
    testONNXModels("upsample_unfused_opset9_torch1.4");
    testONNXModels("resize_nearest_unfused_opset11_torch1.4");
    testONNXModels("resize_nearest_unfused_opset11_torch1.3");
    testONNXModels("resize_bilinear_unfused_opset11_torch1.4");
}

TEST_P(Test_ONNX_layers, ResizeUnfusedTwoInputs)
{
    if (backend == DNN_BACKEND_INFERENCE_ENGINE_NN_BUILDER_2019)
        applyTestTag(CV_TEST_TAG_DNN_SKIP_IE_NN_BUILDER);
    if (backend == DNN_BACKEND_INFERENCE_ENGINE_NGRAPH)
        applyTestTag(CV_TEST_TAG_DNN_SKIP_IE_NGRAPH);
    testONNXModels("upsample_unfused_two_inputs_opset9_torch1.4", npy, 0, 0, false, true, 2);
    testONNXModels("upsample_unfused_two_inputs_opset11_torch1.4", npy, 0, 0, false, true, 2);
}

TEST_P(Test_ONNX_layers, MultyInputs)
{
    testONNXModels("multy_inputs", npy, 0, 0, false, true, 2);
}

TEST_P(Test_ONNX_layers, Broadcast)
{
    if (backend == DNN_BACKEND_INFERENCE_ENGINE_NN_BUILDER_2019)
        applyTestTag(CV_TEST_TAG_DNN_SKIP_IE_NN_BUILDER);
    testONNXModels("channel_broadcast", npy, 0, 0, false, true, 2);
}

TEST_P(Test_ONNX_layers, DynamicResize)
{
    testONNXModels("dynamic_resize", npy, 0, 0, false, true, 2);
}

TEST_P(Test_ONNX_layers, Div)
{
    const String model =  _tf("models/div.onnx");
    Net net = readNetFromONNX(model);
    ASSERT_FALSE(net.empty());

    net.setPreferableBackend(backend);
    net.setPreferableTarget(target);

    // Reference output values range is -68.80928, 2.991873. So to avoid computational
    // difference for FP16 we'll perform reversed division (just swap inputs).
    Mat inp1 = blobFromNPY(_tf("data/input_div_1.npy"));
    Mat inp2 = blobFromNPY(_tf("data/input_div_0.npy"));
    Mat ref  = blobFromNPY(_tf("data/output_div.npy"));
    cv::divide(1.0, ref, ref);
    checkBackend(&inp1, &ref);

    net.setInput(inp1, "0");
    net.setInput(inp2, "1");
    Mat out = net.forward();

    normAssert(ref, out, "", default_l1,  default_lInf);
    expectNoFallbacksFromIE(net);
    expectNoFallbacksFromCUDA(net);
}

TEST_P(Test_ONNX_layers, DynamicReshape)
{
    if (backend == DNN_BACKEND_INFERENCE_ENGINE_NN_BUILDER_2019)
        applyTestTag(CV_TEST_TAG_DNN_SKIP_IE_NN_BUILDER);

    testONNXModels("dynamic_reshape");
    testONNXModels("dynamic_reshape_opset_11");
    testONNXModels("flatten_by_prod");
    testONNXModels("flatten_const");
}

TEST_P(Test_ONNX_layers, Reshape)
{
    testONNXModels("unsqueeze");
}

TEST_P(Test_ONNX_layers, Squeeze)
{
    if (backend == DNN_BACKEND_INFERENCE_ENGINE_NN_BUILDER_2019 && target == DNN_TARGET_MYRIAD)
        applyTestTag(CV_TEST_TAG_DNN_SKIP_IE_MYRIAD, CV_TEST_TAG_DNN_SKIP_IE_NN_BUILDER);
    testONNXModels("squeeze");
}

TEST_P(Test_ONNX_layers, ReduceL2)
{
    testONNXModels("reduceL2");
    testONNXModels("reduceL2_subgraph");
    testONNXModels("reduceL2_subgraph_2");
}

TEST_P(Test_ONNX_layers, Split)
{
    if (backend == DNN_BACKEND_INFERENCE_ENGINE_NN_BUILDER_2019)
        applyTestTag(CV_TEST_TAG_DNN_SKIP_IE_NN_BUILDER);
    if (backend == DNN_BACKEND_INFERENCE_ENGINE_NGRAPH)
        applyTestTag(CV_TEST_TAG_DNN_SKIP_IE_NGRAPH);
    testONNXModels("split_1");
    testONNXModels("split_2");
    testONNXModels("split_3");
    testONNXModels("split_4");
}

TEST_P(Test_ONNX_layers, Slice)
{
#if defined(INF_ENGINE_RELEASE) && INF_ENGINE_VER_MAJOR_LT(2019010000)
    testONNXModels("slice", npy, 0, 0, false, false);
#else
    testONNXModels("slice");
    testONNXModels("slice_opset_11");
#endif
}

TEST_P(Test_ONNX_layers, Softmax)
{
    testONNXModels("softmax");
    testONNXModels("log_softmax", npy, 0, 0, false, false);
    testONNXModels("softmax_unfused");
}

TEST_P(Test_ONNX_layers, Split_EltwiseMax)
{
    if (backend == DNN_BACKEND_INFERENCE_ENGINE_NN_BUILDER_2019)
        applyTestTag(CV_TEST_TAG_DNN_SKIP_IE_NN_BUILDER);
    if (backend == DNN_BACKEND_INFERENCE_ENGINE_NGRAPH)
        applyTestTag(CV_TEST_TAG_DNN_SKIP_IE_NGRAPH);
    testONNXModels("split_max");
}

TEST_P(Test_ONNX_layers, LSTM)
{
    testONNXModels("lstm", npy, 0, 0, false, false);
}

TEST_P(Test_ONNX_layers, LSTM_bidirectional)
{
    testONNXModels("lstm_bidirectional", npy, 0, 0, false, false);
}

TEST_P(Test_ONNX_layers, Pad2d_Unfused)
{
    testONNXModels("ReflectionPad2d");
    testONNXModels("ZeroPad2d");
}

TEST_P(Test_ONNX_layers, LinearWithConstant)
{
    if (backend == DNN_BACKEND_OPENCV && target == DNN_TARGET_OPENCL_FP16)
        applyTestTag(CV_TEST_TAG_DNN_SKIP_OPENCL_FP16);
#if defined(INF_ENGINE_RELEASE) && INF_ENGINE_VER_MAJOR_LT(2020040000)
    applyTestTag(CV_TEST_TAG_DNN_SKIP_IE);
#endif
    testONNXModels("lin_with_constant");
}

TEST_P(Test_ONNX_layers, MatmulWithTwoInputs)
{
    if (backend == DNN_BACKEND_OPENCV && target == DNN_TARGET_OPENCL_FP16)
        applyTestTag(CV_TEST_TAG_DNN_SKIP_OPENCL_FP16);
#if defined(INF_ENGINE_RELEASE) && INF_ENGINE_VER_MAJOR_LT(2020040000)
    applyTestTag(CV_TEST_TAG_DNN_SKIP_IE);
#endif
    testONNXModels("matmul_with_two_inputs");
}

TEST_P(Test_ONNX_layers, ResizeOpset11_Torch1_6)
{
    testONNXModels("resize_opset11_torch1.6");
}

TEST_P(Test_ONNX_layers, Conv1d)
{
    testONNXModels("conv1d");
}

TEST_P(Test_ONNX_layers, Conv1d_bias)
{
    testONNXModels("conv1d_bias");
}

TEST_P(Test_ONNX_layers, Conv1d_variable_weight)
{
    String basename = "conv1d_variable_w";
    Net net = readNetFromONNX(_tf("models/" + basename + ".onnx"));
    ASSERT_FALSE(net.empty());

    net.setPreferableBackend(backend);
    net.setPreferableTarget(target);

    Mat input = blobFromNPY(_tf("data/input_" + basename + "_0.npy"));
    Mat weights = blobFromNPY(_tf("data/input_" + basename + "_1.npy"));
    Mat ref = blobFromNPY(_tf("data/output_" + basename + ".npy"));

    net.setInput(input, "0");
    net.setInput(weights, "1");

    Mat out = net.forward();
    normAssert(ref, out, "", default_l1, default_lInf);
}

TEST_P(Test_ONNX_layers, Conv1d_variable_weight_bias)
{
    String basename = "conv1d_variable_wb";
    Net net = readNetFromONNX(_tf("models/" + basename + ".onnx"));
    ASSERT_FALSE(net.empty());

    net.setPreferableBackend(backend);
    net.setPreferableTarget(target);

    Mat input = blobFromNPY(_tf("data/input_" + basename + "_0.npy"));
    Mat weights = blobFromNPY(_tf("data/input_" + basename + "_1.npy"));
    Mat bias = blobFromNPY(_tf("data/input_" + basename + "_2.npy"));
    Mat ref = blobFromNPY(_tf("data/output_" + basename + ".npy"));

    net.setInput(input, "0");
    net.setInput(weights, "1");
    net.setInput(bias, "bias");

    Mat out = net.forward();
    normAssert(ref, out, "", default_l1, default_lInf);
}

INSTANTIATE_TEST_CASE_P(/*nothing*/, Test_ONNX_layers, dnnBackendsAndTargets());

class Test_ONNX_nets : public Test_ONNX_layers
{
public:
    Test_ONNX_nets() { required = false; }
};

TEST_P(Test_ONNX_nets, Alexnet)
{
#if defined(OPENCV_32BIT_CONFIGURATION) && (defined(HAVE_OPENCL) || defined(_WIN32))
    applyTestTag(CV_TEST_TAG_MEMORY_2GB);
#else
    applyTestTag(target == DNN_TARGET_CPU ? CV_TEST_TAG_MEMORY_512MB : CV_TEST_TAG_MEMORY_1GB);
#endif

    const String model =  _tf("models/alexnet.onnx", false);

    Net net = readNetFromONNX(model);
    ASSERT_FALSE(net.empty());

    net.setPreferableBackend(backend);
    net.setPreferableTarget(target);

    Mat inp = imread(_tf("../grace_hopper_227.png"));
    Mat ref = blobFromNPY(_tf("../caffe_alexnet_prob.npy"));
    checkBackend(&inp, &ref);

    net.setInput(blobFromImage(inp, 1.0f, Size(227, 227), Scalar(), false));
    ASSERT_FALSE(net.empty());
    Mat out = net.forward();

    normAssert(out, ref, "", default_l1,  default_lInf);
    expectNoFallbacksFromIE(net);
}

TEST_P(Test_ONNX_nets, Squeezenet)
{
    testONNXModels("squeezenet", pb);
}

TEST_P(Test_ONNX_nets, Googlenet)
{
    if (backend == DNN_BACKEND_INFERENCE_ENGINE_NN_BUILDER_2019)
        applyTestTag(CV_TEST_TAG_DNN_SKIP_IE_NN_BUILDER);

    if (backend == DNN_BACKEND_INFERENCE_ENGINE_NGRAPH)
        applyTestTag(CV_TEST_TAG_DNN_SKIP_IE_NGRAPH);

    const String model = _tf("models/googlenet.onnx", false);

    Net net = readNetFromONNX(model);
    ASSERT_FALSE(net.empty());

    net.setPreferableBackend(backend);
    net.setPreferableTarget(target);

    std::vector<Mat> images;
    images.push_back( imread(_tf("../googlenet_0.png")) );
    images.push_back( imread(_tf("../googlenet_1.png")) );
    Mat inp = blobFromImages(images, 1.0f, Size(), Scalar(), false);
    Mat ref = blobFromNPY(_tf("../googlenet_prob.npy"));
    checkBackend(&inp, &ref);

    net.setInput(inp);
    ASSERT_FALSE(net.empty());
    Mat out = net.forward();

    normAssert(ref, out, "", default_l1,  default_lInf);
    expectNoFallbacksFromIE(net);
}

TEST_P(Test_ONNX_nets, CaffeNet)
{
#if defined(OPENCV_32BIT_CONFIGURATION) && (defined(HAVE_OPENCL) || defined(_WIN32))
    applyTestTag(CV_TEST_TAG_MEMORY_2GB);
#else
    applyTestTag(target == DNN_TARGET_CPU ? CV_TEST_TAG_MEMORY_512MB : CV_TEST_TAG_MEMORY_1GB);
#endif

#if defined(INF_ENGINE_RELEASE) && INF_ENGINE_VER_MAJOR_EQ(2019030000)
    if (backend == DNN_BACKEND_INFERENCE_ENGINE_NN_BUILDER_2019 && target == DNN_TARGET_MYRIAD
        && getInferenceEngineVPUType() == CV_DNN_INFERENCE_ENGINE_VPU_TYPE_MYRIAD_X)
        applyTestTag(CV_TEST_TAG_DNN_SKIP_IE_MYRIAD_X, CV_TEST_TAG_DNN_SKIP_IE_NN_BUILDER, CV_TEST_TAG_DNN_SKIP_IE_VERSION);
#endif
    testONNXModels("caffenet", pb);
}

TEST_P(Test_ONNX_nets, RCNN_ILSVRC13)
{
#if defined(OPENCV_32BIT_CONFIGURATION) && (defined(HAVE_OPENCL) || defined(_WIN32))
    applyTestTag(CV_TEST_TAG_MEMORY_2GB);
#else
    applyTestTag(target == DNN_TARGET_CPU ? CV_TEST_TAG_MEMORY_512MB : CV_TEST_TAG_MEMORY_1GB);
#endif

#if defined(INF_ENGINE_RELEASE) && INF_ENGINE_VER_MAJOR_EQ(2019030000)
    if (backend == DNN_BACKEND_INFERENCE_ENGINE_NN_BUILDER_2019 && target == DNN_TARGET_MYRIAD
        && getInferenceEngineVPUType() == CV_DNN_INFERENCE_ENGINE_VPU_TYPE_MYRIAD_X)
        applyTestTag(CV_TEST_TAG_DNN_SKIP_IE_MYRIAD_X, CV_TEST_TAG_DNN_SKIP_IE_NN_BUILDER, CV_TEST_TAG_DNN_SKIP_IE_VERSION);
#endif
    // Reference output values are in range [-4.992, -1.161]
    testONNXModels("rcnn_ilsvrc13", pb, 0.0046);
}

TEST_P(Test_ONNX_nets, VGG16_bn)
{
    applyTestTag(CV_TEST_TAG_MEMORY_6GB);  // > 2.3Gb

    // output range: [-16; 27], after Softmax [0; 0.67]
    const double lInf = (target == DNN_TARGET_MYRIAD) ? 0.038 : default_lInf;
    testONNXModels("vgg16-bn", pb, default_l1, lInf, true);
}

TEST_P(Test_ONNX_nets, ZFNet)
{
    applyTestTag(CV_TEST_TAG_MEMORY_2GB);
    testONNXModels("zfnet512", pb);
}

TEST_P(Test_ONNX_nets, ResNet18v1)
{
    applyTestTag(CV_TEST_TAG_MEMORY_512MB);

    // output range: [-16; 22], after Softmax [0, 0.51]
    testONNXModels("resnet18v1", pb, default_l1, default_lInf, true, target != DNN_TARGET_MYRIAD);
}

TEST_P(Test_ONNX_nets, ResNet50v1)
{
    applyTestTag(CV_TEST_TAG_MEMORY_512MB);

    // output range: [-67; 75], after Softmax [0, 0.98]
    testONNXModels("resnet50v1", pb, default_l1, default_lInf, true, target != DNN_TARGET_MYRIAD);
}

TEST_P(Test_ONNX_nets, ResNet101_DUC_HDC)
{
    applyTestTag(CV_TEST_TAG_VERYLONG);

#if defined(INF_ENGINE_RELEASE) && INF_ENGINE_VER_MAJOR_GE(2019010000)
    if (backend == DNN_BACKEND_INFERENCE_ENGINE_NN_BUILDER_2019)
        applyTestTag(CV_TEST_TAG_DNN_SKIP_IE_NN_BUILDER, CV_TEST_TAG_DNN_SKIP_IE_VERSION);
#endif
#if defined(INF_ENGINE_RELEASE)
    if (backend == DNN_BACKEND_INFERENCE_ENGINE_NN_BUILDER_2019 && target == DNN_TARGET_MYRIAD)
        applyTestTag(CV_TEST_TAG_DNN_SKIP_IE_MYRIAD, CV_TEST_TAG_DNN_SKIP_IE_NN_BUILDER);
#endif
    if (target == DNN_TARGET_OPENCL_FP16 || target == DNN_TARGET_OPENCL)
    {
        if (backend == DNN_BACKEND_OPENCV)
            applyTestTag(target == DNN_TARGET_OPENCL ? CV_TEST_TAG_DNN_SKIP_OPENCL : CV_TEST_TAG_DNN_SKIP_OPENCL_FP16);
        throw SkipTestException("Test is disabled for OpenCL targets");
    }
    testONNXModels("resnet101_duc_hdc", pb);
}

TEST_P(Test_ONNX_nets, TinyYolov2)
{
    applyTestTag(CV_TEST_TAG_MEMORY_512MB);

    if (cvtest::skipUnstableTests)
        throw SkipTestException("Skip unstable test");
#if defined(INF_ENGINE_RELEASE)
    if (backend == DNN_BACKEND_INFERENCE_ENGINE_NN_BUILDER_2019
            && (target == DNN_TARGET_OPENCL || target == DNN_TARGET_OPENCL_FP16)
    )
        applyTestTag(target == DNN_TARGET_OPENCL ? CV_TEST_TAG_DNN_SKIP_IE_OPENCL : CV_TEST_TAG_DNN_SKIP_IE_OPENCL_FP16, CV_TEST_TAG_DNN_SKIP_IE_NN_BUILDER);

    if (target == DNN_TARGET_MYRIAD && getInferenceEngineVPUType() == CV_DNN_INFERENCE_ENGINE_VPU_TYPE_MYRIAD_X
    )
        applyTestTag(CV_TEST_TAG_DNN_SKIP_IE_MYRIAD_X,
                     backend == DNN_BACKEND_INFERENCE_ENGINE_NN_BUILDER_2019 ?
                     CV_TEST_TAG_DNN_SKIP_IE_NN_BUILDER :
                     CV_TEST_TAG_DNN_SKIP_IE_NGRAPH);
#endif

    // output range: [-11; 8]
    double l1 =  default_l1, lInf = default_lInf;
    if (target == DNN_TARGET_OPENCL_FP16 || target == DNN_TARGET_MYRIAD)
    {
        l1 = 0.017;
        lInf = 0.14;
    }
    else if (target == DNN_TARGET_CUDA_FP16)
    {
        l1 = 0.018;
        lInf = 0.16;
    }
#if defined(INF_ENGINE_RELEASE) && INF_ENGINE_VER_MAJOR_EQ(2020040000)
    if (backend == DNN_BACKEND_INFERENCE_ENGINE_NGRAPH && target == DNN_TARGET_OPENCL_FP16)
    {
        l1 = 0.018f; lInf = 0.16f;
    }
#endif

    testONNXModels("tiny_yolo2", pb, l1, lInf);
}

TEST_P(Test_ONNX_nets, CNN_MNIST)
{
    // output range: [-1952; 6574], after Softmax [0; 1]
    testONNXModels("cnn_mnist", pb, default_l1, default_lInf, true);
}

TEST_P(Test_ONNX_nets, MobileNet_v2)
{
    // output range: [-166; 317], after Softmax [0; 1]
    testONNXModels("mobilenetv2", pb, default_l1, default_lInf, true);
}

TEST_P(Test_ONNX_nets, LResNet100E_IR)
{
    applyTestTag(
#if defined(OPENCV_32BIT_CONFIGURATION) && defined(HAVE_OPENCL)
        CV_TEST_TAG_MEMORY_2GB,
#else
        (target == DNN_TARGET_CPU ? CV_TEST_TAG_MEMORY_512MB : CV_TEST_TAG_MEMORY_1GB),
#endif
        CV_TEST_TAG_DEBUG_LONG
    );
    if (backend == DNN_BACKEND_INFERENCE_ENGINE_NN_BUILDER_2019)
    {
        if (target == DNN_TARGET_OPENCL_FP16) applyTestTag(CV_TEST_TAG_DNN_SKIP_IE_OPENCL_FP16, CV_TEST_TAG_DNN_SKIP_IE_NN_BUILDER);
        if (target == DNN_TARGET_OPENCL)      applyTestTag(CV_TEST_TAG_DNN_SKIP_IE_OPENCL, CV_TEST_TAG_DNN_SKIP_IE_NN_BUILDER);
        if (target == DNN_TARGET_MYRIAD)      applyTestTag(CV_TEST_TAG_DNN_SKIP_IE_MYRIAD, CV_TEST_TAG_DNN_SKIP_IE_NN_BUILDER);
    }
    if (backend == DNN_BACKEND_INFERENCE_ENGINE_NGRAPH)
    {
        if (target == DNN_TARGET_OPENCL_FP16) applyTestTag(CV_TEST_TAG_DNN_SKIP_IE_OPENCL_FP16, CV_TEST_TAG_DNN_SKIP_IE_NGRAPH);
        if (target == DNN_TARGET_OPENCL)      applyTestTag(CV_TEST_TAG_DNN_SKIP_IE_OPENCL, CV_TEST_TAG_DNN_SKIP_IE_NGRAPH);
        if (target == DNN_TARGET_MYRIAD)      applyTestTag(CV_TEST_TAG_DNN_SKIP_IE_MYRIAD, CV_TEST_TAG_DNN_SKIP_IE_NGRAPH);
    }

    double l1 = default_l1, lInf = default_lInf;
    // output range: [-3; 3]
    if (backend == DNN_BACKEND_OPENCV && target == DNN_TARGET_OPENCL_FP16)
    {
        l1 = 0.009;
        lInf = 0.035;
    }
    else if (backend == DNN_BACKEND_INFERENCE_ENGINE_NN_BUILDER_2019 && target == DNN_TARGET_CPU)
    {
        l1 = 4.6e-5;
        lInf = 1.9e-4;
    }
    else if (target == DNN_TARGET_CUDA_FP16)
    {
        l1 = 0.008;
        lInf = 0.04;
    }
    testONNXModels("LResNet100E_IR", pb, l1, lInf);
}

TEST_P(Test_ONNX_nets, Emotion_ferplus)
{
#if defined(INF_ENGINE_RELEASE)
    if (target == DNN_TARGET_MYRIAD && getInferenceEngineVPUType() == CV_DNN_INFERENCE_ENGINE_VPU_TYPE_MYRIAD_X)
        applyTestTag(CV_TEST_TAG_DNN_SKIP_IE_MYRIAD_X,
                     backend == DNN_BACKEND_INFERENCE_ENGINE_NN_BUILDER_2019 ?
                     CV_TEST_TAG_DNN_SKIP_IE_NN_BUILDER :
                     CV_TEST_TAG_DNN_SKIP_IE_NGRAPH);
#endif

    double l1 = default_l1;
    double lInf = default_lInf;

    // Output values are in range [-2.011, 2.111]
    if (backend == DNN_BACKEND_OPENCV && target == DNN_TARGET_OPENCL_FP16)
        l1 = 0.007;
    else if (backend == DNN_BACKEND_INFERENCE_ENGINE_NN_BUILDER_2019 && target == DNN_TARGET_OPENCL_FP16)
    {
        l1 = 0.021;
        lInf = 0.034;
    }
    else if (backend == DNN_BACKEND_INFERENCE_ENGINE_NN_BUILDER_2019 && (target == DNN_TARGET_CPU || target == DNN_TARGET_OPENCL)) {
        l1 = 2.4e-4;
        lInf = 6e-4;
    }
#if defined(INF_ENGINE_RELEASE) && INF_ENGINE_VER_MAJOR_EQ(2020040000)
    if (backend == DNN_BACKEND_INFERENCE_ENGINE_NGRAPH && target == DNN_TARGET_OPENCL_FP16)
    {
        l1 = 0.012f; lInf = 0.035f;
    }
#endif

    testONNXModels("emotion_ferplus", pb, l1, lInf);
}

TEST_P(Test_ONNX_nets, Inception_v2)
{
    testONNXModels("inception_v2", pb, default_l1, default_lInf, true);
}

TEST_P(Test_ONNX_nets, DenseNet121)
{
    applyTestTag(CV_TEST_TAG_MEMORY_512MB);

    // output range: [-87; 138], after Softmax [0; 1]
    testONNXModels("densenet121", pb, default_l1, default_lInf, true, target != DNN_TARGET_MYRIAD);
}

TEST_P(Test_ONNX_nets, Inception_v1)
{
#if defined(INF_ENGINE_RELEASE)
    if ((backend == DNN_BACKEND_INFERENCE_ENGINE_NN_BUILDER_2019 ||
         backend == DNN_BACKEND_INFERENCE_ENGINE_NGRAPH) && target == DNN_TARGET_MYRIAD)
        applyTestTag(CV_TEST_TAG_DNN_SKIP_IE_MYRIAD);
#endif
    testONNXModels("inception_v1", pb);
}

TEST_P(Test_ONNX_nets, Shufflenet)
{
    if (backend == DNN_BACKEND_INFERENCE_ENGINE_NN_BUILDER_2019)
    {
        if (target == DNN_TARGET_OPENCL_FP16) applyTestTag(CV_TEST_TAG_DNN_SKIP_IE_OPENCL_FP16, CV_TEST_TAG_DNN_SKIP_IE_NN_BUILDER);
        if (target == DNN_TARGET_OPENCL)      applyTestTag(CV_TEST_TAG_DNN_SKIP_IE_OPENCL, CV_TEST_TAG_DNN_SKIP_IE_NN_BUILDER);
        if (target == DNN_TARGET_MYRIAD)      applyTestTag(CV_TEST_TAG_DNN_SKIP_IE_MYRIAD, CV_TEST_TAG_DNN_SKIP_IE_NN_BUILDER);
    }
    testONNXModels("shufflenet", pb);
}

TEST_P(Test_ONNX_nets, Resnet34_kinetics)
{
#if defined(INF_ENGINE_RELEASE) && INF_ENGINE_VER_MAJOR_LT(2019010000)
    applyTestTag(CV_TEST_TAG_DNN_SKIP_IE_VERSION);
#endif
    if (backend == DNN_BACKEND_CUDA)
    {
        // ok
    }
    else if (backend == DNN_BACKEND_INFERENCE_ENGINE_NN_BUILDER_2019 && target != DNN_TARGET_CPU)
        applyTestTag(CV_TEST_TAG_DNN_SKIP_IE_NN_BUILDER);  // Only CPU on DLIE backend is supported
    else if (backend == DNN_BACKEND_INFERENCE_ENGINE_NGRAPH && target != DNN_TARGET_CPU)
        applyTestTag(CV_TEST_TAG_DNN_SKIP_IE_NGRAPH);  // Only CPU on DLIE backend is supported
    else if (target != DNN_TARGET_CPU)
        throw SkipTestException("Only CPU is supported");

    String onnxmodel = findDataFile("dnn/resnet-34_kinetics.onnx", false);
    Mat image0 = imread(findDataFile("dnn/dog416.png"));
    Mat image1 = imread(findDataFile("dnn/street.png"));

    Mat ref0 = blobFromNPY(_tf("data/output_kinetics0.npy"));
    Mat ref1 = blobFromNPY(_tf("data/output_kinetics1.npy"));

    std::vector<Mat> images_0(16, image0);
    std::vector<Mat> images_1(16, image1);
    Mat blob0 = blobFromImages(images_0, 1.0, Size(112, 112), Scalar(114.7748, 107.7354, 99.4750), true, true);
    Mat blob1 = blobFromImages(images_1, 1.0, Size(112, 112), Scalar(114.7748, 107.7354, 99.4750), true, true);

    Net permute;
    LayerParams lp;
    int order[] = {1, 0, 2, 3};
    lp.set("order", DictValue::arrayInt<int*>(&order[0], 4));
    permute.addLayerToPrev("perm", "Permute", lp);

    permute.setPreferableBackend(backend);
    permute.setPreferableTarget(target);

    permute.setInput(blob0);
    Mat input0 = permute.forward().clone();

    permute.setInput(blob1);
    Mat input1 = permute.forward().clone();

    int dims[] = {1, 3, 16, 112, 112};
    input0 = input0.reshape(0, 5, &dims[0]);
    input1 = input1.reshape(0, 5, &dims[0]);

    Net net = readNetFromONNX(onnxmodel);
    ASSERT_FALSE(net.empty());
    net.setPreferableBackend(backend);
    net.setPreferableTarget(target);

    // output range [-5, 11]
    float l1 = 0.0013, lInf = 0.009;
    if (target == DNN_TARGET_CUDA_FP16)
    {
        l1 = 0.008;
        lInf = 0.04;
    }

    checkBackend(&input0, &ref0);
    net.setInput(input0);
    Mat out = net.forward().clone();
    normAssert(ref0, out, "", l1, lInf);

    checkBackend(&input1, &ref1);
    net.setInput(input1);
    out = net.forward().clone();
    normAssert(ref1, out, "", l1, lInf);

    expectNoFallbacksFromIE(net);
}

INSTANTIATE_TEST_CASE_P(/**/, Test_ONNX_nets, dnnBackendsAndTargets());

}} // namespace<|MERGE_RESOLUTION|>--- conflicted
+++ resolved
@@ -192,11 +192,6 @@
 #if defined(INF_ENGINE_RELEASE) && INF_ENGINE_VER_MAJOR_LT(2019010000)
     applyTestTag(CV_TEST_TAG_DNN_SKIP_IE_VERSION);
 #endif
-<<<<<<< HEAD
-    if (target != DNN_TARGET_CPU && backend != DNN_BACKEND_CUDA)
-        throw SkipTestException("Only CPU and CUDA is supported");
-=======
->>>>>>> 61144f93
     testONNXModels("conv3d");
 }
 
