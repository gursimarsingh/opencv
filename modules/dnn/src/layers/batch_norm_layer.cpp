--- conflicted
+++ resolved
@@ -175,14 +175,9 @@
             return preferableTarget == DNN_TARGET_CPU || dims == 4;
 #endif
         return (backendId == DNN_BACKEND_OPENCV) ||
-<<<<<<< HEAD
                backendId == DNN_BACKEND_CUDA ||
                (backendId == DNN_BACKEND_HALIDE && haveHalide()) ||
-               backendId == DNN_BACKEND_WEBNN ||
-               ((backendId == DNN_BACKEND_INFERENCE_ENGINE_NN_BUILDER_2019 || backendId == DNN_BACKEND_INFERENCE_ENGINE_NGRAPH) && haveInfEngine() && (preferableTarget == DNN_TARGET_CPU || dims == 4));
-=======
-               (backendId == DNN_BACKEND_HALIDE && haveHalide());
->>>>>>> 1620a1e0
+               backendId == DNN_BACKEND_WEBNN;
     }
 
 #ifdef HAVE_OPENCL
