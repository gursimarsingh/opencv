--- conflicted
+++ resolved
@@ -902,9 +902,6 @@
     permute(net.mutable_node(), permIds);
 }
 
-<<<<<<< HEAD
-CV__DNN_INLINE_NS_END
-=======
 // Remove training switches (Switch and Merge nodes and corresponding subgraphs).
 void removePhaseSwitches(tensorflow::GraphDef& net)
 {
@@ -984,8 +981,7 @@
 }
 
 
-CV__DNN_EXPERIMENTAL_NS_END
->>>>>>> 28925572
+CV__DNN_INLINE_NS_END
 }}  // namespace dnn, namespace cv
 
 #endif  // HAVE_PROTOBUF