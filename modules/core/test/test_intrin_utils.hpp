--- conflicted
+++ resolved
@@ -1748,6 +1748,7 @@
 
     TheTest & test_loadstore_fp16_f32()
     {
+        printf("test_loadstore_fp16_f32 ...\n");
         AlignedData<v_uint16> data; data.a.clear();
         data.a.d[0] = 0x3c00; // 1.0
         data.a.d[VTraits<R>::vlanes() - 1] = (unsigned short)0xc000; // -2.0
@@ -1950,7 +1951,8 @@
     }
 
     TheTest &test_exp_fp16() {
-#if CV_SIMD_FP16
+        // issue after 4.x merge: float16_t and hfloat conflict: https://github.com/opencv/opencv/issues/25922
+#if CV_SIMD_FP16 & 0
         float16_t flt16_min;
         uint16_t flt16_min_hex = 0x0400;
         std::memcpy(&flt16_min, &flt16_min_hex, sizeof(float16_t));
@@ -2019,7 +2021,8 @@
     }
 
     TheTest &test_log_fp16() {
-#if CV_SIMD_FP16
+    // issue after 4.x merge: float16_t and hfloat conflict: https://github.com/opencv/opencv/issues/25922
+#if CV_SIMD_FP16  & 0
         float16_t flt16_min;
         uint16_t flt16_min_hex = 0x0400;
         std::memcpy(&flt16_min, &flt16_min_hex, sizeof(float16_t));
@@ -2450,7 +2453,6 @@
     TheTest<v_float16>()
         .test_loadstore_fp16()
         .test_float_cvt_fp16()
-<<<<<<< HEAD
         .test_interleave()
         .test_addsub()
         .test_mul()
@@ -2472,10 +2474,8 @@
         .test_extract_highest()
         .test_broadcast_element<0>().test_broadcast_element<1>()
         .test_extract_n<0>().test_extract_n<1>()
-=======
         .test_exp_fp16()
         .test_log_fp16()
->>>>>>> 53a5b85d
 #endif
         ;
 #else
