// This file is part of OpenCV project.
// It is subject to the license terms in the LICENSE file found in the top-level directory
// of this distribution and at http://opencv.org/license.html.
#include "test_precomp.hpp"
#include "ref_reduce_arg.impl.hpp"
#include "opencv2/core/core_c.h"

#include <algorithm>

namespace opencv_test { namespace {

const int ARITHM_NTESTS = 1000;
const int ARITHM_RNG_SEED = -1;
const int ARITHM_MAX_CHANNELS = 4;
const int ARITHM_MAX_NDIMS = 4;
const int ARITHM_MAX_SIZE_LOG = 10;

struct BaseElemWiseOp
{
    enum { FIX_ALPHA=1, FIX_BETA=2, FIX_GAMMA=4, REAL_GAMMA=8, SUPPORT_MASK=16, SCALAR_OUTPUT=32, SUPPORT_MULTICHANNELMASK=64 };
    BaseElemWiseOp(int _ninputs, int _flags, double _alpha, double _beta,
                   Scalar _gamma=Scalar::all(0), int _context=1)
    : ninputs(_ninputs), flags(_flags), alpha(_alpha), beta(_beta), gamma(_gamma), context(_context) {}
    BaseElemWiseOp() { flags = 0; alpha = beta = 0; gamma = Scalar::all(0); ninputs = 0; context = 1; }
    virtual ~BaseElemWiseOp() {}
    virtual void op(const vector<Mat>&, Mat&, const Mat&) {}
    virtual void refop(const vector<Mat>&, Mat&, const Mat&) {}
    virtual void getValueRange(int depth, double& minval, double& maxval)
    {
        minval = depth < CV_32S ? cvtest::getMinVal(depth) : depth == CV_32S ? -1000000 : -1000.;
        maxval = depth < CV_32S ? cvtest::getMaxVal(depth) : depth == CV_32S ? 1000000 : 1000.;
    }

    virtual void getRandomSize(RNG& rng, vector<int>& size)
    {
        cvtest::randomSize(rng, 2, ARITHM_MAX_NDIMS, ARITHM_MAX_SIZE_LOG, size);
    }

    virtual int getRandomType(RNG& rng)
    {
        return cvtest::randomType(rng, _OutputArray::DEPTH_MASK_ALL_BUT_8S, 1,
                                  ninputs > 1 ? ARITHM_MAX_CHANNELS : 4);
    }

    virtual double getMaxErr(int depth)
    {
        return depth < CV_32F || depth == CV_32U || depth == CV_64U || depth == CV_64S ? 1 :
               depth == CV_16F || depth == CV_16BF ? 1e-2 : depth == CV_32F ? 1e-5 : 1e-12;
    }
    virtual void generateScalars(int depth, RNG& rng)
    {
        const double m = 3.;

        if( !(flags & FIX_ALPHA) )
        {
            alpha = exp(rng.uniform(-0.5, 0.1)*m*2*CV_LOG2);
            alpha *= rng.uniform(0, 2) ? 1 : -1;
        }
        if( !(flags & FIX_BETA) )
        {
            beta = exp(rng.uniform(-0.5, 0.1)*m*2*CV_LOG2);
            beta *= rng.uniform(0, 2) ? 1 : -1;
        }

        if( !(flags & FIX_GAMMA) )
        {
            for( int i = 0; i < 4; i++ )
            {
                gamma[i] = exp(rng.uniform(-1, 6)*m*CV_LOG2);
                gamma[i] *= rng.uniform(0, 2) ? 1 : -1;
            }
            if( flags & REAL_GAMMA )
                gamma = Scalar::all(gamma[0]);
        }

        if( depth == CV_32F )
        {
            Mat fl, db;

            db = Mat(1, 1, CV_64F, &alpha);
            db.convertTo(fl, CV_32F);
            fl.convertTo(db, CV_64F);

            db = Mat(1, 1, CV_64F, &beta);
            db.convertTo(fl, CV_32F);
            fl.convertTo(db, CV_64F);

            db = Mat(1, 4, CV_64F, &gamma[0]);
            db.convertTo(fl, CV_32F);
            fl.convertTo(db, CV_64F);
        }
    }

    int ninputs;
    int flags;
    double alpha;
    double beta;
    Scalar gamma;
    int context;
};

static const _OutputArray::DepthMask baseArithmTypeMask =
    _OutputArray::DepthMask(
        _OutputArray::DEPTH_MASK_8U |
        _OutputArray::DEPTH_MASK_16U |
        _OutputArray::DEPTH_MASK_16S |
        _OutputArray::DEPTH_MASK_32S |
        _OutputArray::DEPTH_MASK_32F |
        _OutputArray::DEPTH_MASK_64F |
        _OutputArray::DEPTH_MASK_16F |
        _OutputArray::DEPTH_MASK_16BF |
        _OutputArray::DEPTH_MASK_32U |
        _OutputArray::DEPTH_MASK_64U |
        _OutputArray::DEPTH_MASK_64S );

struct BaseArithmOp : public BaseElemWiseOp
{
    BaseArithmOp(int _ninputs, int _flags, double _alpha, double _beta, Scalar _gamma=Scalar::all(0))
    : BaseElemWiseOp(_ninputs, _flags, _alpha, _beta, _gamma) {}

    int getRandomType(RNG& rng)
    {
        return cvtest::randomType(rng, baseArithmTypeMask, 1,
                                  ninputs > 1 ? ARITHM_MAX_CHANNELS : 4);
    }
};

struct BaseAddOp : public BaseArithmOp
{
    BaseAddOp(int _ninputs, int _flags, double _alpha, double _beta, Scalar _gamma=Scalar::all(0))
    : BaseArithmOp(_ninputs, _flags, _alpha, _beta, _gamma) {}

    void refop(const vector<Mat>& src, Mat& dst, const Mat& mask)
    {
        Mat temp;
        if( !mask.empty() )
        {
            cvtest::add(src[0], alpha, src.size() > 1 ? src[1] : Mat(), beta, gamma, temp, src[0].type());
            cvtest::copy(temp, dst, mask);
        }
        else
            cvtest::add(src[0], alpha, src.size() > 1 ? src[1] : Mat(), beta, gamma, dst, src[0].type());
    }

    double getMaxErr(int depth)
    {
        return depth == CV_16BF ? 1e-2 : depth == CV_16F ? 1e-3 : depth == CV_32F ? 1e-4 : depth == CV_64F ? 1e-12 : 2;
    }
};


struct AddOp : public BaseAddOp
{
    AddOp() : BaseAddOp(2, FIX_ALPHA+FIX_BETA+FIX_GAMMA+SUPPORT_MASK, 1, 1, Scalar::all(0)) {}
    void op(const vector<Mat>& src, Mat& dst, const Mat& mask)
    {
        if( mask.empty() )
            cv::add(src[0], src[1], dst);
        else
            cv::add(src[0], src[1], dst, mask);
    }
};


struct SubOp : public BaseAddOp
{
    SubOp() : BaseAddOp(2, FIX_ALPHA+FIX_BETA+FIX_GAMMA+SUPPORT_MASK, 1, -1, Scalar::all(0)) {}
    void op(const vector<Mat>& src, Mat& dst, const Mat& mask)
    {
        if( mask.empty() )
            cv::subtract(src[0], src[1], dst);
        else
            cv::subtract(src[0], src[1], dst, mask);
    }
};


struct AddSOp : public BaseAddOp
{
    AddSOp() : BaseAddOp(1, FIX_ALPHA+FIX_BETA+SUPPORT_MASK, 1, 0, Scalar::all(0)) {}
    void op(const vector<Mat>& src, Mat& dst, const Mat& mask)
    {
        if( mask.empty() )
            cv::add(src[0], gamma, dst);
        else
            cv::add(src[0], gamma, dst, mask);
    }
};


struct SubRSOp : public BaseAddOp
{
    SubRSOp() : BaseAddOp(1, FIX_ALPHA+FIX_BETA+SUPPORT_MASK, -1, 0, Scalar::all(0)) {}
    void op(const vector<Mat>& src, Mat& dst, const Mat& mask)
    {
        if( mask.empty() )
            cv::subtract(gamma, src[0], dst);
        else
            cv::subtract(gamma, src[0], dst, mask);
    }
};


struct ScaleAddOp : public BaseAddOp
{
    ScaleAddOp() : BaseAddOp(2, FIX_BETA+FIX_GAMMA, 1, 1, Scalar::all(0)) {}
    void op(const vector<Mat>& src, Mat& dst, const Mat&)
    {
        cv::scaleAdd(src[0], alpha, src[1], dst);
    }
    double getMaxErr(int depth)
    {
        return depth == CV_16BF ? 1e-2 : depth == CV_16F ? 1e-3 : depth == CV_32F ? 1e-4 : depth == CV_64F ? 1e-12 : 2;
    }
};


struct AddWeightedOp : public BaseAddOp
{
    AddWeightedOp() : BaseAddOp(2, REAL_GAMMA, 1, 1, Scalar::all(0)) {}
    void op(const vector<Mat>& src, Mat& dst, const Mat&)
    {
        cv::addWeighted(src[0], alpha, src[1], beta, gamma[0], dst);
    }
    double getMaxErr(int depth)
    {
        return depth == CV_64F ? 1e-9 : BaseAddOp::getMaxErr(depth);
    }
};

struct MulOp : public BaseArithmOp
{
    MulOp() : BaseArithmOp(2, FIX_BETA+FIX_GAMMA, 1, 1, Scalar::all(0)) {}
    void getValueRange(int depth, double& minval, double& maxval)
    {
        minval = depth < CV_32S ? cvtest::getMinVal(depth) : depth == CV_32S ? -1000000 : -1000.;
        maxval = depth < CV_32S ? cvtest::getMaxVal(depth) : depth == CV_32S ? 1000000 : 1000.;
        minval = std::max(minval, -30000.);
        maxval = std::min(maxval, 30000.);
    }
    void op(const vector<Mat>& src, Mat& dst, const Mat&)
    {
        cv::multiply(src[0], src[1], dst, alpha);
    }
    void refop(const vector<Mat>& src, Mat& dst, const Mat&)
    {
        cvtest::multiply(src[0], src[1], dst, alpha);
    }
};

struct DivOp : public BaseArithmOp
{
    DivOp() : BaseArithmOp(2, FIX_BETA+FIX_GAMMA, 1, 1, Scalar::all(0)) {}
    void op(const vector<Mat>& src, Mat& dst, const Mat&)
    {
        cv::divide(src[0], src[1], dst, alpha);
    }
    void refop(const vector<Mat>& src, Mat& dst, const Mat&)
    {
        cvtest::divide(src[0], src[1], dst, alpha);
    }
};

struct RecipOp : public BaseArithmOp
{
    RecipOp() : BaseArithmOp(1, FIX_BETA+FIX_GAMMA, 1, 1, Scalar::all(0)) {}
    void op(const vector<Mat>& src, Mat& dst, const Mat&)
    {
        cv::divide(alpha, src[0], dst);
    }
    void refop(const vector<Mat>& src, Mat& dst, const Mat&)
    {
        cvtest::divide(Mat(), src[0], dst, alpha);
    }
};

struct AbsDiffOp : public BaseAddOp
{
    AbsDiffOp() : BaseAddOp(2, FIX_ALPHA+FIX_BETA+FIX_GAMMA, 1, -1, Scalar::all(0)) {}
    void op(const vector<Mat>& src, Mat& dst, const Mat&)
    {
        absdiff(src[0], src[1], dst);
    }
    void refop(const vector<Mat>& src, Mat& dst, const Mat&)
    {
        cvtest::add(src[0], 1, src[1], -1, Scalar::all(0), dst, src[0].type(), true);
    }
};

struct AbsDiffSOp : public BaseAddOp
{
    AbsDiffSOp() : BaseAddOp(1, FIX_ALPHA+FIX_BETA, 1, 0, Scalar::all(0)) {}
    void op(const vector<Mat>& src, Mat& dst, const Mat&)
    {
        absdiff(src[0], gamma, dst);
    }
    void refop(const vector<Mat>& src, Mat& dst, const Mat&)
    {
        cvtest::add(src[0], 1, Mat(), 0, -gamma, dst, src[0].type(), true);
    }
};

struct LogicOp : public BaseElemWiseOp
{
    LogicOp(char _opcode) : BaseElemWiseOp(2, FIX_ALPHA+FIX_BETA+FIX_GAMMA+SUPPORT_MASK, 1, 1, Scalar::all(0)), opcode(_opcode) {}
    void op(const vector<Mat>& src, Mat& dst, const Mat& mask)
    {
        if( opcode == '&' )
            cv::bitwise_and(src[0], src[1], dst, mask);
        else if( opcode == '|' )
            cv::bitwise_or(src[0], src[1], dst, mask);
        else
            cv::bitwise_xor(src[0], src[1], dst, mask);
    }
    void refop(const vector<Mat>& src, Mat& dst, const Mat& mask)
    {
        Mat temp;
        if( !mask.empty() )
        {
            cvtest::logicOp(src[0], src[1], temp, opcode);
            cvtest::copy(temp, dst, mask);
        }
        else
            cvtest::logicOp(src[0], src[1], dst, opcode);
    }
    double getMaxErr(int)
    {
        return 0;
    }
    char opcode;
};

struct LogicSOp : public BaseElemWiseOp
{
    LogicSOp(char _opcode)
    : BaseElemWiseOp(1, FIX_ALPHA+FIX_BETA+(_opcode != '~' ? SUPPORT_MASK : 0), 1, 1, Scalar::all(0)), opcode(_opcode) {}
    void op(const vector<Mat>& src, Mat& dst, const Mat& mask)
    {
        if( opcode == '&' )
            cv::bitwise_and(src[0], gamma, dst, mask);
        else if( opcode == '|' )
            cv::bitwise_or(src[0], gamma, dst, mask);
        else if( opcode == '^' )
            cv::bitwise_xor(src[0], gamma, dst, mask);
        else
            cv::bitwise_not(src[0], dst);
    }
    void refop(const vector<Mat>& src, Mat& dst, const Mat& mask)
    {
        Mat temp;
        if( !mask.empty() )
        {
            cvtest::logicOp(src[0], gamma, temp, opcode);
            cvtest::copy(temp, dst, mask);
        }
        else
            cvtest::logicOp(src[0], gamma, dst, opcode);
    }
    double getMaxErr(int)
    {
        return 0;
    }
    char opcode;
};

struct MinOp : public BaseArithmOp
{
    MinOp() : BaseArithmOp(2, FIX_ALPHA+FIX_BETA+FIX_GAMMA, 1, 1, Scalar::all(0)) {}
    void op(const vector<Mat>& src, Mat& dst, const Mat&)
    {
        cv::min(src[0], src[1], dst);
    }
    void refop(const vector<Mat>& src, Mat& dst, const Mat&)
    {
        cvtest::min(src[0], src[1], dst);
    }
    double getMaxErr(int)
    {
        return 0;
    }
};

struct MaxOp : public BaseArithmOp
{
    MaxOp() : BaseArithmOp(2, FIX_ALPHA+FIX_BETA+FIX_GAMMA, 1, 1, Scalar::all(0)) {}
    void op(const vector<Mat>& src, Mat& dst, const Mat&)
    {
        cv::max(src[0], src[1], dst);
    }
    void refop(const vector<Mat>& src, Mat& dst, const Mat&)
    {
        cvtest::max(src[0], src[1], dst);
    }
    double getMaxErr(int)
    {
        return 0;
    }
};

struct MinSOp : public BaseArithmOp
{
    MinSOp() : BaseArithmOp(1, FIX_ALPHA+FIX_BETA+REAL_GAMMA, 1, 1, Scalar::all(0)) {}
    void op(const vector<Mat>& src, Mat& dst, const Mat&)
    {
        cv::min(src[0], gamma[0], dst);
    }
    void refop(const vector<Mat>& src, Mat& dst, const Mat&)
    {
        cvtest::min(src[0], gamma[0], dst);
    }
    double getMaxErr(int)
    {
        return 0;
    }
};

struct MaxSOp : public BaseArithmOp
{
    MaxSOp() : BaseArithmOp(1, FIX_ALPHA+FIX_BETA+REAL_GAMMA, 1, 1, Scalar::all(0)) {}
    void op(const vector<Mat>& src, Mat& dst, const Mat&)
    {
        cv::max(src[0], gamma[0], dst);
    }
    void refop(const vector<Mat>& src, Mat& dst, const Mat&)
    {
        cvtest::max(src[0], gamma[0], dst);
    }
    double getMaxErr(int)
    {
        return 0;
    }
};

struct CmpOp : public BaseArithmOp
{
    CmpOp() : BaseArithmOp(2, FIX_ALPHA+FIX_BETA+FIX_GAMMA, 1, 1, Scalar::all(0)) { cmpop = 0; }
    void generateScalars(int depth, RNG& rng)
    {
        BaseElemWiseOp::generateScalars(depth, rng);
        cmpop = rng.uniform(0, 6);
    }
    void op(const vector<Mat>& src, Mat& dst, const Mat&)
    {
        cv::compare(src[0], src[1], dst, cmpop);
    }
    void refop(const vector<Mat>& src, Mat& dst, const Mat&)
    {
        cvtest::compare(src[0], src[1], dst, cmpop);
    }
    int getRandomType(RNG& rng)
    {
        return cvtest::randomType(rng, baseArithmTypeMask, 1, 1);
    }

    double getMaxErr(int)
    {
        return 0;
    }
    int cmpop;
};

struct CmpSOp : public BaseArithmOp
{
    CmpSOp() : BaseArithmOp(1, FIX_ALPHA+FIX_BETA+REAL_GAMMA, 1, 1, Scalar::all(0)) { cmpop = 0; }
    void generateScalars(int depth, RNG& rng)
    {
        BaseElemWiseOp::generateScalars(depth, rng);
        cmpop = rng.uniform(0, 6);
        if( depth != CV_16F && depth != CV_16BF && depth != CV_32F && depth != CV_64F )
            gamma[0] = cvRound(gamma[0]);
    }
    void op(const vector<Mat>& src, Mat& dst, const Mat&)
    {
        cv::compare(src[0], gamma[0], dst, cmpop);
    }
    void refop(const vector<Mat>& src, Mat& dst, const Mat&)
    {
        cvtest::compare(src[0], gamma[0], dst, cmpop);
    }
    int getRandomType(RNG& rng)
    {
        return cvtest::randomType(rng, baseArithmTypeMask, 1, 1);
    }
    double getMaxErr(int)
    {
        return 0;
    }
    int cmpop;
};


struct CopyOp : public BaseElemWiseOp
{
    CopyOp() : BaseElemWiseOp(1, FIX_ALPHA+FIX_BETA+FIX_GAMMA+SUPPORT_MASK+SUPPORT_MULTICHANNELMASK, 1, 1, Scalar::all(0)) {  }
    void op(const vector<Mat>& src, Mat& dst, const Mat& mask)
    {
        src[0].copyTo(dst, mask);
    }
    void refop(const vector<Mat>& src, Mat& dst, const Mat& mask)
    {
        cvtest::copy(src[0], dst, mask);
    }
    int getRandomType(RNG& rng)
    {
        return cvtest::randomType(rng, _OutputArray::DEPTH_MASK_ALL, 1, ARITHM_MAX_CHANNELS);
    }
    double getMaxErr(int)
    {
        return 0;
    }
};


struct SetOp : public BaseElemWiseOp
{
    SetOp() : BaseElemWiseOp(0, FIX_ALPHA+FIX_BETA+SUPPORT_MASK+SUPPORT_MULTICHANNELMASK, 1, 1, Scalar::all(0)) {}
    void op(const vector<Mat>&, Mat& dst, const Mat& mask)
    {
        dst.setTo(gamma, mask);
    }
    void refop(const vector<Mat>&, Mat& dst, const Mat& mask)
    {
        cvtest::set(dst, gamma, mask);
    }
    int getRandomType(RNG& rng)
    {
        return cvtest::randomType(rng, _OutputArray::DEPTH_MASK_ALL, 1, ARITHM_MAX_CHANNELS);
    }
    double getMaxErr(int)
    {
        return 0;
    }
};

template<typename _Tp, typename _WTp=_Tp> static void
inRangeS_(const _Tp* src, const _WTp* a, const _WTp* b, uchar* dst, size_t total, int cn)
{
    size_t i;
    int c;
    for( i = 0; i < total; i++ )
    {
        _WTp val = (_WTp)src[i*cn];
        dst[i] = (a[0] <= val && val <= b[0]) ? uchar(255) : 0;
    }
    for( c = 1; c < cn; c++ )
    {
        for( i = 0; i < total; i++ )
        {
            _WTp val = (_WTp)src[i*cn + c];
            dst[i] = a[c] <= val && val <= b[c] ? dst[i] : 0;
        }
    }
}

template<typename _Tp, typename _WTp=_Tp> static void
inRange_(const _Tp* src, const _Tp* a, const _Tp* b,
         uchar* dst, size_t total, int cn)
{
    size_t i;
    int c;
    for( i = 0; i < total; i++ )
    {
        _Tp val = src[i*cn];
        dst[i] = a[i*cn] <= val && val <= b[i*cn] ? 255 : 0;
    }
    for( c = 1; c < cn; c++ )
    {
        for( i = 0; i < total; i++ )
        {
            _Tp val = src[i*cn + c];
            dst[i] = a[i*cn + c] <= val && val <= b[i*cn + c] ? dst[i] : 0;
        }
    }
}

namespace reference {

static void inRange(const Mat& src, const Mat& lb, const Mat& rb, Mat& dst)
{
    CV_Assert( src.type() == lb.type() && src.type() == rb.type() &&
              src.size == lb.size && src.size == rb.size );
    dst.create( src.dims, &src.size[0], CV_8U );
    const Mat *arrays[]={&src, &lb, &rb, &dst, 0};
    Mat planes[4];

    NAryMatIterator it(arrays, planes);
    size_t total = planes[0].total();
    size_t i, nplanes = it.nplanes;
    int depth = src.depth(), cn = src.channels();

    for( i = 0; i < nplanes; i++, ++it )
    {
        const uchar* sptr = planes[0].ptr();
        const uchar* aptr = planes[1].ptr();
        const uchar* bptr = planes[2].ptr();
        uchar* dptr = planes[3].ptr();

        switch( depth )
        {
        case CV_8U:
            inRange_((const uchar*)sptr, (const uchar*)aptr, (const uchar*)bptr, dptr, total, cn);
            break;
        case CV_8S:
            inRange_((const schar*)sptr, (const schar*)aptr, (const schar*)bptr, dptr, total, cn);
            break;
        case CV_16U:
            inRange_((const ushort*)sptr, (const ushort*)aptr, (const ushort*)bptr, dptr, total, cn);
            break;
        case CV_16S:
            inRange_((const short*)sptr, (const short*)aptr, (const short*)bptr, dptr, total, cn);
            break;
        case CV_32U:
            inRange_((const unsigned*)sptr, (const unsigned*)aptr, (const unsigned*)bptr, dptr, total, cn);
            break;
        case CV_32S:
            inRange_((const int*)sptr, (const int*)aptr, (const int*)bptr, dptr, total, cn);
            break;
        case CV_64U:
            inRange_((const uint64*)sptr, (const uint64*)aptr, (const uint64*)bptr, dptr, total, cn);
            break;
        case CV_64S:
            inRange_((const int64*)sptr, (const int64*)aptr, (const int64*)bptr, dptr, total, cn);
            break;
        case CV_32F:
            inRange_((const float*)sptr, (const float*)aptr, (const float*)bptr, dptr, total, cn);
            break;
        case CV_64F:
            inRange_((const double*)sptr, (const double*)aptr, (const double*)bptr, dptr, total, cn);
            break;
        case CV_16F:
            inRange_<cv::float16_t, float>((const cv::float16_t*)sptr, (const cv::float16_t*)aptr,
                                           (const cv::float16_t*)bptr, dptr, total, cn);
            break;
        case CV_16BF:
            inRange_<cv::bfloat, float>((const cv::bfloat*)sptr, (const cv::bfloat*)aptr,
                                            (const cv::bfloat*)bptr, dptr, total, cn);
            break;
        default:
            CV_Error(cv::Error::StsUnsupportedFormat, "");
        }
    }
}

static void inRangeS(const Mat& src, const Scalar& lb, const Scalar& rb, Mat& dst)
{
    dst.create( src.dims, &src.size[0], CV_8U );
    const Mat *arrays[]={&src, &dst, 0};
    Mat planes[2];

    NAryMatIterator it(arrays, planes);
    size_t total = planes[0].total();
    size_t i, nplanes = it.nplanes;
    int depth = src.depth(), cn = src.channels();
    union { double d[4]; float f[4]; int i[4]; unsigned u[4]; int64 L[4]; uint64 UL[4]; } lbuf, rbuf;
    int wtype = CV_MAKETYPE((depth <= CV_32S ? CV_32S :
        depth == CV_16F || depth == CV_16BF || depth == CV_32F ? CV_32F : depth), cn);
    scalarToRawData(lb, lbuf.d, wtype, cn);
    scalarToRawData(rb, rbuf.d, wtype, cn);

    for( i = 0; i < nplanes; i++, ++it )
    {
        const uchar* sptr = planes[0].ptr();
        uchar* dptr = planes[1].ptr();

        switch( depth )
        {
        case CV_8U:
            inRangeS_((const uchar*)sptr, lbuf.i, rbuf.i, dptr, total, cn);
            break;
        case CV_8S:
            inRangeS_((const schar*)sptr, lbuf.i, rbuf.i, dptr, total, cn);
            break;
        case CV_16U:
            inRangeS_((const ushort*)sptr, lbuf.i, rbuf.i, dptr, total, cn);
            break;
        case CV_16S:
            inRangeS_((const short*)sptr, lbuf.i, rbuf.i, dptr, total, cn);
            break;
        case CV_32U:
            inRangeS_((const unsigned*)sptr, lbuf.u, rbuf.u, dptr, total, cn);
            break;
        case CV_32S:
            inRangeS_((const int*)sptr, lbuf.i, rbuf.i, dptr, total, cn);
            break;
        case CV_64U:
            inRangeS_((const uint64*)sptr, lbuf.UL, rbuf.UL, dptr, total, cn);
            break;
        case CV_64S:
            inRangeS_((const int64*)sptr, lbuf.L, rbuf.L, dptr, total, cn);
            break;
        case CV_32F:
            inRangeS_((const float*)sptr, lbuf.f, rbuf.f, dptr, total, cn);
            break;
        case CV_64F:
            inRangeS_((const double*)sptr, lbuf.d, rbuf.d, dptr, total, cn);
            break;
        case CV_16F:
            inRangeS_((const cv::float16_t*)sptr, lbuf.f, rbuf.f, dptr, total, cn);
            break;
        case CV_16BF:
            inRangeS_((const cv::bfloat*)sptr, lbuf.f, rbuf.f, dptr, total, cn);
            break;
        default:
            CV_Error(cv::Error::StsUnsupportedFormat, "");
        }
    }
}

} // namespace
CVTEST_GUARD_SYMBOL(inRange)

struct InRangeSOp : public BaseArithmOp
{
    InRangeSOp() : BaseArithmOp(1, FIX_ALPHA+FIX_BETA, 1, 1, Scalar::all(0)) {}
    void op(const vector<Mat>& src, Mat& dst, const Mat&)
    {
        cv::inRange(src[0], gamma, gamma1, dst);
    }
    void refop(const vector<Mat>& src, Mat& dst, const Mat&)
    {
        reference::inRangeS(src[0], gamma, gamma1, dst);
    }
    double getMaxErr(int)
    {
        return 0;
    }
    void generateScalars(int depth, RNG& rng)
    {
        BaseElemWiseOp::generateScalars(depth, rng);
        Scalar temp = gamma;
        BaseElemWiseOp::generateScalars(depth, rng);
        for( int i = 0; i < 4; i++ )
        {
            gamma1[i] = std::max(gamma[i], temp[i]);
            gamma[i] = std::min(gamma[i], temp[i]);
        }
    }
    Scalar gamma1;
};


struct InRangeOp : public BaseArithmOp
{
    InRangeOp() : BaseArithmOp(3, FIX_ALPHA+FIX_BETA+FIX_GAMMA, 1, 1, Scalar::all(0)) {}
    void op(const vector<Mat>& src, Mat& dst, const Mat&)
    {
        Mat lb, rb;
        cvtest::min(src[1], src[2], lb);
        cvtest::max(src[1], src[2], rb);

        cv::inRange(src[0], lb, rb, dst);
    }
    void refop(const vector<Mat>& src, Mat& dst, const Mat&)
    {
        Mat lb, rb;
        cvtest::min(src[1], src[2], lb);
        cvtest::max(src[1], src[2], rb);

        reference::inRange(src[0], lb, rb, dst);
    }
    double getMaxErr(int)
    {
        return 0;
    }
};

namespace reference {

template<typename _Tp>
struct SoftType;

template<>
struct SoftType<float>
{
    typedef softfloat type;
};

template<>
struct SoftType<double>
{
    typedef softdouble type;
};


template <typename _Tp>
static void finiteMask_(const _Tp *src, uchar *dst, size_t total, int cn)
{
    for(size_t i = 0; i < total; i++ )
    {
        bool good = true;
        for (int c = 0; c < cn; c++)
        {
            _Tp val = src[i * cn + c];
            typename SoftType<_Tp>::type sval(val);

            good = good && !sval.isNaN() && !sval.isInf();
        }
        dst[i] = good ? 255 : 0;
    }
}

static void finiteMask(const Mat& src, Mat& dst)
{
    dst.create(src.dims, &src.size[0], CV_8UC1);

    const Mat *arrays[]={&src, &dst, 0};
    Mat planes[2];
    NAryMatIterator it(arrays, planes);
    size_t total = planes[0].total();
    size_t i, nplanes = it.nplanes;
    int depth = src.depth(), cn = src.channels();

    for( i = 0; i < nplanes; i++, ++it )
    {
        const uchar* sptr = planes[0].ptr();
        uchar* dptr = planes[1].ptr();

        switch( depth )
        {
        case CV_32F: finiteMask_<float >((const  float*)sptr, dptr, total, cn); break;
        case CV_64F: finiteMask_<double>((const double*)sptr, dptr, total, cn); break;
        }
    }
}
}


struct FiniteMaskOp : public BaseElemWiseOp
{
    FiniteMaskOp() : BaseElemWiseOp(1, 0, 1, 1, Scalar::all(0)) {}
    void op(const vector<Mat>& src, Mat& dst, const Mat&)
    {
        cv::finiteMask(src[0], dst);
    }
    void refop(const vector<Mat>& src, Mat& dst, const Mat&)
    {
        reference::finiteMask(src[0], dst);
    }
    int getRandomType(RNG& rng)
    {
        return cvtest::randomType(rng, _OutputArray::DEPTH_MASK_FLT, 1, 4);
    }
    double getMaxErr(int)
    {
        return 0;
    }
};


struct ConvertScaleOp : public BaseElemWiseOp
{
    ConvertScaleOp() : BaseElemWiseOp(1, FIX_BETA+REAL_GAMMA, 1, 1, Scalar::all(0)), ddepth(0) { }
    void op(const vector<Mat>& src, Mat& dst, const Mat&)
    {
        src[0].convertTo(dst, ddepth, alpha, gamma[0]);
    }
    void refop(const vector<Mat>& src, Mat& dst, const Mat&)
    {
        cvtest::convert(src[0], dst, CV_MAKETYPE(ddepth, src[0].channels()), alpha, gamma[0]);
    }
    int getRandomType(RNG& rng)
    {
        int srctype = cvtest::randomType(rng, _OutputArray::DEPTH_MASK_ALL, 1, ARITHM_MAX_CHANNELS);
        ddepth = cvtest::randomType(rng, _OutputArray::DEPTH_MASK_ALL, 1, 1);
        return srctype;
    }
    double getMaxErr(int)
    {
        return ddepth <= CV_32S || ddepth == CV_32U || ddepth == CV_64U || ddepth == CV_64S ? 2 : ddepth == CV_64F ? 1e-12 : ddepth == CV_Bool ? 0 : ddepth == CV_16BF ? 1e-2 : 2e-3;
    }
    void generateScalars(int depth, RNG& rng)
    {
        if( rng.uniform(0, 2) )
            BaseElemWiseOp::generateScalars(depth, rng);
        else
        {
            alpha = 1;
            gamma = Scalar::all(0);
        }
    }
    int ddepth;
};

struct ConvertScaleFp16Op : public BaseElemWiseOp
{
    ConvertScaleFp16Op() : BaseElemWiseOp(1, FIX_BETA+REAL_GAMMA, 1, 1, Scalar::all(0)), nextRange(0) { }
    void op(const vector<Mat>& src, Mat& dst, const Mat&)
    {
        Mat m;
        convertFp16(src[0], m);
        convertFp16(m, dst);
    }
    void refop(const vector<Mat>& src, Mat& dst, const Mat&)
    {
        cvtest::copy(src[0], dst);
    }
    int getRandomType(RNG&)
    {
        // 0: FP32 -> FP16 -> FP32
        // 1: FP16 -> FP32 -> FP16
        int srctype = (nextRange & 1) == 0 ? CV_32F : CV_16S;
        return srctype;
    }
    void getValueRange(int, double& minval, double& maxval)
    {
        // 0: FP32 -> FP16 -> FP32
        // 1: FP16 -> FP32 -> FP16
        if( (nextRange & 1) == 0 )
        {
            // largest integer number that fp16 can express exactly
            maxval = 2048.f;
            minval = -maxval;
        }
        else
        {
            // 0: positive number range
            // 1: negative number range
            if( (nextRange & 2) == 0 )
            {
                minval = 0;      // 0x0000 +0
                maxval = 31744;  // 0x7C00 +Inf
            }
            else
            {
                minval = -32768; // 0x8000 -0
                maxval = -1024;  // 0xFC00 -Inf
            }
        }
    }
    double getMaxErr(int)
    {
        return 0.5f;
    }
    void generateScalars(int, RNG& rng)
    {
        nextRange = rng.next();
    }
    int nextRange;
};

struct ConvertScaleAbsOp : public BaseElemWiseOp
{
    ConvertScaleAbsOp() : BaseElemWiseOp(1, FIX_BETA+REAL_GAMMA, 1, 1, Scalar::all(0)) {}
    void op(const vector<Mat>& src, Mat& dst, const Mat&)
    {
        cv::convertScaleAbs(src[0], dst, alpha, gamma[0]);
    }
    void refop(const vector<Mat>& src, Mat& dst, const Mat&)
    {
        cvtest::add(src[0], alpha, Mat(), 0, Scalar::all(gamma[0]), dst, CV_8UC(src[0].channels()), true);
    }
    int getRandomType(RNG& rng)
    {
        return cvtest::randomType(rng, _OutputArray::DEPTH_MASK_ALL, 1,
            ninputs > 1 ? ARITHM_MAX_CHANNELS : 4);
    }
    double getMaxErr(int)
    {
        return 1;
    }
    void generateScalars(int depth, RNG& rng)
    {
        if( rng.uniform(0, 2) )
            BaseElemWiseOp::generateScalars(depth, rng);
        else
        {
            alpha = 1;
            gamma = Scalar::all(0);
        }
    }
};

namespace reference {

static void flip(const Mat& src, Mat& dst, int flipcode)
{
    CV_Assert(src.dims <= 2);
    dst.createSameSize(src, src.type());
    int i, j, k, esz = (int)src.elemSize(), width = src.cols*esz;

    for( i = 0; i < dst.rows; i++ )
    {
        const uchar* sptr = src.ptr(flipcode == 1 ? i : dst.rows - i - 1);
        uchar* dptr = dst.ptr(i);
        if( flipcode == 0 )
            memcpy(dptr, sptr, width);
        else
        {
            for( j = 0; j < width; j += esz )
                for( k = 0; k < esz; k++ )
                    dptr[j + k] = sptr[width - j - esz + k];
        }
    }
}


static void setIdentity(Mat& dst, const Scalar& s)
{
    CV_Assert( dst.dims == 2 && dst.channels() <= 4 );
    double buf[4];
    scalarToRawData(s, buf, dst.type(), 0);
    int i, k, esz = (int)dst.elemSize(), width = dst.cols*esz;

    for( i = 0; i < dst.rows; i++ )
    {
        uchar* dptr = dst.ptr(i);
        memset( dptr, 0, width );
        if( i < dst.cols )
            for( k = 0; k < esz; k++ )
                dptr[i*esz + k] = ((uchar*)buf)[k];
    }
}

} // namespace

struct FlipOp : public BaseElemWiseOp
{
    FlipOp() : BaseElemWiseOp(1, FIX_ALPHA+FIX_BETA+FIX_GAMMA, 1, 1, Scalar::all(0)) { flipcode = 0; }
    void getRandomSize(RNG& rng, vector<int>& size)
    {
        cvtest::randomSize(rng, 2, 2, ARITHM_MAX_SIZE_LOG, size);
    }
    void op(const vector<Mat>& src, Mat& dst, const Mat&)
    {
        cv::flip(src[0], dst, flipcode);
    }
    void refop(const vector<Mat>& src, Mat& dst, const Mat&)
    {
        reference::flip(src[0], dst, flipcode);
    }
    void generateScalars(int, RNG& rng)
    {
        flipcode = rng.uniform(0, 3) - 1;
    }
    double getMaxErr(int)
    {
        return 0;
    }
    int flipcode;
};

struct TransposeOp : public BaseElemWiseOp
{
    TransposeOp() : BaseElemWiseOp(1, FIX_ALPHA+FIX_BETA+FIX_GAMMA, 1, 1, Scalar::all(0)) {}
    void getRandomSize(RNG& rng, vector<int>& size)
    {
        cvtest::randomSize(rng, 2, 2, ARITHM_MAX_SIZE_LOG, size);
    }
    void op(const vector<Mat>& src, Mat& dst, const Mat&)
    {
        cv::transpose(src[0], dst);
    }
    void refop(const vector<Mat>& src, Mat& dst, const Mat&)
    {
        cvtest::transpose(src[0], dst);
    }
    double getMaxErr(int)
    {
        return 0;
    }
};

struct SetIdentityOp : public BaseElemWiseOp
{
    SetIdentityOp() : BaseElemWiseOp(0, FIX_ALPHA+FIX_BETA, 1, 1, Scalar::all(0)) {}
    void getRandomSize(RNG& rng, vector<int>& size)
    {
        cvtest::randomSize(rng, 2, 2, ARITHM_MAX_SIZE_LOG, size);
    }
    void op(const vector<Mat>&, Mat& dst, const Mat&)
    {
        cv::setIdentity(dst, gamma);
    }
    void refop(const vector<Mat>&, Mat& dst, const Mat&)
    {
        reference::setIdentity(dst, gamma);
    }
    double getMaxErr(int)
    {
        return 0;
    }
};

struct SetZeroOp : public BaseElemWiseOp
{
    SetZeroOp() : BaseElemWiseOp(0, FIX_ALPHA+FIX_BETA+FIX_GAMMA, 1, 1, Scalar::all(0)) {}
    void op(const vector<Mat>&, Mat& dst, const Mat&)
    {
        dst = Scalar::all(0);
    }
    void refop(const vector<Mat>&, Mat& dst, const Mat&)
    {
        cvtest::set(dst, Scalar::all(0));
    }
    double getMaxErr(int)
    {
        return 0;
    }
};

namespace reference {
static void exp(const Mat& src, Mat& dst)
{
    dst.create( src.dims, &src.size[0], src.type() );
    const Mat *arrays[]={&src, &dst, 0};
    Mat planes[2];

    NAryMatIterator it(arrays, planes);
    size_t j, total = planes[0].total()*src.channels();
    size_t i, nplanes = it.nplanes;
    int depth = src.depth();

    for( i = 0; i < nplanes; i++, ++it )
    {
        const uchar* sptr = planes[0].ptr();
        uchar* dptr = planes[1].ptr();

        if( depth == CV_32F )
        {
            for( j = 0; j < total; j++ )
                ((float*)dptr)[j] = std::exp(((const float*)sptr)[j]);
        }
        else if( depth == CV_64F )
        {
            for( j = 0; j < total; j++ )
                ((double*)dptr)[j] = std::exp(((const double*)sptr)[j]);
        }
    }
}

static void log(const Mat& src, Mat& dst)
{
    dst.create( src.dims, &src.size[0], src.type() );
    const Mat *arrays[]={&src, &dst, 0};
    Mat planes[2];

    NAryMatIterator it(arrays, planes);
    size_t j, total = planes[0].total()*src.channels();
    size_t i, nplanes = it.nplanes;
    int depth = src.depth();

    for( i = 0; i < nplanes; i++, ++it )
    {
        const uchar* sptr = planes[0].ptr();
        uchar* dptr = planes[1].ptr();

        if( depth == CV_32F )
        {
            for( j = 0; j < total; j++ )
                ((float*)dptr)[j] = (float)std::log(fabs(((const float*)sptr)[j]));
        }
        else if( depth == CV_64F )
        {
            for( j = 0; j < total; j++ )
                ((double*)dptr)[j] = std::log(fabs(((const double*)sptr)[j]));
        }
    }
}

} // namespace

struct ExpOp : public BaseArithmOp
{
    ExpOp() : BaseArithmOp(1, FIX_ALPHA+FIX_BETA+FIX_GAMMA, 1, 1, Scalar::all(0)) {}
    int getRandomType(RNG& rng)
    {
        return cvtest::randomType(rng, _OutputArray::DEPTH_MASK_FLT, 1, ARITHM_MAX_CHANNELS);
    }
    void getValueRange(int depth, double& minval, double& maxval)
    {
        maxval = depth == CV_32F ? 50 : 100;
        minval = -maxval;
    }
    void op(const vector<Mat>& src, Mat& dst, const Mat&)
    {
        cv::exp(src[0], dst);
    }
    void refop(const vector<Mat>& src, Mat& dst, const Mat&)
    {
        reference::exp(src[0], dst);
    }
    double getMaxErr(int depth)
    {
        return depth == CV_32F ? 1e-5 : 1e-12;
    }
};


struct LogOp : public BaseArithmOp
{
    LogOp() : BaseArithmOp(1, FIX_ALPHA+FIX_BETA+FIX_GAMMA, 1, 1, Scalar::all(0)) {}
    int getRandomType(RNG& rng)
    {
        return cvtest::randomType(rng, _OutputArray::DEPTH_MASK_FLT, 1, ARITHM_MAX_CHANNELS);
    }
    void getValueRange(int depth, double& minval, double& maxval)
    {
        maxval = depth == CV_32F ? 50 : 100;
        minval = -maxval;
    }
    void op(const vector<Mat>& src, Mat& dst, const Mat&)
    {
        Mat temp;
        reference::exp(src[0], temp);
        cv::log(temp, dst);
    }
    void refop(const vector<Mat>& src, Mat& dst, const Mat&)
    {
        Mat temp;
        reference::exp(src[0], temp);
        reference::log(temp, dst);
    }
    double getMaxErr(int depth)
    {
        return depth == CV_32F ? 1e-5 : 1e-12;
    }
};


namespace reference {
static void cartToPolar(const Mat& mx, const Mat& my, Mat& mmag, Mat& mangle, bool angleInDegrees)
{
    CV_Assert( (mx.type() == CV_32F || mx.type() == CV_64F) &&
              mx.type() == my.type() && mx.size == my.size );
    mmag.create( mx.dims, &mx.size[0], mx.type() );
    mangle.create( mx.dims, &mx.size[0], mx.type() );
    const Mat *arrays[]={&mx, &my, &mmag, &mangle, 0};
    Mat planes[4];

    NAryMatIterator it(arrays, planes);
    size_t j, total = planes[0].total();
    size_t i, nplanes = it.nplanes;
    int depth = mx.depth();
    double scale = angleInDegrees ? 180/CV_PI : 1;

    for( i = 0; i < nplanes; i++, ++it )
    {
        if( depth == CV_32F )
        {
            const float* xptr = planes[0].ptr<float>();
            const float* yptr = planes[1].ptr<float>();
            float* mptr = planes[2].ptr<float>();
            float* aptr = planes[3].ptr<float>();

            for( j = 0; j < total; j++ )
            {
                mptr[j] = std::sqrt(xptr[j]*xptr[j] + yptr[j]*yptr[j]);
                double a = atan2((double)yptr[j], (double)xptr[j]);
                if( a < 0 ) a += CV_PI*2;
                aptr[j] = (float)(a*scale);
            }
        }
        else
        {
            const double* xptr = planes[0].ptr<double>();
            const double* yptr = planes[1].ptr<double>();
            double* mptr = planes[2].ptr<double>();
            double* aptr = planes[3].ptr<double>();

            for( j = 0; j < total; j++ )
            {
                mptr[j] = std::sqrt(xptr[j]*xptr[j] + yptr[j]*yptr[j]);
                double a = atan2(yptr[j], xptr[j]);
                if( a < 0 ) a += CV_PI*2;
                aptr[j] = a*scale;
            }
        }
    }
}

} // namespace

struct CartToPolarToCartOp : public BaseArithmOp
{
    CartToPolarToCartOp() : BaseArithmOp(2, FIX_ALPHA+FIX_BETA+FIX_GAMMA, 1, 1, Scalar::all(0))
    {
        context = 3;
        angleInDegrees = true;
    }
    int getRandomType(RNG& rng)
    {
        return cvtest::randomType(rng, _OutputArray::DEPTH_MASK_FLT, 1, 1);
    }
    void op(const vector<Mat>& src, Mat& dst, const Mat&)
    {
        Mat mag, angle, x, y;

        cv::cartToPolar(src[0], src[1], mag, angle, angleInDegrees);
        cv::polarToCart(mag, angle, x, y, angleInDegrees);

        Mat msrc[] = {mag, angle, x, y};
        int pairs[] = {0, 0, 1, 1, 2, 2, 3, 3};
        dst.create(src[0].dims, src[0].size, CV_MAKETYPE(src[0].depth(), 4));
        cv::mixChannels(msrc, 4, &dst, 1, pairs, 4);
    }
    void refop(const vector<Mat>& src, Mat& dst, const Mat&)
    {
        Mat mag, angle;
        reference::cartToPolar(src[0], src[1], mag, angle, angleInDegrees);
        Mat msrc[] = {mag, angle, src[0], src[1]};
        int pairs[] = {0, 0, 1, 1, 2, 2, 3, 3};
        dst.create(src[0].dims, src[0].size, CV_MAKETYPE(src[0].depth(), 4));
        cv::mixChannels(msrc, 4, &dst, 1, pairs, 4);
    }
    void generateScalars(int, RNG& rng)
    {
        angleInDegrees = rng.uniform(0, 2) != 0;
    }
    double getMaxErr(int)
    {
        return 1e-3;
    }
    bool angleInDegrees;
};


struct MeanOp : public BaseArithmOp
{
    MeanOp() : BaseArithmOp(1, FIX_ALPHA+FIX_BETA+FIX_GAMMA+SUPPORT_MASK+SCALAR_OUTPUT, 1, 1, Scalar::all(0))
    {
        context = 3;
    }
    void op(const vector<Mat>& src, Mat& dst, const Mat& mask)
    {
        dst.create(1, 1, CV_64FC4);
        dst.at<Scalar>(0,0) = cv::mean(src[0], mask);
    }
    void refop(const vector<Mat>& src, Mat& dst, const Mat& mask)
    {
        dst.create(1, 1, CV_64FC4);
        dst.at<Scalar>(0,0) = cvtest::mean(src[0], mask);
    }
    double getMaxErr(int)
    {
        return 1e-5;
    }
};


struct SumOp : public BaseArithmOp
{
    SumOp() : BaseArithmOp(1, FIX_ALPHA+FIX_BETA+FIX_GAMMA+SCALAR_OUTPUT, 1, 1, Scalar::all(0))
    {
        context = 3;
    }
    void op(const vector<Mat>& src, Mat& dst, const Mat&)
    {
        dst.create(1, 1, CV_64FC4);
        dst.at<Scalar>(0,0) = cv::sum(src[0]);
    }
    void refop(const vector<Mat>& src, Mat& dst, const Mat&)
    {
        dst.create(1, 1, CV_64FC4);
        dst.at<Scalar>(0,0) = cvtest::mean(src[0])*(double)src[0].total();
    }
    double getMaxErr(int depth)
    {
        return depth == CV_16F || depth == CV_16BF ? 1e-3 : 1e-5;
    }
};


struct CountNonZeroOp : public BaseArithmOp
{
    CountNonZeroOp() : BaseArithmOp(1, FIX_ALPHA+FIX_BETA+FIX_GAMMA+SCALAR_OUTPUT+SUPPORT_MASK, 1, 1, Scalar::all(0))
    {}
    int getRandomType(RNG& rng)
    {
        return cvtest::randomType(rng, baseArithmTypeMask, 1, 1);
    }
    void op(const vector<Mat>& src, Mat& dst, const Mat& mask)
    {
        Mat temp;
        src[0].copyTo(temp);
        if( !mask.empty() )
            temp.setTo(Scalar::all(0), mask);
        dst.create(1, 1, CV_32S);
        dst.at<int>(0,0) = cv::countNonZero(temp);
    }
    void refop(const vector<Mat>& src, Mat& dst, const Mat& mask)
    {
        Mat temp;
        cvtest::compare(src[0], 0, temp, CMP_NE);
        if( !mask.empty() )
            cvtest::set(temp, Scalar::all(0), mask);
        dst.create(1, 1, CV_32S);
        dst.at<int>(0,0) = saturate_cast<int>(cvtest::mean(temp)[0]/255*temp.total());
    }
    double getMaxErr(int)
    {
        return 0;
    }
};


struct MeanStdDevOp : public BaseArithmOp
{
    Scalar sqmeanRef;
    int cn;

    MeanStdDevOp() : BaseArithmOp(1, FIX_ALPHA+FIX_BETA+FIX_GAMMA+SUPPORT_MASK+SCALAR_OUTPUT, 1, 1, Scalar::all(0))
    {
        cn = 0;
        context = 7;
    }
    void op(const vector<Mat>& src, Mat& dst, const Mat& mask)
    {
        dst.create(1, 2, CV_64FC4);
        cv::meanStdDev(src[0], dst.at<Scalar>(0,0), dst.at<Scalar>(0,1), mask);
    }
    void refop(const vector<Mat>& src, Mat& dst, const Mat& mask)
    {
        Mat temp;
        cvtest::convert(src[0], temp, CV_64F);
        cvtest::multiply(temp, temp, temp);
        Scalar mean = cvtest::mean(src[0], mask);
        Scalar sqmean = cvtest::mean(temp, mask);

        sqmeanRef = sqmean;
        cn = temp.channels();

        for( int c = 0; c < 4; c++ )
            sqmean[c] = std::sqrt(std::max(sqmean[c] - mean[c]*mean[c], 0.));

        dst.create(1, 2, CV_64FC4);
        dst.at<Scalar>(0,0) = mean;
        dst.at<Scalar>(0,1) = sqmean;
    }
    double getMaxErr(int)
    {
        CV_Assert(cn > 0);
        double err = sqmeanRef[0];
        for(int i = 1; i < cn; ++i)
            err = std::max(err, sqmeanRef[i]);
        return 3e-7 * err;
    }
};


struct NormOp : public BaseArithmOp
{
    NormOp() : BaseArithmOp(2, FIX_ALPHA+FIX_BETA+FIX_GAMMA+SUPPORT_MASK+SCALAR_OUTPUT, 1, 1, Scalar::all(0))
    {
        context = 1;
        normType = 0;
    }
    int getRandomType(RNG& rng)
    {
        int type = cvtest::randomType(rng, baseArithmTypeMask, 1, 4);
        for(;;)
        {
            normType = rng.uniform(1, 8);
            if( normType == NORM_INF || normType == NORM_L1 ||
                normType == NORM_L2 || normType == NORM_L2SQR ||
                normType == NORM_HAMMING || normType == NORM_HAMMING2 )
                break;
        }
        if( normType == NORM_HAMMING || normType == NORM_HAMMING2 )
        {
            type = CV_8U;
        }
        return type;
    }
    void op(const vector<Mat>& src, Mat& dst, const Mat& mask)
    {
        dst.create(1, 2, CV_64FC1);
        dst.at<double>(0,0) = cv::norm(src[0], normType, mask);
        dst.at<double>(0,1) = cv::norm(src[0], src[1], normType, mask);
    }
    void refop(const vector<Mat>& src, Mat& dst, const Mat& mask)
    {
        dst.create(1, 2, CV_64FC1);
        dst.at<double>(0,0) = cvtest::norm(src[0], normType, mask);
        dst.at<double>(0,1) = cvtest::norm(src[0], src[1], normType, mask);
    }
    void generateScalars(int, RNG& /*rng*/)
    {
    }
    double getMaxErr(int depth)
    {
        return normType == NORM_INF && depth <= CV_32S ? 0 :
            depth == CV_16F || depth == CV_16BF ? 1e-5 : 1e-6;
    }
    int normType;
};


struct MinMaxLocOp : public BaseArithmOp
{
    MinMaxLocOp() : BaseArithmOp(1, FIX_ALPHA+FIX_BETA+FIX_GAMMA+SUPPORT_MASK+SCALAR_OUTPUT, 1, 1, Scalar::all(0))
    {
        context = ARITHM_MAX_NDIMS*2 + 2;
    }
    int getRandomType(RNG& rng)
    {
        return cvtest::randomType(rng, baseArithmTypeMask, 1, 1);
    }
    void saveOutput(const vector<int>& minidx, const vector<int>& maxidx,
                    double minval, double maxval, Mat& dst)
    {
        int i, ndims = (int)minidx.size();
        dst.create(1, ndims*2 + 2, CV_64FC1);

        for( i = 0; i < ndims; i++ )
        {
            dst.at<double>(0,i) = minidx[i];
            dst.at<double>(0,i+ndims) = maxidx[i];
        }
        dst.at<double>(0,ndims*2) = minval;
        dst.at<double>(0,ndims*2+1) = maxval;
    }
    void op(const vector<Mat>& src, Mat& dst, const Mat& mask)
    {
        int ndims = src[0].dims;
        vector<int> minidx(ndims), maxidx(ndims);
        double minval=0, maxval=0;
        cv::minMaxIdx(src[0], &minval, &maxval, &minidx[0], &maxidx[0], mask);
        saveOutput(minidx, maxidx, minval, maxval, dst);
    }
    void refop(const vector<Mat>& src, Mat& dst, const Mat& mask)
    {
        int ndims=src[0].dims;
        vector<int> minidx(ndims), maxidx(ndims);
        double minval=0, maxval=0;
        cvtest::minMaxLoc(src[0], &minval, &maxval, &minidx, &maxidx, mask);
        saveOutput(minidx, maxidx, minval, maxval, dst);
    }
    double getMaxErr(int)
    {
        return 0;
    }
};

struct reduceArgMinMaxOp : public BaseArithmOp
{
    reduceArgMinMaxOp() : BaseArithmOp(1, FIX_ALPHA+FIX_BETA+FIX_GAMMA, 1, 1, Scalar::all(0)),
                          isLast(false), isMax(false), axis(0)
    {
        context = ARITHM_MAX_NDIMS*2 + 2;
    }
    int getRandomType(RNG& rng) override
    {
        return cvtest::randomType(rng, baseArithmTypeMask, 1, 1);
    }
    void getRandomSize(RNG& rng, vector<int>& size) override
    {
        cvtest::randomSize(rng, 2, ARITHM_MAX_NDIMS, 6, size);
    }
    void generateScalars(int depth, RNG& rng) override
    {
        BaseElemWiseOp::generateScalars(depth, rng);
        isLast = (randInt(rng) % 2 == 0);
        isMax = (randInt(rng) % 2 == 0);
        axis = randInt(rng);
    }
    int getAxis(const Mat& src) const
    {
        int dims = src.dims;
        return static_cast<int>(axis % (2 * dims)) - dims; // [-dims; dims - 1]
    }
    void op(const vector<Mat>& src, Mat& dst, const Mat&) override
    {
        const Mat& inp = src[0];
        const int axis_ = getAxis(inp);
        if (isMax)
        {
            cv::reduceArgMax(inp, dst, axis_, isLast);
        }
        else
        {
            cv::reduceArgMin(inp, dst, axis_, isLast);
        }
    }
    void refop(const vector<Mat>& src, Mat& dst, const Mat&) override
    {
        const Mat& inp = src[0];
        const int axis_ = getAxis(inp);

        if (!isLast && !isMax)
        {
            cvtest::MinMaxReducer<std::less>::reduce(inp, dst, axis_);
        }
        else if (!isLast && isMax)
        {
            cvtest::MinMaxReducer<std::greater>::reduce(inp, dst, axis_);
        }
        else if (isLast && !isMax)
        {
            cvtest::MinMaxReducer<std::less_equal>::reduce(inp, dst, axis_);
        }
        else
        {
            cvtest::MinMaxReducer<std::greater_equal>::reduce(inp, dst, axis_);
        }
    }

    bool isLast;
    bool isMax;
    uint32_t axis;
};


typedef Ptr<BaseElemWiseOp> ElemWiseOpPtr;
class ElemWiseTest : public ::testing::TestWithParam<ElemWiseOpPtr> {};

TEST_P(ElemWiseTest, accuracy)
{
    ElemWiseOpPtr op = GetParam();

    int testIdx = 0;
    RNG rng((uint64)ARITHM_RNG_SEED);
    for( testIdx = 0; testIdx < ARITHM_NTESTS; testIdx++ )
    {
        vector<int> size;
        op->getRandomSize(rng, size);
        int type = op->getRandomType(rng);
        int depth = CV_MAT_DEPTH(type);
        bool haveMask = ((op->flags & BaseElemWiseOp::SUPPORT_MASK) != 0
                || (op->flags & BaseElemWiseOp::SUPPORT_MULTICHANNELMASK) != 0) && rng.uniform(0, 4) == 0;

        double minval=0, maxval=0;
        op->getValueRange(depth, minval, maxval);
        int i, ninputs = op->ninputs;
        vector<Mat> src(ninputs);
        for( i = 0; i < ninputs; i++ )
            src[i] = cvtest::randomMat(rng, size, type, minval, maxval, true);
        Mat dst0, dst, mask;
        if( haveMask ) {
            bool multiChannelMask = (op->flags & BaseElemWiseOp::SUPPORT_MULTICHANNELMASK) != 0
                    && rng.uniform(0, 2) == 0;
            int masktype = CV_8UC(multiChannelMask ? CV_MAT_CN(type) : 1);
            mask = cvtest::randomMat(rng, size, masktype, 0, 2, true);
        }

        if( (haveMask || ninputs == 0) && !(op->flags & BaseElemWiseOp::SCALAR_OUTPUT))
        {
            dst0 = cvtest::randomMat(rng, size, type, minval, maxval, false);
            dst = cvtest::randomMat(rng, size, type, minval, maxval, true);
            cvtest::copy(dst, dst0);
        }
        op->generateScalars(depth, rng);

        /*printf("testIdx=%d, depth=%d, channels=%d, have_mask=%d\n", testIdx, depth, src[0].channels(), (int)haveMask);
        if (testIdx == 22)
            printf(">>>\n");*/

        op->refop(src, dst0, mask);
        op->op(src, dst, mask);

        double maxErr = op->getMaxErr(depth);

        ASSERT_PRED_FORMAT2(cvtest::MatComparator(maxErr, op->context), dst0, dst) << "\nsrc[0] ~ " <<
            cvtest::MatInfo(!src.empty() ? src[0] : Mat()) << "\ntestCase #" << testIdx << "\n";
    }
}


INSTANTIATE_TEST_CASE_P(Core_Copy, ElemWiseTest, ::testing::Values(ElemWiseOpPtr(new CopyOp)));
INSTANTIATE_TEST_CASE_P(Core_Set, ElemWiseTest, ::testing::Values(ElemWiseOpPtr(new SetOp)));
INSTANTIATE_TEST_CASE_P(Core_SetZero, ElemWiseTest, ::testing::Values(ElemWiseOpPtr(new SetZeroOp)));
INSTANTIATE_TEST_CASE_P(Core_ConvertScale, ElemWiseTest, ::testing::Values(ElemWiseOpPtr(new ConvertScaleOp)));
INSTANTIATE_TEST_CASE_P(Core_ConvertScaleFp16, ElemWiseTest, ::testing::Values(ElemWiseOpPtr(new ConvertScaleFp16Op)));
INSTANTIATE_TEST_CASE_P(Core_ConvertScaleAbs, ElemWiseTest, ::testing::Values(ElemWiseOpPtr(new ConvertScaleAbsOp)));

INSTANTIATE_TEST_CASE_P(Core_Add, ElemWiseTest, ::testing::Values(ElemWiseOpPtr(new AddOp)));
INSTANTIATE_TEST_CASE_P(Core_Sub, ElemWiseTest, ::testing::Values(ElemWiseOpPtr(new SubOp)));
INSTANTIATE_TEST_CASE_P(Core_AddS, ElemWiseTest, ::testing::Values(ElemWiseOpPtr(new AddSOp)));
INSTANTIATE_TEST_CASE_P(Core_SubRS, ElemWiseTest, ::testing::Values(ElemWiseOpPtr(new SubRSOp)));
INSTANTIATE_TEST_CASE_P(Core_ScaleAdd, ElemWiseTest, ::testing::Values(ElemWiseOpPtr(new ScaleAddOp)));
INSTANTIATE_TEST_CASE_P(Core_AddWeighted, ElemWiseTest, ::testing::Values(ElemWiseOpPtr(new AddWeightedOp)));
INSTANTIATE_TEST_CASE_P(Core_AbsDiff, ElemWiseTest, ::testing::Values(ElemWiseOpPtr(new AbsDiffOp)));


INSTANTIATE_TEST_CASE_P(Core_AbsDiffS, ElemWiseTest, ::testing::Values(ElemWiseOpPtr(new AbsDiffSOp)));

INSTANTIATE_TEST_CASE_P(Core_And, ElemWiseTest, ::testing::Values(ElemWiseOpPtr(new LogicOp('&'))));
INSTANTIATE_TEST_CASE_P(Core_AndS, ElemWiseTest, ::testing::Values(ElemWiseOpPtr(new LogicSOp('&'))));
INSTANTIATE_TEST_CASE_P(Core_Or, ElemWiseTest, ::testing::Values(ElemWiseOpPtr(new LogicOp('|'))));
INSTANTIATE_TEST_CASE_P(Core_OrS, ElemWiseTest, ::testing::Values(ElemWiseOpPtr(new LogicSOp('|'))));
INSTANTIATE_TEST_CASE_P(Core_Xor, ElemWiseTest, ::testing::Values(ElemWiseOpPtr(new LogicOp('^'))));
INSTANTIATE_TEST_CASE_P(Core_XorS, ElemWiseTest, ::testing::Values(ElemWiseOpPtr(new LogicSOp('^'))));
INSTANTIATE_TEST_CASE_P(Core_Not, ElemWiseTest, ::testing::Values(ElemWiseOpPtr(new LogicSOp('~'))));

INSTANTIATE_TEST_CASE_P(Core_Max, ElemWiseTest, ::testing::Values(ElemWiseOpPtr(new MaxOp)));
INSTANTIATE_TEST_CASE_P(Core_MaxS, ElemWiseTest, ::testing::Values(ElemWiseOpPtr(new MaxSOp)));
INSTANTIATE_TEST_CASE_P(Core_Min, ElemWiseTest, ::testing::Values(ElemWiseOpPtr(new MinOp)));
INSTANTIATE_TEST_CASE_P(Core_MinS, ElemWiseTest, ::testing::Values(ElemWiseOpPtr(new MinSOp)));

INSTANTIATE_TEST_CASE_P(Core_Mul, ElemWiseTest, ::testing::Values(ElemWiseOpPtr(new MulOp)));
INSTANTIATE_TEST_CASE_P(Core_Div, ElemWiseTest, ::testing::Values(ElemWiseOpPtr(new DivOp)));
INSTANTIATE_TEST_CASE_P(Core_Recip, ElemWiseTest, ::testing::Values(ElemWiseOpPtr(new RecipOp)));

INSTANTIATE_TEST_CASE_P(Core_Cmp, ElemWiseTest, ::testing::Values(ElemWiseOpPtr(new CmpOp)));
INSTANTIATE_TEST_CASE_P(Core_CmpS, ElemWiseTest, ::testing::Values(ElemWiseOpPtr(new CmpSOp)));

INSTANTIATE_TEST_CASE_P(Core_InRangeS, ElemWiseTest, ::testing::Values(ElemWiseOpPtr(new InRangeSOp)));
INSTANTIATE_TEST_CASE_P(Core_InRange, ElemWiseTest, ::testing::Values(ElemWiseOpPtr(new InRangeOp)));

INSTANTIATE_TEST_CASE_P(Core_FiniteMask, ElemWiseTest, ::testing::Values(ElemWiseOpPtr(new FiniteMaskOp)));

INSTANTIATE_TEST_CASE_P(Core_Flip, ElemWiseTest, ::testing::Values(ElemWiseOpPtr(new FlipOp)));
INSTANTIATE_TEST_CASE_P(Core_Transpose, ElemWiseTest, ::testing::Values(ElemWiseOpPtr(new TransposeOp)));
INSTANTIATE_TEST_CASE_P(Core_SetIdentity, ElemWiseTest, ::testing::Values(ElemWiseOpPtr(new SetIdentityOp)));

INSTANTIATE_TEST_CASE_P(Core_Exp, ElemWiseTest, ::testing::Values(ElemWiseOpPtr(new ExpOp)));
INSTANTIATE_TEST_CASE_P(Core_Log, ElemWiseTest, ::testing::Values(ElemWiseOpPtr(new LogOp)));

INSTANTIATE_TEST_CASE_P(Core_CountNonZero, ElemWiseTest, ::testing::Values(ElemWiseOpPtr(new CountNonZeroOp)));
INSTANTIATE_TEST_CASE_P(Core_Mean, ElemWiseTest, ::testing::Values(ElemWiseOpPtr(new MeanOp)));
INSTANTIATE_TEST_CASE_P(Core_MeanStdDev, ElemWiseTest, ::testing::Values(ElemWiseOpPtr(new MeanStdDevOp)));
INSTANTIATE_TEST_CASE_P(Core_Sum, ElemWiseTest, ::testing::Values(ElemWiseOpPtr(new SumOp)));
INSTANTIATE_TEST_CASE_P(Core_Norm, ElemWiseTest, ::testing::Values(ElemWiseOpPtr(new NormOp)));
INSTANTIATE_TEST_CASE_P(Core_MinMaxLoc, ElemWiseTest, ::testing::Values(ElemWiseOpPtr(new MinMaxLocOp)));
INSTANTIATE_TEST_CASE_P(Core_reduceArgMinMax, ElemWiseTest, ::testing::Values(ElemWiseOpPtr(new reduceArgMinMaxOp)));
INSTANTIATE_TEST_CASE_P(Core_CartToPolarToCart, ElemWiseTest, ::testing::Values(ElemWiseOpPtr(new CartToPolarToCartOp)));


TEST(Core_ArithmMask, uninitialized)
{
    RNG& rng = theRNG();
    const int MAX_DIM=3;
    int sizes[MAX_DIM];
    for( int iter = 0; iter < 100; iter++ )
    {
        int dims = rng.uniform(1, MAX_DIM+1);
        int depth = rng.uniform(CV_8U, CV_64F+1);
        int cn = rng.uniform(1, 6);
        int type = CV_MAKETYPE(depth, cn);
        int op = rng.uniform(0, depth < CV_32F ? 5 : 2); // don't run binary operations between floating-point values
        int depth1 = op <= 1 ? CV_64F : depth;
        for (int k = 0; k < MAX_DIM; k++)
        {
            sizes[k] = k < dims ? rng.uniform(1, 30) : 0;
        }
        SCOPED_TRACE(cv::format("iter=%d dims=%d depth=%d cn=%d type=%d op=%d depth1=%d dims=[%d; %d; %d]",
                                 iter,   dims,   depth,   cn,   type,   op,   depth1, sizes[0], sizes[1], sizes[2]));

        Mat a(dims, sizes, type), a1;
        Mat b(dims, sizes, type), b1;
        Mat mask(dims, sizes, CV_8U);
        Mat mask1;
        Mat c, d;

        rng.fill(a, RNG::UNIFORM, 0, 100);
        rng.fill(b, RNG::UNIFORM, 0, 100);

        // [-2,2) range means that the each generated random number
        // will be one of -2, -1, 0, 1. Saturated to [0,255], it will become
        // 0, 0, 0, 1 => the mask will be filled by ~25%.
        rng.fill(mask, RNG::UNIFORM, -2, 2);

        a.convertTo(a1, depth1);
        b.convertTo(b1, depth1);
        // invert the mask
        cv::compare(mask, 0, mask1, CMP_EQ);
        a1.setTo(0, mask1);
        b1.setTo(0, mask1);

        if( op == 0 )
        {
            cv::add(a, b, c, mask);
            cv::add(a1, b1, d);
        }
        else if( op == 1 )
        {
            cv::subtract(a, b, c, mask);
            cv::subtract(a1, b1, d);
        }
        else if( op == 2 )
        {
            cv::bitwise_and(a, b, c, mask);
            cv::bitwise_and(a1, b1, d);
        }
        else if( op == 3 )
        {
            cv::bitwise_or(a, b, c, mask);
            cv::bitwise_or(a1, b1, d);
        }
        else if( op == 4 )
        {
            cv::bitwise_xor(a, b, c, mask);
            cv::bitwise_xor(a1, b1, d);
        }
        Mat d1;
        d.convertTo(d1, depth);
        EXPECT_LE(cvtest::norm(c, d1, NORM_INF), DBL_EPSILON);
    }

    Mat_<uchar> tmpSrc(100,100);
    tmpSrc = 124;
    Mat_<uchar> tmpMask(100,100);
    tmpMask = 255;
    Mat_<uchar> tmpDst(100,100);
    tmpDst = 2;
    tmpSrc.copyTo(tmpDst,tmpMask);
}

TEST(Multiply, FloatingPointRounding)
{
    cv::Mat src(1, 1, CV_8UC1, cv::Scalar::all(110)), dst;
    cv::Scalar s(147.286359696927, 1, 1 ,1);

    cv::multiply(src, s, dst, 1, CV_16U);
    // with CV_32F this produce result 16202
    ASSERT_EQ(dst.at<ushort>(0,0), 16201);
}

TEST(Core_Add, AddToColumnWhen3Rows)
{
    cv::Mat m1 = (cv::Mat_<double>(3, 2) << 1, 2, 3, 4, 5, 6);
    m1.col(1) += 10;

    cv::Mat m2 = (cv::Mat_<double>(3, 2) << 1, 12, 3, 14, 5, 16);
    cv::MatExpr diff = m1 - m2;
    int nz = countNonZero(diff);

    ASSERT_EQ(0, nz);
}

TEST(Core_Add, AddToColumnWhen4Rows)
{
    cv::Mat m1 = (cv::Mat_<double>(4, 2) << 1, 2, 3, 4, 5, 6, 7, 8);
    m1.col(1) += 10;

    cv::Mat m2 = (cv::Mat_<double>(4, 2) << 1, 12, 3, 14, 5, 16, 7, 18);

    ASSERT_EQ(0, countNonZero(m1 - m2));
}

TEST(Core_round, CvRound)
{
    ASSERT_EQ(2, cvRound(2.0));
    ASSERT_EQ(2, cvRound(2.1));
    ASSERT_EQ(-2, cvRound(-2.1));
    ASSERT_EQ(3, cvRound(2.8));
    ASSERT_EQ(-3, cvRound(-2.8));
    ASSERT_EQ(2, cvRound(2.5));
    ASSERT_EQ(4, cvRound(3.5));
    ASSERT_EQ(-2, cvRound(-2.5));
    ASSERT_EQ(-4, cvRound(-3.5));
}


typedef testing::TestWithParam<Size> Mul1;

TEST_P(Mul1, One)
{
    Size size = GetParam();
    cv::Mat src(size, CV_32FC1, cv::Scalar::all(2)), dst,
            ref_dst(size, CV_32FC1, cv::Scalar::all(6));

    cv::multiply(3, src, dst);

    ASSERT_EQ(0, cvtest::norm(dst, ref_dst, cv::NORM_INF));
}

INSTANTIATE_TEST_CASE_P(Arithm, Mul1, testing::Values(Size(2, 2), Size(1, 1)));

class SubtractOutputMatNotEmpty : public testing::TestWithParam< tuple<cv::Size, perf::MatType, perf::MatDepth, bool> >
{
public:
    cv::Size size;
    int src_type;
    int dst_depth;
    bool fixed;

    void SetUp()
    {
        size = get<0>(GetParam());
        src_type = get<1>(GetParam());
        dst_depth = get<2>(GetParam());
        fixed = get<3>(GetParam());
    }
};

TEST_P(SubtractOutputMatNotEmpty, Mat_Mat)
{
    cv::Mat src1(size, src_type, cv::Scalar::all(16));
    cv::Mat src2(size, src_type, cv::Scalar::all(16));

    cv::Mat dst;

    if (!fixed)
    {
        cv::subtract(src1, src2, dst, cv::noArray(), dst_depth);
    }
    else
    {
        const cv::Mat fixed_dst(size, CV_MAKE_TYPE((dst_depth > 0 ? dst_depth : CV_16S), src1.channels()));
        cv::subtract(src1, src2, fixed_dst, cv::noArray(), dst_depth);
        dst = fixed_dst;
        dst_depth = fixed_dst.depth();
    }

    ASSERT_FALSE(dst.empty());
    ASSERT_EQ(src1.size(), dst.size());
    ASSERT_EQ(dst_depth > 0 ? dst_depth : src1.depth(), dst.depth());
    ASSERT_EQ(0, cv::countNonZero(dst.reshape(1)));
}

TEST_P(SubtractOutputMatNotEmpty, Mat_Mat_WithMask)
{
    cv::Mat src1(size, src_type, cv::Scalar::all(16));
    cv::Mat src2(size, src_type, cv::Scalar::all(16));
    cv::Mat mask(size, CV_8UC1, cv::Scalar::all(255));

    cv::Mat dst;

    if (!fixed)
    {
        cv::subtract(src1, src2, dst, mask, dst_depth);
    }
    else
    {
        const cv::Mat fixed_dst(size, CV_MAKE_TYPE((dst_depth > 0 ? dst_depth : CV_16S), src1.channels()));
        cv::subtract(src1, src2, fixed_dst, mask, dst_depth);
        dst = fixed_dst;
        dst_depth = fixed_dst.depth();
    }

    ASSERT_FALSE(dst.empty());
    ASSERT_EQ(src1.size(), dst.size());
    ASSERT_EQ(dst_depth > 0 ? dst_depth : src1.depth(), dst.depth());
    ASSERT_EQ(0, cv::countNonZero(dst.reshape(1)));
}

TEST_P(SubtractOutputMatNotEmpty, Mat_Mat_Expr)
{
    cv::Mat src1(size, src_type, cv::Scalar::all(16));
    cv::Mat src2(size, src_type, cv::Scalar::all(16));

    cv::Mat dst = src1 - src2;

    ASSERT_FALSE(dst.empty());
    ASSERT_EQ(src1.size(), dst.size());
    ASSERT_EQ(src1.depth(), dst.depth());
    ASSERT_EQ(0, cv::countNonZero(dst.reshape(1)));
}

TEST_P(SubtractOutputMatNotEmpty, Mat_Scalar)
{
    cv::Mat src(size, src_type, cv::Scalar::all(16));

    cv::Mat dst;

    if (!fixed)
    {
        cv::subtract(src, cv::Scalar::all(16), dst, cv::noArray(), dst_depth);
    }
    else
    {
        const cv::Mat fixed_dst(size, CV_MAKE_TYPE((dst_depth > 0 ? dst_depth : CV_16S), src.channels()));
        cv::subtract(src, cv::Scalar::all(16), fixed_dst, cv::noArray(), dst_depth);
        dst = fixed_dst;
        dst_depth = fixed_dst.depth();
    }

    ASSERT_FALSE(dst.empty());
    ASSERT_EQ(src.size(), dst.size());
    ASSERT_EQ(dst_depth > 0 ? dst_depth : src.depth(), dst.depth());
    ASSERT_EQ(0, cv::countNonZero(dst.reshape(1)));
}

TEST_P(SubtractOutputMatNotEmpty, Mat_Scalar_WithMask)
{
    cv::Mat src(size, src_type, cv::Scalar::all(16));
    cv::Mat mask(size, CV_8UC1, cv::Scalar::all(255));

    cv::Mat dst;

    if (!fixed)
    {
        cv::subtract(src, cv::Scalar::all(16), dst, mask, dst_depth);
    }
    else
    {
        const cv::Mat fixed_dst(size, CV_MAKE_TYPE((dst_depth > 0 ? dst_depth : CV_16S), src.channels()));
        cv::subtract(src, cv::Scalar::all(16), fixed_dst, mask, dst_depth);
        dst = fixed_dst;
        dst_depth = fixed_dst.depth();
    }

    ASSERT_FALSE(dst.empty());
    ASSERT_EQ(src.size(), dst.size());
    ASSERT_EQ(dst_depth > 0 ? dst_depth : src.depth(), dst.depth());
    ASSERT_EQ(0, cv::countNonZero(dst.reshape(1)));
}

TEST_P(SubtractOutputMatNotEmpty, Scalar_Mat)
{
    cv::Mat src(size, src_type, cv::Scalar::all(16));

    cv::Mat dst;

    if (!fixed)
    {
        cv::subtract(cv::Scalar::all(16), src, dst, cv::noArray(), dst_depth);
    }
    else
    {
        const cv::Mat fixed_dst(size, CV_MAKE_TYPE((dst_depth > 0 ? dst_depth : CV_16S), src.channels()));
        cv::subtract(cv::Scalar::all(16), src, fixed_dst, cv::noArray(), dst_depth);
        dst = fixed_dst;
        dst_depth = fixed_dst.depth();
    }

    ASSERT_FALSE(dst.empty());
    ASSERT_EQ(src.size(), dst.size());
    ASSERT_EQ(dst_depth > 0 ? dst_depth : src.depth(), dst.depth());
    ASSERT_EQ(0, cv::countNonZero(dst.reshape(1)));
}

TEST_P(SubtractOutputMatNotEmpty, Scalar_Mat_WithMask)
{
    cv::Mat src(size, src_type, cv::Scalar::all(16));
    cv::Mat mask(size, CV_8UC1, cv::Scalar::all(255));

    cv::Mat dst;

    if (!fixed)
    {
        cv::subtract(cv::Scalar::all(16), src, dst, mask, dst_depth);
    }
    else
    {
        const cv::Mat fixed_dst(size, CV_MAKE_TYPE((dst_depth > 0 ? dst_depth : CV_16S), src.channels()));
        cv::subtract(cv::Scalar::all(16), src, fixed_dst, mask, dst_depth);
        dst = fixed_dst;
        dst_depth = fixed_dst.depth();
    }

    ASSERT_FALSE(dst.empty());
    ASSERT_EQ(src.size(), dst.size());
    ASSERT_EQ(dst_depth > 0 ? dst_depth : src.depth(), dst.depth());
    ASSERT_EQ(0, cv::countNonZero(dst.reshape(1)));
}

TEST_P(SubtractOutputMatNotEmpty, Mat_Mat_3d)
{
    int dims[] = {5, size.height, size.width};

    cv::Mat src1(3, dims, src_type, cv::Scalar::all(16));
    cv::Mat src2(3, dims, src_type, cv::Scalar::all(16));

    cv::Mat dst;

    if (!fixed)
    {
        cv::subtract(src1, src2, dst, cv::noArray(), dst_depth);
    }
    else
    {
        const cv::Mat fixed_dst(3, dims, CV_MAKE_TYPE((dst_depth > 0 ? dst_depth : CV_16S), src1.channels()));
        cv::subtract(src1, src2, fixed_dst, cv::noArray(), dst_depth);
        dst = fixed_dst;
        dst_depth = fixed_dst.depth();
    }

    ASSERT_FALSE(dst.empty());
    ASSERT_EQ(src1.dims, dst.dims);
    ASSERT_EQ(src1.size, dst.size);
    ASSERT_EQ(dst_depth > 0 ? dst_depth : src1.depth(), dst.depth());
    ASSERT_EQ(0, cv::countNonZero(dst.reshape(1)));
}

INSTANTIATE_TEST_CASE_P(Arithm, SubtractOutputMatNotEmpty, testing::Combine(
    testing::Values(cv::Size(16, 16), cv::Size(13, 13), cv::Size(16, 13), cv::Size(13, 16)),
    testing::Values(perf::MatType(CV_8UC1), CV_8UC3, CV_8UC4, CV_16SC1, CV_16SC3),
    testing::Values(-1, CV_16S, CV_32S, CV_32F),
    testing::Bool()));

TEST(Core_FindNonZero, regression)
{
    Mat img(10, 10, CV_8U, Scalar::all(0));
    vector<Point> pts, pts2(5);
    findNonZero(img, pts);
    findNonZero(img, pts2);
    ASSERT_TRUE(pts.empty() && pts2.empty());

    RNG rng((uint64)-1);
    size_t nz = 0;
    for( int i = 0; i < 10; i++ )
    {
        int idx = rng.uniform(0, img.rows*img.cols);
        if( !img.data[idx] ) nz++;
        img.data[idx] = (uchar)rng.uniform(1, 256);
    }
    findNonZero(img, pts);
    ASSERT_TRUE(pts.size() == nz);

    img.convertTo( img, CV_8S );
    pts.clear();
    findNonZero(img, pts);
    ASSERT_TRUE(pts.size() == nz);

    img.convertTo( img, CV_16U );
    pts.resize(pts.size()*2);
    findNonZero(img, pts);
    ASSERT_TRUE(pts.size() == nz);

    img.convertTo( img, CV_16S );
    pts.resize(pts.size()*3);
    findNonZero(img, pts);
    ASSERT_TRUE(pts.size() == nz);

    img.convertTo( img, CV_32S );
    pts.resize(pts.size()*4);
    findNonZero(img, pts);
    ASSERT_TRUE(pts.size() == nz);

    img.convertTo( img, CV_32U );
    pts.resize(pts.size()*3);
    findNonZero(img, pts);
    ASSERT_TRUE(pts.size() == nz);

    img.convertTo( img, CV_64U );
    pts.resize(pts.size()*2);
    findNonZero(img, pts);
    ASSERT_TRUE(pts.size() == nz);

    img.convertTo( img, CV_64S );
    pts.resize(pts.size()*5);
    findNonZero(img, pts);
    ASSERT_TRUE(pts.size() == nz);

    img.convertTo( img, CV_16F );
    pts.resize(pts.size()*3);
    findNonZero(img, pts);
    ASSERT_TRUE(pts.size() == nz);

    img.convertTo( img, CV_16BF );
    pts.resize(pts.size()*4);
    findNonZero(img, pts);
    ASSERT_TRUE(pts.size() == nz);

    img.convertTo( img, CV_32F );
    pts.resize(pts.size()*5);
    findNonZero(img, pts);
    ASSERT_TRUE(pts.size() == nz);

    img.convertTo( img, CV_64F );
    pts.clear();
    findNonZero(img, pts);
    ASSERT_TRUE(pts.size() == nz);
}

TEST(Core_BoolVector, support)
{
    std::vector<bool> test;
    int i, n = 205;
    int nz = 0;
    test.resize(n);
    for( i = 0; i < n; i++ )
    {
        test[i] = theRNG().uniform(0, 2) != 0;
        nz += (int)test[i];
    }
    ASSERT_EQ( nz, countNonZero(test) );
    ASSERT_FLOAT_EQ((float)nz/n, (float)(cv::mean(test)[0]));
}

TEST(MinMaxLoc, Mat_UcharMax_Without_Loc)
{
    Mat_<uchar> mat(50, 50);
    uchar iMaxVal = std::numeric_limits<uchar>::max();
    mat.setTo(iMaxVal);

    double min, max;
    Point minLoc, maxLoc;

    minMaxLoc(mat, &min, &max, &minLoc, &maxLoc, Mat());

    ASSERT_EQ(iMaxVal, min);
    ASSERT_EQ(iMaxVal, max);

    ASSERT_EQ(Point(0, 0), minLoc);
    ASSERT_EQ(Point(0, 0), maxLoc);
}

TEST(MinMaxLoc, Mat_IntMax_Without_Mask)
{
    Mat_<int> mat(50, 50);
    int iMaxVal = std::numeric_limits<int>::max();
    mat.setTo(iMaxVal);

    double min, max;
    Point minLoc, maxLoc;

    minMaxLoc(mat, &min, &max, &minLoc, &maxLoc, Mat());

    ASSERT_EQ(iMaxVal, min);
    ASSERT_EQ(iMaxVal, max);

    ASSERT_EQ(Point(0, 0), minLoc);
    ASSERT_EQ(Point(0, 0), maxLoc);
}

TEST(Normalize, regression_5876_inplace_change_type)
{
    double initial_values[] = {1, 2, 5, 4, 3};
    float result_values[] = {0, 0.25, 1, 0.75, 0.5};
    Mat m(Size(5, 1), CV_64FC1, initial_values);
    Mat result(Size(5, 1), CV_32FC1, result_values);

    normalize(m, m, 1, 0, NORM_MINMAX, CV_32F);
    EXPECT_EQ(0, cvtest::norm(m, result, NORM_INF));
}

TEST(Normalize, regression_6125)
{
    float initial_values[] = {
        1888, 1692, 369, 263, 199,
        280, 326, 129, 143, 126,
        233, 221, 130, 126, 150,
        249, 575, 574, 63, 12
    };

    Mat src(Size(20, 1), CV_32F, initial_values);
    float min = 0., max = 400.;
    normalize(src, src, 0, 400, NORM_MINMAX, CV_32F);
    for(int i = 0; i < 20; i++)
    {
        EXPECT_GE(src.at<float>(i), min) << "Value should be >= 0";
        EXPECT_LE(src.at<float>(i), max) << "Value should be <= 400";
    }
}

TEST(MinMaxLoc, regression_4955_nans)
{
    cv::Mat one_mat(2, 2, CV_32F, cv::Scalar(1));
    cv::minMaxLoc(one_mat, NULL, NULL, NULL, NULL);

    cv::Mat nan_mat(2, 2, CV_32F, cv::Scalar(std::numeric_limits<float>::quiet_NaN()));
    cv::minMaxLoc(nan_mat, NULL, NULL, NULL, NULL);
}

TEST(Subtract, scalarc1_matc3)
{
    int scalar = 255;
    cv::Mat srcImage(5, 5, CV_8UC3, cv::Scalar::all(5)), destImage;
    cv::subtract(scalar, srcImage, destImage);

    ASSERT_EQ(0, cv::norm(cv::Mat(5, 5, CV_8UC3, cv::Scalar::all(250)), destImage, cv::NORM_INF));
}

TEST(Subtract, scalarc4_matc4)
{
    cv::Scalar sc(255, 255, 255, 255);
    cv::Mat srcImage(5, 5, CV_8UC4, cv::Scalar::all(5)), destImage;
    cv::subtract(sc, srcImage, destImage);

    ASSERT_EQ(0, cv::norm(cv::Mat(5, 5, CV_8UC4, cv::Scalar::all(250)), destImage, cv::NORM_INF));
}

TEST(Compare, empty)
{
    cv::Mat temp, dst1, dst2;
    EXPECT_NO_THROW(cv::compare(temp, temp, dst1, cv::CMP_EQ));
    EXPECT_TRUE(dst1.empty());
    EXPECT_THROW(dst2 = temp > 5, cv::Exception);
}

TEST(Compare, regression_8999)
{
    Mat_<double> A(4,1); A << 1, 3, 2, 4;
    Mat_<double> B(1,1); B << 2;
    Mat C;
    EXPECT_THROW(cv::compare(A, B, C, CMP_LT), cv::Exception);
}

TEST(Compare, regression_16F_do_not_crash)
{
    cv::Mat mat1(2, 2, CV_16F, cv::Scalar(1));
    cv::Mat mat2(2, 2, CV_16F, cv::Scalar(2));
    cv::Mat dst;
    EXPECT_NO_THROW(cv::compare(mat1, mat2, dst, cv::CMP_EQ));
}


TEST(Core_minMaxIdx, regression_9207_1)
{
    const int rows = 4;
    const int cols = 3;
    uchar mask_[rows*cols] = {
 255, 255, 255,
 255,   0, 255,
   0, 255, 255,
   0,   0, 255
};
    uchar src_[rows*cols] = {
   1,   1,   1,
   1,   1,   1,
   2,   1,   1,
   2,   2,   1
};
    Mat mask(Size(cols, rows), CV_8UC1, mask_);
    Mat src(Size(cols, rows), CV_8UC1, src_);
    double minVal = -0.0, maxVal = -0.0;
    int minIdx[2] = { -2, -2 }, maxIdx[2] = { -2, -2 };
    cv::minMaxIdx(src, &minVal, &maxVal, minIdx, maxIdx, mask);
    EXPECT_EQ(0, minIdx[0]);
    EXPECT_EQ(0, minIdx[1]);
    EXPECT_EQ(0, maxIdx[0]);
    EXPECT_EQ(0, maxIdx[1]);
}


class TransposeND : public testing::TestWithParam< tuple<std::vector<int>, perf::MatType> >
{
public:
    std::vector<int> m_shape;
    int m_type;

    void SetUp()
    {
        std::tie(m_shape, m_type) = GetParam();
    }
};


TEST_P(TransposeND, basic)
{
    Mat inp(m_shape, m_type);
    randu(inp, 0, 255);

    std::vector<int> order(m_shape.size());
    std::iota(order.begin(), order.end(), 0);
    auto transposer = [&order] (const std::vector<int>& id)
    {
        std::vector<int> ret(id.size());
        for (size_t i = 0; i < id.size(); ++i)
        {
            ret[i] = id[order[i]];
        }
        return ret;
    };
    auto advancer = [&inp] (std::vector<int>& id)
    {
        for (int j = static_cast<int>(id.size() - 1); j >= 0; --j)
        {
            ++id[j];
            if (id[j] != inp.size[j])
            {
                break;
            }
            id[j] = 0;
        }
    };

    do
    {
        Mat out;
        cv::transposeND(inp, order, out);
        std::vector<int> id(order.size());
        for (size_t i = 0; i < inp.total(); ++i)
        {
            auto new_id = transposer(id);
            switch (inp.type())
            {
            case CV_8UC1:
                ASSERT_EQ(inp.at<uint8_t>(id.data()), out.at<uint8_t>(new_id.data()));
                break;
            case CV_32FC1:
                ASSERT_EQ(inp.at<float>(id.data()), out.at<float>(new_id.data()));
                break;
            default:
                FAIL() << "Unsupported type: " << inp.type();
            }
            advancer(id);
        }
    } while (std::next_permutation(order.begin(), order.end()));
}


INSTANTIATE_TEST_CASE_P(Arithm, TransposeND, testing::Combine(
    testing::Values(std::vector<int>{2, 3, 4}, std::vector<int>{5, 10}),
    testing::Values(perf::MatType(CV_8UC1), CV_32FC1)
));

class FlipND : public testing::TestWithParam< tuple<std::vector<int>, perf::MatType> >
{
public:
    std::vector<int> m_shape;
    int m_type;

    void SetUp()
    {
        std::tie(m_shape, m_type) = GetParam();
    }
};

TEST_P(FlipND, basic)
{
    Mat inp(m_shape, m_type);
    randu(inp, 0, 255);

    int ndim = static_cast<int>(m_shape.size());
    std::vector<int> axes(ndim*2); // [-shape, shape)
    std::iota(axes.begin(), axes.end(), -ndim);
    auto get_flipped_indices = [&inp, ndim] (size_t total, std::vector<int>& indices, int axis)
    {
        const int* shape = inp.size.p;
        size_t t = total, idx;
        for (int i = ndim - 1; i >= 0; --i)
        {
            idx = t / shape[i];
            indices[i] = int(t - idx * shape[i]);
            t = idx;
        }

        int _axis = (axis + ndim) % ndim;
        std::vector<int> flipped_indices = indices;
        flipped_indices[_axis] = shape[_axis] - 1 - indices[_axis];
        return flipped_indices;
    };

    for (size_t i = 0; i < axes.size(); ++i)
    {
        int axis = axes[i];
        Mat out;
        cv::flipND(inp, out, axis);
        // check values
        std::vector<int> indices(ndim, 0);
        for (size_t j = 0; j < inp.total(); ++j)
        {
            auto flipped_indices = get_flipped_indices(j, indices, axis);
            switch (inp.type())
            {
            case CV_8UC1:
                ASSERT_EQ(inp.at<uint8_t>(indices.data()), out.at<uint8_t>(flipped_indices.data()));
                break;
            case CV_32FC1:
                ASSERT_EQ(inp.at<float>(indices.data()), out.at<float>(flipped_indices.data()));
                break;
            default:
                FAIL() << "Unsupported type: " << inp.type();
            }
        }
    }
}

INSTANTIATE_TEST_CASE_P(Arithm, FlipND, testing::Combine(
    testing::Values(std::vector<int>{5, 10}, std::vector<int>{2, 3, 4}),
    testing::Values(perf::MatType(CV_8UC1), CV_32FC1)
));

TEST(BroadcastTo, basic) {
    std::vector<int> shape_src{2, 1};
    std::vector<int> data_src{1, 2};
    Mat src(static_cast<int>(shape_src.size()), shape_src.data(), CV_32SC1, data_src.data());

    auto get_index = [](const std::vector<int>& shape, size_t cnt) {
        std::vector<int> index(shape.size());
        size_t t = cnt;
        for (int i = static_cast<int>(shape.size() - 1); i >= 0; --i) {
            size_t idx = t / shape[i];
            index[i] = static_cast<int>(t - idx * shape[i]);
            t = idx;
        }
        return index;
    };

    auto fn_verify = [&get_index](const Mat& ref, const Mat& res) {
        // check type
        EXPECT_EQ(ref.type(), res.type());
        // check shape
        EXPECT_EQ(ref.dims, res.dims);
        for (int i = 0; i < ref.dims; ++i) {
            EXPECT_EQ(ref.size[i], res.size[i]);
        }
        // check value
        std::vector<int> shape{ref.size.p, ref.size.p + ref.dims};
        for (size_t i = 0; i < ref.total(); ++i) {
            auto index = get_index(shape, i);
            switch (ref.type()) {
                case CV_32SC1: {
                    ASSERT_EQ(ref.at<int>(index.data()), res.at<int>(index.data()));
                } break;
                case CV_8UC1: {
                    ASSERT_EQ(ref.at<uint8_t>(index.data()), res.at<uint8_t>(index.data()));
                } break;
                case CV_32FC1: {
                    ASSERT_EQ(ref.at<float>(index.data()), res.at<float>(index.data()));
                } break;
                default: FAIL() << "Unsupported type: " << ref.type();
            }
        }
    };

    {
        std::vector<int> shape{4, 2, 3};
        std::vector<int> data_ref{
            1, 1, 1, // [0, 0, :]
            2, 2, 2, // [0, 1, :]
            1, 1, 1, // [1, 0, :]
            2, 2, 2, // [1, 1, :]
            1, 1, 1, // [2, 0, :]
            2, 2, 2, // [2, 1, :]
            1, 1, 1, // [3, 0, :]
            2, 2, 2  // [3, 1, :]
        };
        Mat ref(static_cast<int>(shape.size()), shape.data(), src.type(), data_ref.data());
        Mat dst;
        broadcast(src, shape, dst);
        fn_verify(ref, dst);
    }

    {
        Mat _src;
        src.convertTo(_src, CV_8U);
        std::vector<int> shape{4, 2, 3};
        std::vector<uint8_t> data_ref{
            1, 1, 1, // [0, 0, :]
            2, 2, 2, // [0, 1, :]
            1, 1, 1, // [1, 0, :]
            2, 2, 2, // [1, 1, :]
            1, 1, 1, // [2, 0, :]
            2, 2, 2, // [2, 1, :]
            1, 1, 1, // [3, 0, :]
            2, 2, 2  // [3, 1, :]
        };
        Mat ref(static_cast<int>(shape.size()), shape.data(), _src.type(), data_ref.data());
        Mat dst;
        broadcast(_src, shape, dst);
        fn_verify(ref, dst);
    }

    {
        Mat _src;
        src.convertTo(_src, CV_32F);
        std::vector<int> shape{1, 1, 2, 1}; // {2, 1}
        std::vector<float> data_ref{
            1.f, // [0, 0, 0, 0]
            2.f, // [0, 0, 1, 0]
        };
        Mat ref(static_cast<int>(shape.size()), shape.data(), _src.type(), data_ref.data());
        Mat dst;
        broadcast(_src, shape, dst);
        fn_verify(ref, dst);
    }

    {
        std::vector<int> _shape_src{2, 3, 4};
        std::vector<float> _data_src{
            1.f, 2.f, 3.f, 4.f, // [0, 0, :]
            2.f, 3.f, 4.f, 5.f, // [0, 1, :]
            3.f, 4.f, 5.f, 6.f, // [0, 2, :]

            4.f, 5.f, 6.f, 7.f, // [1, 0, :]
            5.f, 6.f, 7.f, 8.f, // [1, 1, :]
            6.f, 7.f, 8.f, 9.f, // [1, 2, :]
        };
        Mat _src(static_cast<int>(_shape_src.size()), _shape_src.data(), CV_32FC1, _data_src.data());

        std::vector<int> shape{2, 1, 2, 3, 4};
        std::vector<float> data_ref{
            1.f, 2.f, 3.f, 4.f, // [0, 0, 0, 0, :]
            2.f, 3.f, 4.f, 5.f, // [0, 0, 0, 1, :]
            3.f, 4.f, 5.f, 6.f, // [0, 0, 0, 2, :]

            4.f, 5.f, 6.f, 7.f, // [0, 0, 1, 0, :]
            5.f, 6.f, 7.f, 8.f, // [0, 0, 1, 1, :]
            6.f, 7.f, 8.f, 9.f, // [0, 0, 1, 2, :]

            1.f, 2.f, 3.f, 4.f, // [1, 0, 0, 0, :]
            2.f, 3.f, 4.f, 5.f, // [1, 0, 0, 1, :]
            3.f, 4.f, 5.f, 6.f, // [1, 0, 0, 2, :]

            4.f, 5.f, 6.f, 7.f, // [1, 0, 1, 0, :]
            5.f, 6.f, 7.f, 8.f, // [1, 0, 1, 1, :]
            6.f, 7.f, 8.f, 9.f, // [1, 0, 1, 2, :]
        };
        Mat ref(static_cast<int>(shape.size()), shape.data(), _src.type(), data_ref.data());
        Mat dst;
        broadcast(_src, shape, dst);
        fn_verify(ref, dst);
    }
}

TEST(Core_minMaxIdx, regression_9207_2)
{
    const int rows = 13;
    const int cols = 15;
    uchar mask_[rows*cols] = {
       0,   0,   0,   0,   0,   0,   0,   0,   0,   0,   0,   0,   0,   0, 255,
       0,   0,   0,   0,   0,   0,   0,   0,   0,   0,   0,   0,   0,   0, 255,
       0,   0,   0,   0,   0,   0,   0,   0,   0,   0,   0,   0,   0,   0, 255,
       0, 255, 255, 255, 255,   0,   0,   0,   0,   0,   0,   0,   0,   0, 255,
     255,   0,   0,   0,   0, 255,   0,   0,   0,   0,   0,   0,   0,   0, 255,
     255,   0,   0,   0,   0,   0, 255,   0,   0,   0,   0,   0,   0, 255, 255,
     255,   0,   0,   0,   0,   0,   0, 255, 255,   0,   0, 255, 255, 255,   0,
     255,   0,   0,   0,   0,   0,   0,   0,   0, 255, 255, 255,   0, 255,   0,
     255,   0,   0,   0,   0,   0,   0, 255, 255,   0,   0,   0, 255, 255,   0,
     255,   0,   0,   0,   0,   0, 255,   0,   0,   0,   0,   0,   0, 255,   0,
     255,   0,   0,   0,   0, 255,   0,   0,   0,   0,   0,   0,   0,   0,   0,
       0, 255,   0,   0,   0, 255,   0,   0,   0,   0,   0,   0,   0,   0,   0,
       0, 255, 255, 255, 255,   0,   0,   0,   0,   0,   0,   0,   0,   0,   0
    };
    uchar src_[15*13] = {
       5,   5,   5,   5,   5,   6,   5,   2,   0,   4,   6,   6,   4,   1,   0,
       6,   5,   4,   4,   5,   6,   6,   5,   2,   0,   4,   6,   5,   2,   0,
       3,   2,   1,   1,   2,   4,   6,   6,   4,   2,   3,   4,   4,   2,   0,
       1,   0,   0,   0,   0,   1,   4,   5,   4,   4,   4,   4,   3,   2,   0,
       0,   0,   0,   0,   0,   0,   2,   3,   4,   4,   4,   3,   2,   1,   0,
       0,   0,   0,   0,   0,   0,   0,   2,   3,   4,   3,   2,   1,   0,   0,
       0,   0,   0,   0,   0,   0,   0,   0,   0,   1,   1,   0,   0,   0,   1,
       0,   0,   0,   0,   0,   0,   0,   0,   0,   0,   0,   0,   0,   0,   1,
       0,   0,   0,   0,   0,   0,   0,   0,   0,   1,   1,   1,   0,   0,   1,
       0,   0,   0,   0,   0,   0,   0,   1,   2,   4,   3,   3,   1,   0,   1,
       0,   0,   0,   0,   0,   0,   1,   4,   5,   6,   5,   4,   3,   2,   0,
       1,   0,   0,   0,   0,   0,   3,   5,   5,   4,   3,   4,   4,   3,   0,
       2,   0,   0,   0,   0,   2,   5,   6,   5,   2,   2,   5,   4,   3,   0
    };
    Mat mask(Size(cols, rows), CV_8UC1, mask_);
    Mat src(Size(cols, rows), CV_8UC1, src_);
    double minVal = -0.0, maxVal = -0.0;
    int minIdx[2] = { -2, -2 }, maxIdx[2] = { -2, -2 };
    cv::minMaxIdx(src, &minVal, &maxVal, minIdx, maxIdx, mask);
    EXPECT_EQ(0, minIdx[0]);
    EXPECT_EQ(14, minIdx[1]);
    EXPECT_EQ(0, maxIdx[0]);
    EXPECT_EQ(14, maxIdx[1]);
}

TEST(Core_Set, regression_11044)
{
    Mat testFloat(Size(3, 3), CV_32FC1);
    Mat testDouble(Size(3, 3), CV_64FC1);

    testFloat.setTo(1);
    EXPECT_EQ(1, testFloat.at<float>(0,0));
    testFloat.setTo(std::numeric_limits<float>::infinity());
    EXPECT_EQ(std::numeric_limits<float>::infinity(), testFloat.at<float>(0, 0));
    testFloat.setTo(1);
    EXPECT_EQ(1, testFloat.at<float>(0, 0));
    testFloat.setTo(std::numeric_limits<double>::infinity());
    EXPECT_EQ(std::numeric_limits<float>::infinity(), testFloat.at<float>(0, 0));

    testDouble.setTo(1);
    EXPECT_EQ(1, testDouble.at<double>(0, 0));
    testDouble.setTo(std::numeric_limits<float>::infinity());
    EXPECT_EQ(std::numeric_limits<double>::infinity(), testDouble.at<double>(0, 0));
    testDouble.setTo(1);
    EXPECT_EQ(1, testDouble.at<double>(0, 0));
    testDouble.setTo(std::numeric_limits<double>::infinity());
    EXPECT_EQ(std::numeric_limits<double>::infinity(), testDouble.at<double>(0, 0));

    Mat testMask(Size(3, 3), CV_8UC1, Scalar(1));

    testFloat.setTo(1);
    EXPECT_EQ(1, testFloat.at<float>(0, 0));
    testFloat.setTo(std::numeric_limits<float>::infinity(), testMask);
    EXPECT_EQ(std::numeric_limits<float>::infinity(), testFloat.at<float>(0, 0));
    testFloat.setTo(1);
    EXPECT_EQ(1, testFloat.at<float>(0, 0));
    testFloat.setTo(std::numeric_limits<double>::infinity(), testMask);
    EXPECT_EQ(std::numeric_limits<float>::infinity(), testFloat.at<float>(0, 0));


    testDouble.setTo(1);
    EXPECT_EQ(1, testDouble.at<double>(0, 0));
    testDouble.setTo(std::numeric_limits<float>::infinity(), testMask);
    EXPECT_EQ(std::numeric_limits<double>::infinity(), testDouble.at<double>(0, 0));
    testDouble.setTo(1);
    EXPECT_EQ(1, testDouble.at<double>(0, 0));
    testDouble.setTo(std::numeric_limits<double>::infinity(), testMask);
    EXPECT_EQ(std::numeric_limits<double>::infinity(), testDouble.at<double>(0, 0));
}

TEST(Core_Norm, IPP_regression_NORM_L1_16UC3_small)
{
    int cn = 3;
    Size sz(9, 4);  // width < 16
    Mat a(sz, CV_MAKE_TYPE(CV_16U, cn), Scalar::all(1));
    Mat b(sz, CV_MAKE_TYPE(CV_16U, cn), Scalar::all(2));
    uchar mask_[9*4] = {
 255, 255, 255,   0, 255, 255,   0, 255,   0,
   0, 255,   0,   0, 255, 255, 255, 255,   0,
   0,   0,   0, 255,   0, 255,   0, 255, 255,
   0,   0, 255,   0, 255, 255, 255,   0, 255
};
    Mat mask(sz, CV_8UC1, mask_);

    EXPECT_EQ((double)9*4*cn, cv::norm(a, b, NORM_L1)); // without mask, IPP works well
    EXPECT_EQ((double)20*cn, cv::norm(a, b, NORM_L1, mask));
}

TEST(Core_Norm, NORM_L2_8UC4)
{
    // Tests there is no integer overflow in norm computation for multiple channels.
    const int kSide = 100;
    cv::Mat4b a(kSide, kSide, cv::Scalar(255, 255, 255, 255));
    cv::Mat4b b = cv::Mat4b::zeros(kSide, kSide);
    const double kNorm = 2.*kSide*255.;
    EXPECT_EQ(kNorm, cv::norm(a, b, NORM_L2));
}

TEST(Core_ConvertTo, regression_12121)
{
    {
        Mat src(4, 64, CV_32SC1, Scalar(-1));
        Mat dst;
        src.convertTo(dst, CV_8U);
        EXPECT_EQ(0, dst.at<uchar>(0, 0)) << "src=" << src.at<int>(0, 0);
    }

    {
        Mat src(4, 64, CV_32SC1, Scalar(INT_MIN));
        Mat dst;
        src.convertTo(dst, CV_8U);
        EXPECT_EQ(0, dst.at<uchar>(0, 0)) << "src=" << src.at<int>(0, 0);
    }

    {
        Mat src(4, 64, CV_32SC1, Scalar(INT_MIN + 32767));
        Mat dst;
        src.convertTo(dst, CV_8U);
        EXPECT_EQ(0, dst.at<uchar>(0, 0)) << "src=" << src.at<int>(0, 0);
    }

    {
        Mat src(4, 64, CV_32SC1, Scalar(INT_MIN + 32768));
        Mat dst;
        src.convertTo(dst, CV_8U);
        EXPECT_EQ(0, dst.at<uchar>(0, 0)) << "src=" << src.at<int>(0, 0);
    }

    {
        Mat src(4, 64, CV_32SC1, Scalar(32768));
        Mat dst;
        src.convertTo(dst, CV_8U);
        EXPECT_EQ(255, dst.at<uchar>(0, 0)) << "src=" << src.at<int>(0, 0);
    }

    {
        Mat src(4, 64, CV_32SC1, Scalar(INT_MIN));
        Mat dst;
        src.convertTo(dst, CV_16U);
        EXPECT_EQ(0, dst.at<ushort>(0, 0)) << "src=" << src.at<int>(0, 0);
    }

    {
        Mat src(4, 64, CV_32SC1, Scalar(INT_MIN + 32767));
        Mat dst;
        src.convertTo(dst, CV_16U);
        EXPECT_EQ(0, dst.at<ushort>(0, 0)) << "src=" << src.at<int>(0, 0);
    }

    {
        Mat src(4, 64, CV_32SC1, Scalar(INT_MIN + 32768));
        Mat dst;
        src.convertTo(dst, CV_16U);
        EXPECT_EQ(0, dst.at<ushort>(0, 0)) << "src=" << src.at<int>(0, 0);
    }

    {
        Mat src(4, 64, CV_32SC1, Scalar(65536));
        Mat dst;
        src.convertTo(dst, CV_16U);
        EXPECT_EQ(65535, dst.at<ushort>(0, 0)) << "src=" << src.at<int>(0, 0);
    }
}

TEST(Core_MeanStdDev, regression_multichannel)
{
    {
        uchar buf[] = { 1, 2, 3, 4, 5, 6, 7, 8,
                        3, 4, 5, 6, 7, 8, 9, 10 };
        double ref_buf[] = { 2., 3., 4., 5., 6., 7., 8., 9.,
                             1., 1., 1., 1., 1., 1., 1., 1. };
        Mat src(1, 2, CV_MAKETYPE(CV_8U, 8), buf);
        Mat ref_m(8, 1, CV_64FC1, ref_buf);
        Mat ref_sd(8, 1, CV_64FC1, ref_buf + 8);
        Mat dst_m, dst_sd;
        meanStdDev(src, dst_m, dst_sd);
        EXPECT_EQ(0, cv::norm(dst_m, ref_m, NORM_L1));
        EXPECT_EQ(0, cv::norm(dst_sd, ref_sd, NORM_L1));
    }
}

template <typename T> static inline
void testDivideInitData(Mat& src1, Mat& src2)
{
    CV_StaticAssert(std::numeric_limits<T>::is_integer, "");
    const static T src1_[] = {
         0,  0,  0,  0,
         8,  8,  8,  8,
        -8, -8, -8, -8
    };
    Mat(3, 4, traits::Type<T>::value, (void*)src1_).copyTo(src1);
    const static T src2_[] = {
        1, 2, 0, std::numeric_limits<T>::max(),
        1, 2, 0, std::numeric_limits<T>::max(),
        1, 2, 0, std::numeric_limits<T>::max(),
    };
    Mat(3, 4, traits::Type<T>::value, (void*)src2_).copyTo(src2);
}

template <typename T> static inline
void testDivideInitDataFloat(Mat& src1, Mat& src2)
{
    CV_StaticAssert(!std::numeric_limits<T>::is_integer, "");
    const static T src1_[] = {
         0,  0,  0,  0,
         8,  8,  8,  8,
        -8, -8, -8, -8
    };
    Mat(3, 4, traits::Type<T>::value, (void*)src1_).copyTo(src1);
    const static T src2_[] = {
        1, 2, 0, std::numeric_limits<T>::infinity(),
        1, 2, 0, std::numeric_limits<T>::infinity(),
        1, 2, 0, std::numeric_limits<T>::infinity(),
    };
    Mat(3, 4, traits::Type<T>::value, (void*)src2_).copyTo(src2);
}

template <> inline void testDivideInitData<float>(Mat& src1, Mat& src2) { testDivideInitDataFloat<float>(src1, src2); }
template <> inline void testDivideInitData<double>(Mat& src1, Mat& src2) { testDivideInitDataFloat<double>(src1, src2); }


template <typename T> static inline
void testDivideChecks(const Mat& dst)
{
    ASSERT_FALSE(dst.empty());
    CV_StaticAssert(std::numeric_limits<T>::is_integer, "");
    for (int y = 0; y < dst.rows; y++)
    {
        for (int x = 0; x < dst.cols; x++)
        {
            if ((x % 4) == 2)
            {
                EXPECT_EQ(0, dst.at<T>(y, x)) << "dst(" << y << ", " << x << ") = " << dst.at<T>(y, x);
            }
            else
            {
                EXPECT_TRUE(0 == cvIsNaN((double)dst.at<T>(y, x))) << "dst(" << y << ", " << x << ") = " << dst.at<T>(y, x);
                EXPECT_TRUE(0 == cvIsInf((double)dst.at<T>(y, x))) << "dst(" << y << ", " << x << ") = " << dst.at<T>(y, x);
            }
        }
    }
}

template <typename T> static inline
void testDivideChecksFP(const Mat& dst)
{
    ASSERT_FALSE(dst.empty());
    CV_StaticAssert(!std::numeric_limits<T>::is_integer, "");
    for (int y = 0; y < dst.rows; y++)
    {
        for (int x = 0; x < dst.cols; x++)
        {
            if ((y % 3) == 0 && (x % 4) == 2)
            {
                EXPECT_TRUE(cvIsNaN(dst.at<T>(y, x))) << "dst(" << y << ", " << x << ") = " << dst.at<T>(y, x);
            }
            else if ((x % 4) == 2)
            {
                EXPECT_TRUE(cvIsInf(dst.at<T>(y, x))) << "dst(" << y << ", " << x << ") = " << dst.at<T>(y, x);
            }
            else
            {
                EXPECT_FALSE(cvIsNaN(dst.at<T>(y, x))) << "dst(" << y << ", " << x << ") = " << dst.at<T>(y, x);
                EXPECT_FALSE(cvIsInf(dst.at<T>(y, x))) << "dst(" << y << ", " << x << ") = " << dst.at<T>(y, x);
            }
        }
    }
}

template <> inline void testDivideChecks<float>(const Mat& dst) { testDivideChecksFP<float>(dst); }
template <> inline void testDivideChecks<double>(const Mat& dst) { testDivideChecksFP<double>(dst); }


template <typename T> static inline
void testDivide(bool isUMat, double scale, bool largeSize, bool tailProcessing, bool roi)
{
    Mat src1, src2;
    testDivideInitData<T>(src1, src2);
    ASSERT_FALSE(src1.empty()); ASSERT_FALSE(src2.empty());

    if (largeSize)
    {
        repeat(src1.clone(), 1, 8, src1);
        repeat(src2.clone(), 1, 8, src2);
    }
    if (tailProcessing)
    {
        src1 = src1(Rect(0, 0, src1.cols - 1, src1.rows));
        src2 = src2(Rect(0, 0, src2.cols - 1, src2.rows));
    }
    if (!roi && tailProcessing)
    {
        src1 = src1.clone();
        src2 = src2.clone();
    }

    Mat dst;
    if (!isUMat)
    {
        cv::divide(src1, src2, dst, scale);
    }
    else
    {
        UMat usrc1, usrc2, udst;
        src1.copyTo(usrc1);
        src2.copyTo(usrc2);
        cv::divide(usrc1, usrc2, udst, scale);
        udst.copyTo(dst);
    }

    testDivideChecks<T>(dst);

    if (::testing::Test::HasFailure())
    {
        std::cout << "src1 = " << std::endl << src1 << std::endl;
        std::cout << "src2 = " << std::endl << src2 << std::endl;
        std::cout << "dst = " << std::endl << dst << std::endl;
    }
}

typedef tuple<bool, double, bool, bool, bool> DivideRulesParam;
typedef testing::TestWithParam<DivideRulesParam> Core_DivideRules;

TEST_P(Core_DivideRules, type_32s)
{
    DivideRulesParam param = GetParam();
    testDivide<int>(get<0>(param), get<1>(param), get<2>(param), get<3>(param), get<4>(param));
}
TEST_P(Core_DivideRules, type_16s)
{
    DivideRulesParam param = GetParam();
    testDivide<short>(get<0>(param), get<1>(param), get<2>(param), get<3>(param), get<4>(param));
}
TEST_P(Core_DivideRules, type_32f)
{
    DivideRulesParam param = GetParam();
    testDivide<float>(get<0>(param), get<1>(param), get<2>(param), get<3>(param), get<4>(param));
}
TEST_P(Core_DivideRules, type_64f)
{
    DivideRulesParam param = GetParam();
    testDivide<double>(get<0>(param), get<1>(param), get<2>(param), get<3>(param), get<4>(param));
}


INSTANTIATE_TEST_CASE_P(/* */, Core_DivideRules, testing::Combine(
/* isMat */     testing::Values(false),
/* scale */     testing::Values(1.0, 5.0),
/* largeSize */ testing::Bool(),
/* tail */      testing::Bool(),
/* roi */       testing::Bool()
));

INSTANTIATE_TEST_CASE_P(UMat, Core_DivideRules, testing::Combine(
/* isMat */     testing::Values(true),
/* scale */     testing::Values(1.0, 5.0),
/* largeSize */ testing::Bool(),
/* tail */      testing::Bool(),
/* roi */       testing::Bool()
));


TEST(Core_MinMaxIdx, rows_overflow)
{
    const int N = 65536 + 1;
    const int M = 1;
    {
        setRNGSeed(123);
        Mat m(N, M, CV_32FC1);
        randu(m, -100, 100);
        double minVal = 0, maxVal = 0;
        int minIdx[CV_MAX_DIM] = { 0 }, maxIdx[CV_MAX_DIM] = { 0 };
        cv::minMaxIdx(m, &minVal, &maxVal, minIdx, maxIdx);

        double minVal0 = 0, maxVal0 = 0;
        int minIdx0[CV_MAX_DIM] = { 0 }, maxIdx0[CV_MAX_DIM] = { 0 };
        cv::ipp::setUseIPP(false);
        cv::minMaxIdx(m, &minVal0, &maxVal0, minIdx0, maxIdx0);
        cv::ipp::setUseIPP(true);

        EXPECT_FALSE(fabs(minVal0 - minVal) > 1e-6 || fabs(maxVal0 - maxVal) > 1e-6) << "NxM=" << N << "x" << M <<
            "    min=" << minVal0 << " vs " <<  minVal <<
            "    max=" << maxVal0 << " vs " << maxVal;
    }
}


TEST(Core_Magnitude, regression_19506)
{
    for (int N = 1; N <= 64; ++N)
    {
        Mat a(1, N, CV_32FC1, Scalar::all(1e-20));
        Mat res;
        magnitude(a, a, res);
        EXPECT_LE(cvtest::norm(res, NORM_L1), 1e-15) << N;
    }
}

PARAM_TEST_CASE(Core_CartPolar_reverse, int, bool)
{
    int  depth;
    bool angleInDegrees;

    virtual void SetUp()
    {
        depth = GET_PARAM(0);
        angleInDegrees = GET_PARAM(1);
    }
};

TEST_P(Core_CartPolar_reverse, reverse)
{
    const int type = CV_MAKETYPE(depth, 1);
    cv::Mat A[2] = {cv::Mat(10, 10, type), cv::Mat(10, 10, type)};
    cv::Mat B[2], C[2];
    cv::UMat uA[2];
    cv::UMat uB[2];
    cv::UMat uC[2];

    for(int i = 0; i < 2; ++i)
    {
        cvtest::randUni(rng, A[i], Scalar::all(-1000), Scalar::all(1000));
        A[i].copyTo(uA[i]);
    }

    // Reverse
    cv::cartToPolar(A[0], A[1], B[0], B[1], angleInDegrees);
    cv::polarToCart(B[0], B[1], C[0], C[1], angleInDegrees);
    EXPECT_MAT_NEAR(A[0], C[0], 2);
    EXPECT_MAT_NEAR(A[1], C[1], 2);
}

INSTANTIATE_TEST_CASE_P(Core_CartPolar, Core_CartPolar_reverse,
    testing::Combine(
        testing::Values(CV_32F, CV_64F),
        testing::Values(false, true)
    )
);

PARAM_TEST_CASE(Core_CartToPolar_inplace, int, bool)
{
    int  depth;
    bool angleInDegrees;

    virtual void SetUp()
    {
        depth = GET_PARAM(0);
        angleInDegrees = GET_PARAM(1);
    }
};

TEST_P(Core_CartToPolar_inplace, inplace)
{
    const int type = CV_MAKETYPE(depth, 1);
    cv::Mat A[2] = {cv::Mat(10, 10, type), cv::Mat(10, 10, type)};
    cv::Mat B[2], C[2];
    cv::UMat uA[2];
    cv::UMat uB[2];
    cv::UMat uC[2];

<<<<<<< HEAD
    // Inplace
    EXPECT_THROW(cv::polarToCart(B[0], B[1], B[0], B[1], false), cv::Exception);
    EXPECT_THROW(cv::polarToCart(B[0], B[1], B[1], B[0], false), cv::Exception);
    EXPECT_THROW(cv::cartToPolar(A[0], A[1], A[0], A[1], false), cv::Exception);
    EXPECT_THROW(cv::cartToPolar(A[0], A[1], A[1], A[0], false), cv::Exception);
    // Inplace OCL
    EXPECT_THROW(cv::polarToCart(uA[0], uA[1], uA[0], uA[1]), cv::Exception);
    EXPECT_THROW(cv::polarToCart(uA[0], uA[1], uA[1], uA[0]), cv::Exception);
    EXPECT_THROW(cv::cartToPolar(uA[0], uA[1], uA[0], uA[1]), cv::Exception);
    EXPECT_THROW(cv::cartToPolar(uA[0], uA[1], uA[0], uA[1]), cv::Exception);
}


// Check different values for finiteMask()

template<typename _Tp>
_Tp randomNan(RNG& rng);

template<>
float randomNan(RNG& rng)
{
    uint32_t r = rng.next();
    Cv32suf v;
    v.u = r;
    // exp & set a bit to avoid zero mantissa
    v.u = v.u | 0x7f800001;
    return v.f;
}

template<>
double randomNan(RNG& rng)
{
    uint32_t r0 = rng.next();
    uint32_t r1 = rng.next();
    Cv64suf v;
    v.u = (uint64_t(r0) << 32) | uint64_t(r1);
    // exp &set a bit to avoid zero mantissa
    v.u = v.u | 0x7ff0000000000001;
    return v.f;
}

template<typename T>
Mat generateFiniteMaskData(int cn, RNG& rng)
{
    typedef typename reference::SoftType<T>::type SFT;

    SFT pinf = SFT::inf();
    SFT ninf = SFT::inf().setSign(true);

    const int len = 100;
    Mat_<T> plainData(1, cn*len);
    for(int i = 0; i < cn*len; i++)
    {
        int r = rng.uniform(0, 3);
        plainData(i) = r == 0 ? T(rng.uniform(0, 2) ? pinf : ninf) :
                       r == 1 ? randomNan<T>(rng) : T(0);
    }

    return Mat(plainData).reshape(cn);
}

typedef std::tuple<int, int> FiniteMaskFixtureParams;
class FiniteMaskFixture : public ::testing::TestWithParam<FiniteMaskFixtureParams> {};

TEST_P(FiniteMaskFixture, flags)
{
    auto p = GetParam();
    int depth = get<0>(p);
    int channels = get<1>(p);

    RNG rng((uint64)ARITHM_RNG_SEED);
    Mat data = (depth == CV_32F) ? generateFiniteMaskData<float >(channels, rng)
                  /* CV_64F */   : generateFiniteMaskData<double>(channels, rng);

    Mat nans, gtNans;
    cv::finiteMask(data, nans);
    reference::finiteMask(data, gtNans);

    EXPECT_MAT_NEAR(nans, gtNans, 0);
}

// Params are: depth, channels 1 to 4
INSTANTIATE_TEST_CASE_P(Core_FiniteMask, FiniteMaskFixture, ::testing::Combine(::testing::Values(CV_32F, CV_64F), ::testing::Range(1, 5)));


///////////////////////////////////////////////////////////////////////////////////
typedef testing::TestWithParam<perf::MatDepth> NonZeroSupportedMatDepth;

TEST_P(NonZeroSupportedMatDepth, findNonZero)
{
    cv::Mat src = cv::Mat(16,16, CV_MAKETYPE(GetParam(), 1));
    vector<Point> pts;
    EXPECT_NO_THROW(findNonZero(src, pts));
}

TEST_P(NonZeroSupportedMatDepth, countNonZero)
{
    cv::Mat src = cv::Mat(16,16, CV_MAKETYPE(GetParam(), 1));
    EXPECT_NO_THROW(countNonZero(src));
}

TEST_P(NonZeroSupportedMatDepth, hasNonZero)
{
    cv::Mat src = cv::Mat(16,16, CV_MAKETYPE(GetParam(), 1));
    EXPECT_NO_THROW(hasNonZero(src));
}

INSTANTIATE_TEST_CASE_P(
    NonZero,
    NonZeroSupportedMatDepth,
    testing::Values(perf::MatDepth(CV_16F), CV_16BF, CV_Bool, CV_64U, CV_64S, CV_32U)
);

///////////////////////////////////////////////////////////////////////////////////
typedef testing::TestWithParam<perf::MatDepth> LutNotSupportedMatDepth;

TEST_P(LutNotSupportedMatDepth, lut)
{
    cv::Mat src = cv::Mat::zeros(16,16, CV_8UC1);
    cv::Mat lut = cv::Mat(1, 256, CV_MAKETYPE(GetParam(), 1));
    cv::Mat dst;
    EXPECT_THROW( cv::LUT(src,lut,dst), cv::Exception);
}

INSTANTIATE_TEST_CASE_P(
    Lut,
    LutNotSupportedMatDepth,
    testing::Values(perf::MatDepth(CV_16F), CV_16BF, CV_Bool, CV_64U, CV_64S, CV_32U)
);

///////////////////////////////////////////////////////////////////////////////////
typedef testing::TestWithParam<perf::MatDepth> MinMaxSupportedMatDepth;

TEST_P(MinMaxSupportedMatDepth, minMaxLoc)
{
    cv::Mat src = cv::Mat(16,16, CV_MAKETYPE(GetParam(), 1));
    double minV=0.0, maxV=0.0;
    Point minLoc, maxLoc;
    EXPECT_NO_THROW(cv::minMaxLoc(src, &minV, &maxV, &minLoc, &maxLoc));
}

TEST_P(MinMaxSupportedMatDepth, minMaxIdx)
{
    cv::Mat src = cv::Mat(16,16, CV_MAKETYPE(GetParam(), 1));
    double minV=0.0, maxV=0.0;
    int minIdx=0, maxIdx=0;
    EXPECT_NO_THROW(cv::minMaxIdx(src, &minV, &maxV, &minIdx, &maxIdx));
}

INSTANTIATE_TEST_CASE_P(
    MinMaxLoc,
    MinMaxSupportedMatDepth,
    testing::Values(perf::MatDepth(CV_16F), CV_16BF, CV_Bool, CV_64U, CV_64S, CV_32U)
);

=======
    for(int i = 0; i < 2; ++i)
    {
        cvtest::randUni(rng, A[i], Scalar::all(-1000), Scalar::all(1000));
        A[i].copyTo(uA[i]);
    }

    // Inplace x<->mag y<->angle
    for(int i = 0; i < 2; ++i)
        A[i].copyTo(B[i]);
    cv::cartToPolar(A[0], A[1], C[0], C[1], angleInDegrees);
    cv::cartToPolar(B[0], B[1], B[0], B[1], angleInDegrees);
    EXPECT_MAT_NEAR(C[0], B[0], 2);
    EXPECT_MAT_NEAR(C[1], B[1], 2);

    // Inplace x<->angle y<->mag
    for(int i = 0; i < 2; ++i)
        A[i].copyTo(B[i]);
    cv::cartToPolar(A[0], A[1], C[0], C[1], angleInDegrees);
    cv::cartToPolar(B[0], B[1], B[1], B[0], angleInDegrees);
    EXPECT_MAT_NEAR(C[0], B[1], 2);
    EXPECT_MAT_NEAR(C[1], B[0], 2);

    // Inplace OCL x<->mag y<->angle
    for(int i = 0; i < 2; ++i)
        uA[i].copyTo(uB[i]);
    cv::cartToPolar(uA[0], uA[1], uC[0], uC[1], angleInDegrees);
    cv::cartToPolar(uB[0], uB[1], uB[0], uB[1], angleInDegrees);
    EXPECT_MAT_NEAR(uC[0], uB[0], 2);
    EXPECT_MAT_NEAR(uC[1], uB[1], 2);

    // Inplace OCL x<->angle y<->mag
    for(int i = 0; i < 2; ++i)
        uA[i].copyTo(uB[i]);
    cv::cartToPolar(uA[0], uA[1], uC[0], uC[1], angleInDegrees);
    cv::cartToPolar(uB[0], uB[1], uB[1], uB[0], angleInDegrees);
    EXPECT_MAT_NEAR(uC[0], uB[1], 2);
    EXPECT_MAT_NEAR(uC[1], uB[0], 2);
}

INSTANTIATE_TEST_CASE_P(Core_CartPolar, Core_CartToPolar_inplace,
    testing::Combine(
        testing::Values(CV_32F, CV_64F),
        testing::Values(false, true)
    )
);

PARAM_TEST_CASE(Core_PolarToCart_inplace, int, bool, bool)
{
    int  depth;
    bool angleInDegrees;
    bool implicitMagnitude;

    virtual void SetUp()
    {
        depth = GET_PARAM(0);
        angleInDegrees = GET_PARAM(1);
        implicitMagnitude = GET_PARAM(2);
    }
};

TEST_P(Core_PolarToCart_inplace, inplace)
{
    const int type = CV_MAKETYPE(depth, 1);
    cv::Mat A[2] = {cv::Mat(10, 10, type), cv::Mat(10, 10, type)};
    cv::Mat B[2], C[2];
    cv::UMat uA[2];
    cv::UMat uB[2];
    cv::UMat uC[2];

    for(int i = 0; i < 2; ++i)
    {
        cvtest::randUni(rng, A[i], Scalar::all(-1000), Scalar::all(1000));
        A[i].copyTo(uA[i]);
    }

    // Inplace OCL x<->mag y<->angle
    for(int i = 0; i < 2; ++i)
        A[i].copyTo(B[i]);
    cv::polarToCart(implicitMagnitude ? cv::noArray() : A[0], A[1], C[0], C[1], angleInDegrees);
    cv::polarToCart(implicitMagnitude ? cv::noArray() : B[0], B[1], B[0], B[1], angleInDegrees);
    EXPECT_MAT_NEAR(C[0], B[0], 2);
    EXPECT_MAT_NEAR(C[1], B[1], 2);

    // Inplace OCL x<->angle y<->mag
    for(int i = 0; i < 2; ++i)
        A[i].copyTo(B[i]);
    cv::polarToCart(implicitMagnitude ? cv::noArray() : A[0], A[1], C[0], C[1], angleInDegrees);
    cv::polarToCart(implicitMagnitude ? cv::noArray() : B[0], B[1], B[1], B[0], angleInDegrees);
    EXPECT_MAT_NEAR(C[0], B[1], 2);
    EXPECT_MAT_NEAR(C[1], B[0], 2);

    // Inplace OCL x<->mag y<->angle
    for(int i = 0; i < 2; ++i)
        uA[i].copyTo(uB[i]);
    cv::polarToCart(implicitMagnitude ? cv::noArray() : uA[0], uA[1], uC[0], uC[1], angleInDegrees);
    cv::polarToCart(implicitMagnitude ? cv::noArray() : uB[0], uB[1], uB[0], uB[1], angleInDegrees);
    EXPECT_MAT_NEAR(uC[0], uB[0], 2);
    EXPECT_MAT_NEAR(uC[1], uB[1], 2);

    // Inplace OCL x<->angle y<->mag
    for(int i = 0; i < 2; ++i)
        uA[i].copyTo(uB[i]);
    cv::polarToCart(implicitMagnitude ? cv::noArray() : uA[0], uA[1], uC[0], uC[1], angleInDegrees);
    cv::polarToCart(implicitMagnitude ? cv::noArray() : uB[0], uB[1], uB[1], uB[0], angleInDegrees);
    EXPECT_MAT_NEAR(uC[0], uB[1], 2);
    EXPECT_MAT_NEAR(uC[1], uB[0], 2);
}

INSTANTIATE_TEST_CASE_P(Core_CartPolar, Core_PolarToCart_inplace,
    testing::Combine(
        testing::Values(CV_32F, CV_64F),
        testing::Values(false, true),
        testing::Values(true, false)
    )
);


>>>>>>> 2eedec74
}} // namespace<|MERGE_RESOLUTION|>--- conflicted
+++ resolved
@@ -628,8 +628,8 @@
             inRange_((const double*)sptr, (const double*)aptr, (const double*)bptr, dptr, total, cn);
             break;
         case CV_16F:
-            inRange_<cv::float16_t, float>((const cv::float16_t*)sptr, (const cv::float16_t*)aptr,
-                                           (const cv::float16_t*)bptr, dptr, total, cn);
+            inRange_<cv::hfloat, float>((const cv::hfloat*)sptr, (const cv::hfloat*)aptr,
+                                           (const cv::hfloat*)bptr, dptr, total, cn);
             break;
         case CV_16BF:
             inRange_<cv::bfloat, float>((const cv::bfloat*)sptr, (const cv::bfloat*)aptr,
@@ -695,7 +695,7 @@
             inRangeS_((const double*)sptr, lbuf.d, rbuf.d, dptr, total, cn);
             break;
         case CV_16F:
-            inRangeS_((const cv::float16_t*)sptr, lbuf.f, rbuf.f, dptr, total, cn);
+            inRangeS_((const cv::hfloat*)sptr, lbuf.f, rbuf.f, dptr, total, cn);
             break;
         case CV_16BF:
             inRangeS_((const cv::bfloat*)sptr, lbuf.f, rbuf.f, dptr, total, cn);
@@ -3057,19 +3057,121 @@
     cv::UMat uB[2];
     cv::UMat uC[2];
 
-<<<<<<< HEAD
-    // Inplace
-    EXPECT_THROW(cv::polarToCart(B[0], B[1], B[0], B[1], false), cv::Exception);
-    EXPECT_THROW(cv::polarToCart(B[0], B[1], B[1], B[0], false), cv::Exception);
-    EXPECT_THROW(cv::cartToPolar(A[0], A[1], A[0], A[1], false), cv::Exception);
-    EXPECT_THROW(cv::cartToPolar(A[0], A[1], A[1], A[0], false), cv::Exception);
-    // Inplace OCL
-    EXPECT_THROW(cv::polarToCart(uA[0], uA[1], uA[0], uA[1]), cv::Exception);
-    EXPECT_THROW(cv::polarToCart(uA[0], uA[1], uA[1], uA[0]), cv::Exception);
-    EXPECT_THROW(cv::cartToPolar(uA[0], uA[1], uA[0], uA[1]), cv::Exception);
-    EXPECT_THROW(cv::cartToPolar(uA[0], uA[1], uA[0], uA[1]), cv::Exception);
-}
-
+    for(int i = 0; i < 2; ++i)
+    {
+        cvtest::randUni(rng, A[i], Scalar::all(-1000), Scalar::all(1000));
+        A[i].copyTo(uA[i]);
+    }
+
+    // Inplace x<->mag y<->angle
+    for(int i = 0; i < 2; ++i)
+        A[i].copyTo(B[i]);
+    cv::cartToPolar(A[0], A[1], C[0], C[1], angleInDegrees);
+    cv::cartToPolar(B[0], B[1], B[0], B[1], angleInDegrees);
+    EXPECT_MAT_NEAR(C[0], B[0], 2);
+    EXPECT_MAT_NEAR(C[1], B[1], 2);
+
+    // Inplace x<->angle y<->mag
+    for(int i = 0; i < 2; ++i)
+        A[i].copyTo(B[i]);
+    cv::cartToPolar(A[0], A[1], C[0], C[1], angleInDegrees);
+    cv::cartToPolar(B[0], B[1], B[1], B[0], angleInDegrees);
+    EXPECT_MAT_NEAR(C[0], B[1], 2);
+    EXPECT_MAT_NEAR(C[1], B[0], 2);
+
+    // Inplace OCL x<->mag y<->angle
+    for(int i = 0; i < 2; ++i)
+        uA[i].copyTo(uB[i]);
+    cv::cartToPolar(uA[0], uA[1], uC[0], uC[1], angleInDegrees);
+    cv::cartToPolar(uB[0], uB[1], uB[0], uB[1], angleInDegrees);
+    EXPECT_MAT_NEAR(uC[0], uB[0], 2);
+    EXPECT_MAT_NEAR(uC[1], uB[1], 2);
+
+    // Inplace OCL x<->angle y<->mag
+    for(int i = 0; i < 2; ++i)
+        uA[i].copyTo(uB[i]);
+    cv::cartToPolar(uA[0], uA[1], uC[0], uC[1], angleInDegrees);
+    cv::cartToPolar(uB[0], uB[1], uB[1], uB[0], angleInDegrees);
+    EXPECT_MAT_NEAR(uC[0], uB[1], 2);
+    EXPECT_MAT_NEAR(uC[1], uB[0], 2);
+}
+
+INSTANTIATE_TEST_CASE_P(Core_CartPolar, Core_CartToPolar_inplace,
+    testing::Combine(
+        testing::Values(CV_32F, CV_64F),
+        testing::Values(false, true)
+    )
+);
+
+PARAM_TEST_CASE(Core_PolarToCart_inplace, int, bool, bool)
+{
+    int  depth;
+    bool angleInDegrees;
+    bool implicitMagnitude;
+
+    virtual void SetUp()
+    {
+        depth = GET_PARAM(0);
+        angleInDegrees = GET_PARAM(1);
+        implicitMagnitude = GET_PARAM(2);
+    }
+};
+
+TEST_P(Core_PolarToCart_inplace, inplace)
+{
+    const int type = CV_MAKETYPE(depth, 1);
+    cv::Mat A[2] = {cv::Mat(10, 10, type), cv::Mat(10, 10, type)};
+    cv::Mat B[2], C[2];
+    cv::UMat uA[2];
+    cv::UMat uB[2];
+    cv::UMat uC[2];
+
+    for(int i = 0; i < 2; ++i)
+    {
+        cvtest::randUni(rng, A[i], Scalar::all(-1000), Scalar::all(1000));
+        A[i].copyTo(uA[i]);
+    }
+
+    // Inplace OCL x<->mag y<->angle
+    for(int i = 0; i < 2; ++i)
+        A[i].copyTo(B[i]);
+    cv::polarToCart(implicitMagnitude ? cv::noArray() : A[0], A[1], C[0], C[1], angleInDegrees);
+    cv::polarToCart(implicitMagnitude ? cv::noArray() : B[0], B[1], B[0], B[1], angleInDegrees);
+    EXPECT_MAT_NEAR(C[0], B[0], 2);
+    EXPECT_MAT_NEAR(C[1], B[1], 2);
+
+    // Inplace OCL x<->angle y<->mag
+    for(int i = 0; i < 2; ++i)
+        A[i].copyTo(B[i]);
+    cv::polarToCart(implicitMagnitude ? cv::noArray() : A[0], A[1], C[0], C[1], angleInDegrees);
+    cv::polarToCart(implicitMagnitude ? cv::noArray() : B[0], B[1], B[1], B[0], angleInDegrees);
+    EXPECT_MAT_NEAR(C[0], B[1], 2);
+    EXPECT_MAT_NEAR(C[1], B[0], 2);
+
+    // Inplace OCL x<->mag y<->angle
+    for(int i = 0; i < 2; ++i)
+        uA[i].copyTo(uB[i]);
+    cv::polarToCart(implicitMagnitude ? cv::noArray() : uA[0], uA[1], uC[0], uC[1], angleInDegrees);
+    cv::polarToCart(implicitMagnitude ? cv::noArray() : uB[0], uB[1], uB[0], uB[1], angleInDegrees);
+    EXPECT_MAT_NEAR(uC[0], uB[0], 2);
+    EXPECT_MAT_NEAR(uC[1], uB[1], 2);
+
+    // Inplace OCL x<->angle y<->mag
+    for(int i = 0; i < 2; ++i)
+        uA[i].copyTo(uB[i]);
+    cv::polarToCart(implicitMagnitude ? cv::noArray() : uA[0], uA[1], uC[0], uC[1], angleInDegrees);
+    cv::polarToCart(implicitMagnitude ? cv::noArray() : uB[0], uB[1], uB[1], uB[0], angleInDegrees);
+    EXPECT_MAT_NEAR(uC[0], uB[1], 2);
+    EXPECT_MAT_NEAR(uC[1], uB[0], 2);
+}
+
+INSTANTIATE_TEST_CASE_P(Core_CartPolar, Core_PolarToCart_inplace,
+    testing::Combine(
+        testing::Values(CV_32F, CV_64F),
+        testing::Values(false, true),
+        testing::Values(true, false)
+    )
+);
 
 // Check different values for finiteMask()
 
@@ -3213,123 +3315,4 @@
     testing::Values(perf::MatDepth(CV_16F), CV_16BF, CV_Bool, CV_64U, CV_64S, CV_32U)
 );
 
-=======
-    for(int i = 0; i < 2; ++i)
-    {
-        cvtest::randUni(rng, A[i], Scalar::all(-1000), Scalar::all(1000));
-        A[i].copyTo(uA[i]);
-    }
-
-    // Inplace x<->mag y<->angle
-    for(int i = 0; i < 2; ++i)
-        A[i].copyTo(B[i]);
-    cv::cartToPolar(A[0], A[1], C[0], C[1], angleInDegrees);
-    cv::cartToPolar(B[0], B[1], B[0], B[1], angleInDegrees);
-    EXPECT_MAT_NEAR(C[0], B[0], 2);
-    EXPECT_MAT_NEAR(C[1], B[1], 2);
-
-    // Inplace x<->angle y<->mag
-    for(int i = 0; i < 2; ++i)
-        A[i].copyTo(B[i]);
-    cv::cartToPolar(A[0], A[1], C[0], C[1], angleInDegrees);
-    cv::cartToPolar(B[0], B[1], B[1], B[0], angleInDegrees);
-    EXPECT_MAT_NEAR(C[0], B[1], 2);
-    EXPECT_MAT_NEAR(C[1], B[0], 2);
-
-    // Inplace OCL x<->mag y<->angle
-    for(int i = 0; i < 2; ++i)
-        uA[i].copyTo(uB[i]);
-    cv::cartToPolar(uA[0], uA[1], uC[0], uC[1], angleInDegrees);
-    cv::cartToPolar(uB[0], uB[1], uB[0], uB[1], angleInDegrees);
-    EXPECT_MAT_NEAR(uC[0], uB[0], 2);
-    EXPECT_MAT_NEAR(uC[1], uB[1], 2);
-
-    // Inplace OCL x<->angle y<->mag
-    for(int i = 0; i < 2; ++i)
-        uA[i].copyTo(uB[i]);
-    cv::cartToPolar(uA[0], uA[1], uC[0], uC[1], angleInDegrees);
-    cv::cartToPolar(uB[0], uB[1], uB[1], uB[0], angleInDegrees);
-    EXPECT_MAT_NEAR(uC[0], uB[1], 2);
-    EXPECT_MAT_NEAR(uC[1], uB[0], 2);
-}
-
-INSTANTIATE_TEST_CASE_P(Core_CartPolar, Core_CartToPolar_inplace,
-    testing::Combine(
-        testing::Values(CV_32F, CV_64F),
-        testing::Values(false, true)
-    )
-);
-
-PARAM_TEST_CASE(Core_PolarToCart_inplace, int, bool, bool)
-{
-    int  depth;
-    bool angleInDegrees;
-    bool implicitMagnitude;
-
-    virtual void SetUp()
-    {
-        depth = GET_PARAM(0);
-        angleInDegrees = GET_PARAM(1);
-        implicitMagnitude = GET_PARAM(2);
-    }
-};
-
-TEST_P(Core_PolarToCart_inplace, inplace)
-{
-    const int type = CV_MAKETYPE(depth, 1);
-    cv::Mat A[2] = {cv::Mat(10, 10, type), cv::Mat(10, 10, type)};
-    cv::Mat B[2], C[2];
-    cv::UMat uA[2];
-    cv::UMat uB[2];
-    cv::UMat uC[2];
-
-    for(int i = 0; i < 2; ++i)
-    {
-        cvtest::randUni(rng, A[i], Scalar::all(-1000), Scalar::all(1000));
-        A[i].copyTo(uA[i]);
-    }
-
-    // Inplace OCL x<->mag y<->angle
-    for(int i = 0; i < 2; ++i)
-        A[i].copyTo(B[i]);
-    cv::polarToCart(implicitMagnitude ? cv::noArray() : A[0], A[1], C[0], C[1], angleInDegrees);
-    cv::polarToCart(implicitMagnitude ? cv::noArray() : B[0], B[1], B[0], B[1], angleInDegrees);
-    EXPECT_MAT_NEAR(C[0], B[0], 2);
-    EXPECT_MAT_NEAR(C[1], B[1], 2);
-
-    // Inplace OCL x<->angle y<->mag
-    for(int i = 0; i < 2; ++i)
-        A[i].copyTo(B[i]);
-    cv::polarToCart(implicitMagnitude ? cv::noArray() : A[0], A[1], C[0], C[1], angleInDegrees);
-    cv::polarToCart(implicitMagnitude ? cv::noArray() : B[0], B[1], B[1], B[0], angleInDegrees);
-    EXPECT_MAT_NEAR(C[0], B[1], 2);
-    EXPECT_MAT_NEAR(C[1], B[0], 2);
-
-    // Inplace OCL x<->mag y<->angle
-    for(int i = 0; i < 2; ++i)
-        uA[i].copyTo(uB[i]);
-    cv::polarToCart(implicitMagnitude ? cv::noArray() : uA[0], uA[1], uC[0], uC[1], angleInDegrees);
-    cv::polarToCart(implicitMagnitude ? cv::noArray() : uB[0], uB[1], uB[0], uB[1], angleInDegrees);
-    EXPECT_MAT_NEAR(uC[0], uB[0], 2);
-    EXPECT_MAT_NEAR(uC[1], uB[1], 2);
-
-    // Inplace OCL x<->angle y<->mag
-    for(int i = 0; i < 2; ++i)
-        uA[i].copyTo(uB[i]);
-    cv::polarToCart(implicitMagnitude ? cv::noArray() : uA[0], uA[1], uC[0], uC[1], angleInDegrees);
-    cv::polarToCart(implicitMagnitude ? cv::noArray() : uB[0], uB[1], uB[1], uB[0], angleInDegrees);
-    EXPECT_MAT_NEAR(uC[0], uB[1], 2);
-    EXPECT_MAT_NEAR(uC[1], uB[0], 2);
-}
-
-INSTANTIATE_TEST_CASE_P(Core_CartPolar, Core_PolarToCart_inplace,
-    testing::Combine(
-        testing::Values(CV_32F, CV_64F),
-        testing::Values(false, true),
-        testing::Values(true, false)
-    )
-);
-
-
->>>>>>> 2eedec74
 }} // namespace