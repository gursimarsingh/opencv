// This file is part of OpenCV project.
// It is subject to the license terms in the LICENSE file found in the top-level directory
// of this distribution and at http://opencv.org/license.html.

//////////////////////////////////////////////////////////////////////////////////////////
/////////////////// tests for matrix operations and math functions ///////////////////////
//////////////////////////////////////////////////////////////////////////////////////////

#include "test_precomp.hpp"
#include <float.h>
#include <math.h>
#include "opencv2/core/softfloat.hpp"
#include "opencv2/core/core_c.h"

namespace opencv_test { namespace {

/// !!! NOTE !!! These tests happily avoid overflow cases & out-of-range arguments
/// so that output arrays contain neigher Inf's nor Nan's.
/// Handling such cases would require special modification of check function
/// (validate_test_results) => TBD.
/// Also, need some logarithmic-scale generation of input data. Right now it is done (in some tests)
/// by generating min/max boundaries for random data in logarimithic scale, but
/// within the same test case all the input array elements are of the same order.

class Core_MathTest : public cvtest::ArrayTest
{
public:
    typedef cvtest::ArrayTest Base;
    Core_MathTest();
protected:
    void get_test_array_types_and_sizes( int test_case_idx, vector<vector<Size> >& sizes,
                                        vector<vector<int> >& types);
    double get_success_error_level( int /*test_case_idx*/, int i, int j );
    bool test_nd;
};


Core_MathTest::Core_MathTest()
{
    optional_mask = false;

    test_array[INPUT].push_back(NULL);
    test_array[OUTPUT].push_back(NULL);
    test_array[REF_OUTPUT].push_back(NULL);

    test_nd = false;
}


double Core_MathTest::get_success_error_level( int /*test_case_idx*/, int i, int j )
{
    return test_mat[i][j].depth() == CV_32F ? FLT_EPSILON*128 : DBL_EPSILON*1024;
}


void Core_MathTest::get_test_array_types_and_sizes( int test_case_idx,
                                                     vector<vector<Size> >& sizes,
                                                     vector<vector<int> >& types)
{
    RNG& rng = cv::theRNG();
    int depth = cvtest::randInt(rng)%2 + CV_32F;
    int cn = cvtest::randInt(rng) % 4 + 1, type = CV_MAKETYPE(depth, cn);
    size_t i, j;
    Base::get_test_array_types_and_sizes( test_case_idx, sizes, types );

    for( i = 0; i < test_array.size(); i++ )
    {
        size_t count = test_array[i].size();
        for( j = 0; j < count; j++ )
            types[i][j] = type;
    }
    test_nd = cvtest::randInt(rng)%3 == 0;
}


////////// pow /////////////

class Core_PowTest : public Core_MathTest
{
public:
    typedef Core_MathTest Base;
    Core_PowTest();
protected:
    void get_test_array_types_and_sizes( int test_case_idx,
                                        vector<vector<Size> >& sizes,
                                        vector<vector<int> >& types );
    void get_minmax_bounds( int i, int j, int type, Scalar& low, Scalar& high );
    void run_func();
    void prepare_to_validation( int test_case_idx );
    double get_success_error_level( int test_case_idx, int i, int j );
    double power;
};


Core_PowTest::Core_PowTest()
{
    power = 0;
}


void Core_PowTest::get_test_array_types_and_sizes( int test_case_idx,
                                                    vector<vector<Size> >& sizes,
                                                    vector<vector<int> >& types )
{
    RNG& rng = cv::theRNG();
    int depth = cvtest::randInt(rng) % (CV_64F+1);
    int cn = cvtest::randInt(rng) % 4 + 1;
    size_t i, j;
    Base::get_test_array_types_and_sizes( test_case_idx, sizes, types );
    depth += depth == CV_8S;

    if( depth < CV_32F || cvtest::randInt(rng)%8 == 0 )
        // integer power
        power = (int)(cvtest::randInt(rng)%21 - 10);
    else
    {
        i = cvtest::randInt(rng)%17;
        power = i == 16 ? 1./3 : i == 15 ? 0.5 : i == 14 ? -0.5 : cvtest::randReal(rng)*10 - 5;
    }

    for( i = 0; i < test_array.size(); i++ )
    {
        size_t count = test_array[i].size();
        int type = CV_MAKETYPE(depth, cn);
        for( j = 0; j < count; j++ )
            types[i][j] = type;
    }
    test_nd = cvtest::randInt(rng)%3 == 0;
}


double Core_PowTest::get_success_error_level( int test_case_idx, int i, int j )
{
    int depth = test_mat[i][j].depth();
    if( depth < CV_32F )
        return power == cvRound(power) && power >= 0 ? 0 : 1;
    else
    {
<<<<<<< HEAD
        return depth != CV_64F ? Base::get_success_error_level( test_case_idx, i, j ) : DBL_EPSILON*4096;
=======
        return depth != CV_64F ? Base::get_success_error_level( test_case_idx, i, j ) : DBL_EPSILON*1024*1.11;
>>>>>>> a03b8131
    }
}


void Core_PowTest::get_minmax_bounds( int /*i*/, int /*j*/, int type, Scalar& low, Scalar& high )
{
    double l, u = cvtest::randInt(cv::theRNG())%1000 + 1;
    if( power > 0 )
    {
        double mval = cvtest::getMaxVal(type);
        double u1 = pow(mval,1./power)*2;
        u = MIN(u,u1);
    }

    l = power == cvRound(power) ? -u : FLT_EPSILON;
    low = Scalar::all(l);
    high = Scalar::all(u);
}


void Core_PowTest::run_func()
{
    if(!test_nd)
    {
        if( fabs(power-1./3) <= DBL_EPSILON && test_mat[INPUT][0].depth() == CV_32F )
        {
            Mat a = test_mat[INPUT][0], b = test_mat[OUTPUT][0];

            a = a.reshape(1);
            b = b.reshape(1);
            for( int i = 0; i < a.rows; i++ )
            {
                b.at<float>(i,0) = (float)fabs(cubeRoot(a.at<float>(i,0)));
                for( int j = 1; j < a.cols; j++ )
                    b.at<float>(i,j) = (float)fabs(cv::cubeRoot(a.at<float>(i,j)));
            }
        }
        else
            cvPow( test_array[INPUT][0], test_array[OUTPUT][0], power );
    }
    else
    {
        Mat& a = test_mat[INPUT][0];
        Mat& b = test_mat[OUTPUT][0];
        if(power == 0.5)
            cv::sqrt(a, b);
        else
            cv::pow(a, power, b);
    }
}


inline static int ipow( int a, int power )
{
    int b = 1;
    while( power > 0 )
    {
        if( power&1 )
            b *= a, power--;
        else
            a *= a, power >>= 1;
    }
    return b;
}


inline static double ipow( double a, int power )
{
    double b = 1.;
    while( power > 0 )
    {
        if( power&1 )
            b *= a, power--;
        else
            a *= a, power >>= 1;
    }
    return b;
}


void Core_PowTest::prepare_to_validation( int /*test_case_idx*/ )
{
    const Mat& a = test_mat[INPUT][0];
    Mat& b = test_mat[REF_OUTPUT][0];

    int depth = a.depth();
    int ncols = a.cols*a.channels();
    int ipower = cvRound(power), apower = abs(ipower);
    int i, j;

    for( i = 0; i < a.rows; i++ )
    {
        const uchar* a_data = a.ptr(i);
        uchar* b_data = b.ptr(i);

        switch( depth )
        {
            case CV_8U:
                if( ipower < 0 )
                    for( j = 0; j < ncols; j++ )
                    {
                        int val = ((uchar*)a_data)[j];
                        ((uchar*)b_data)[j] = (uchar)(val == 0 ? 255 : val == 1 ? 1 :
                                                      val == 2 && ipower == -1 ? 1 : 0);
                    }
                else
                    for( j = 0; j < ncols; j++ )
                    {
                        int val = ((uchar*)a_data)[j];
                        val = ipow( val, ipower );
                        ((uchar*)b_data)[j] = saturate_cast<uchar>(val);
                    }
                break;
            case CV_8S:
                if( ipower < 0 )
                    for( j = 0; j < ncols; j++ )
                    {
                        int val = ((schar*)a_data)[j];
                        ((schar*)b_data)[j] = (schar)(val == 0 ? 127 : val == 1 ? 1 :
                                                    val ==-1 ? 1-2*(ipower&1) :
                                                    val == 2 && ipower == -1 ? 1 : 0);
                    }
                else
                    for( j = 0; j < ncols; j++ )
                    {
                        int val = ((schar*)a_data)[j];
                        val = ipow( val, ipower );
                        ((schar*)b_data)[j] = saturate_cast<schar>(val);
                    }
                break;
            case CV_16U:
                if( ipower < 0 )
                    for( j = 0; j < ncols; j++ )
                    {
                        int val = ((ushort*)a_data)[j];
                        ((ushort*)b_data)[j] = (ushort)(val == 0 ? 65535 : val == 1 ? 1 :
                                                        val ==-1 ? 1-2*(ipower&1) :
                                                        val == 2 && ipower == -1 ? 1 : 0);
                    }
                else
                    for( j = 0; j < ncols; j++ )
                    {
                        int val = ((ushort*)a_data)[j];
                        val = ipow( val, ipower );
                        ((ushort*)b_data)[j] = saturate_cast<ushort>(val);
                    }
                break;
            case CV_16S:
                if( ipower < 0 )
                    for( j = 0; j < ncols; j++ )
                    {
                        int val = ((short*)a_data)[j];
                        ((short*)b_data)[j] = (short)(val == 0 ? 32767 : val == 1 ? 1 :
                                                      val ==-1 ? 1-2*(ipower&1) :
                                                      val == 2 && ipower == -1 ? 1 : 0);
                    }
                else
                    for( j = 0; j < ncols; j++ )
                    {
                        int val = ((short*)a_data)[j];
                        val = ipow( val, ipower );
                        ((short*)b_data)[j] = saturate_cast<short>(val);
                    }
                break;
            case CV_32S:
                if( ipower < 0 )
                    for( j = 0; j < ncols; j++ )
                    {
                        int val = ((int*)a_data)[j];
                        ((int*)b_data)[j] = val == 0 ? INT_MAX : val == 1 ? 1 :
                        val ==-1 ? 1-2*(ipower&1) :
                        val == 2 && ipower == -1 ? 1 : 0;
                    }
                else
                    for( j = 0; j < ncols; j++ )
                    {
                        int val = ((int*)a_data)[j];
                        val = ipow( val, ipower );
                        ((int*)b_data)[j] = val;
                    }
                break;
            case CV_32F:
                if( power != ipower )
                    for( j = 0; j < ncols; j++ )
                    {
                        double val = ((float*)a_data)[j];
                        val = pow( fabs(val), power );
                        ((float*)b_data)[j] = (float)val;
                    }
                else
                    for( j = 0; j < ncols; j++ )
                    {
                        double val = ((float*)a_data)[j];
                        if( ipower < 0 )
                            val = 1./val;
                        val = ipow( val, apower );
                        ((float*)b_data)[j] = (float)val;
                    }
                break;
            case CV_64F:
                if( power != ipower )
                    for( j = 0; j < ncols; j++ )
                    {
                        double val = ((double*)a_data)[j];
                        val = pow( fabs(val), power );
                        ((double*)b_data)[j] = (double)val;
                    }
                else
                    for( j = 0; j < ncols; j++ )
                    {
                        double val = ((double*)a_data)[j];
                        if( ipower < 0 )
                            val = 1./val;
                        val = ipow( val, apower );
                        ((double*)b_data)[j] = (double)val;
                    }
                break;
        }
    }
}

///////////////////////////////////////// matrix tests ////////////////////////////////////////////

class Core_MatrixTest : public cvtest::ArrayTest
{
public:
    typedef cvtest::ArrayTest Base;
    Core_MatrixTest( int in_count, int out_count,
                       bool allow_int, bool scalar_output, int max_cn );
protected:
    void get_test_array_types_and_sizes( int test_case_idx,
                                        vector<vector<Size> >& sizes,
                                        vector<vector<int> >& types );
    double get_success_error_level( int test_case_idx, int i, int j );
    bool allow_int;
    bool scalar_output;
    int max_cn;
};


Core_MatrixTest::Core_MatrixTest( int in_count, int out_count,
                                      bool _allow_int, bool _scalar_output, int _max_cn )
: allow_int(_allow_int), scalar_output(_scalar_output), max_cn(_max_cn)
{
    int i;
    for( i = 0; i < in_count; i++ )
        test_array[INPUT].push_back(NULL);

    for( i = 0; i < out_count; i++ )
    {
        test_array[OUTPUT].push_back(NULL);
        test_array[REF_OUTPUT].push_back(NULL);
    }

    element_wise_relative_error = false;
}


void Core_MatrixTest::get_test_array_types_and_sizes( int test_case_idx,
                                                       vector<vector<Size> >& sizes,
                                                       vector<vector<int> >& types )
{
    RNG& rng = cv::theRNG();
    int depth = cvtest::randInt(rng) % (allow_int ? CV_64F+1 : 2);
    int cn = cvtest::randInt(rng) % max_cn + 1;
    size_t i, j;

    if( allow_int )
        depth += depth == CV_8S;
    else
        depth += CV_32F;

    Base::get_test_array_types_and_sizes( test_case_idx, sizes, types );

    for( i = 0; i < test_array.size(); i++ )
    {
        size_t count = test_array[i].size();
        int flag = (i == OUTPUT || i == REF_OUTPUT) && scalar_output;
        int type = !flag ? CV_MAKETYPE(depth, cn) : CV_64FC1;

        for( j = 0; j < count; j++ )
        {
            types[i][j] = type;
            if( flag )
                sizes[i][j] = Size( 4, 1 );
        }
    }
}


double Core_MatrixTest::get_success_error_level( int test_case_idx, int i, int j )
{
    int input_depth = test_mat[INPUT][0].depth();
    double input_precision = input_depth < CV_32F ? 0 : input_depth == CV_32F ? 5e-5 : 5e-10;
    double output_precision = Base::get_success_error_level( test_case_idx, i, j );
    return MAX(input_precision, output_precision);
}


///////////////// Trace /////////////////////

class Core_TraceTest : public Core_MatrixTest
{
public:
    Core_TraceTest();
protected:
    void run_func();
    void prepare_to_validation( int test_case_idx );
};


Core_TraceTest::Core_TraceTest() : Core_MatrixTest( 1, 1, true, true, 4 )
{
}


void Core_TraceTest::run_func()
{
    test_mat[OUTPUT][0].at<Scalar>(0,0) = cvTrace(test_array[INPUT][0]);
}


void Core_TraceTest::prepare_to_validation( int )
{
    Mat& mat = test_mat[INPUT][0];
    int count = MIN( mat.rows, mat.cols );
    Mat diag(count, 1, mat.type(), mat.ptr(), mat.step + mat.elemSize());
    Scalar r = cvtest::mean(diag);
    r *= (double)count;

    test_mat[REF_OUTPUT][0].at<Scalar>(0,0) = r;
}


///////// dotproduct //////////

class Core_DotProductTest : public Core_MatrixTest
{
public:
    Core_DotProductTest();
protected:
    void run_func();
    void prepare_to_validation( int test_case_idx );
};


Core_DotProductTest::Core_DotProductTest() : Core_MatrixTest( 2, 1, true, true, 4 )
{
}


void Core_DotProductTest::run_func()
{
    test_mat[OUTPUT][0].at<Scalar>(0,0) = Scalar(cvDotProduct( test_array[INPUT][0], test_array[INPUT][1] ));
}


void Core_DotProductTest::prepare_to_validation( int )
{
    test_mat[REF_OUTPUT][0].at<Scalar>(0,0) = Scalar(cvtest::crossCorr( test_mat[INPUT][0], test_mat[INPUT][1] ));
}


///////// crossproduct //////////

class Core_CrossProductTest : public Core_MatrixTest
{
public:
    Core_CrossProductTest();
protected:
    void get_test_array_types_and_sizes( int test_case_idx,
                                        vector<vector<Size> >& sizes,
                                        vector<vector<int> >& types );
    void run_func();
    void prepare_to_validation( int test_case_idx );
};


Core_CrossProductTest::Core_CrossProductTest() : Core_MatrixTest( 2, 1, false, false, 1 )
{
}


void Core_CrossProductTest::get_test_array_types_and_sizes( int,
                                                             vector<vector<Size> >& sizes,
                                                             vector<vector<int> >& types )
{
    RNG& rng = cv::theRNG();
    int depth = cvtest::randInt(rng) % 2 + CV_32F;
    int cn = cvtest::randInt(rng) & 1 ? 3 : 1, type = CV_MAKETYPE(depth, cn);
    Size sz;

    types[INPUT][0] = types[INPUT][1] = types[OUTPUT][0] = types[REF_OUTPUT][0] = type;

    if( cn == 3 )
        sz = Size(1,1);
    else if( cvtest::randInt(rng) & 1 )
        sz = Size(3,1);
    else
        sz = Size(1,3);

    sizes[INPUT][0] = sizes[INPUT][1] = sizes[OUTPUT][0] = sizes[REF_OUTPUT][0] = sz;
}


void Core_CrossProductTest::run_func()
{
    cvCrossProduct( test_array[INPUT][0], test_array[INPUT][1], test_array[OUTPUT][0] );
}


void Core_CrossProductTest::prepare_to_validation( int )
{
    cv::Scalar a, b, c;

    if( test_mat[INPUT][0].rows > 1 )
    {
        a.val[0] = cvGetReal2D( test_array[INPUT][0], 0, 0 );
        a.val[1] = cvGetReal2D( test_array[INPUT][0], 1, 0 );
        a.val[2] = cvGetReal2D( test_array[INPUT][0], 2, 0 );

        b.val[0] = cvGetReal2D( test_array[INPUT][1], 0, 0 );
        b.val[1] = cvGetReal2D( test_array[INPUT][1], 1, 0 );
        b.val[2] = cvGetReal2D( test_array[INPUT][1], 2, 0 );
    }
    else if( test_mat[INPUT][0].cols > 1 )
    {
        a.val[0] = cvGetReal1D( test_array[INPUT][0], 0 );
        a.val[1] = cvGetReal1D( test_array[INPUT][0], 1 );
        a.val[2] = cvGetReal1D( test_array[INPUT][0], 2 );

        b.val[0] = cvGetReal1D( test_array[INPUT][1], 0 );
        b.val[1] = cvGetReal1D( test_array[INPUT][1], 1 );
        b.val[2] = cvGetReal1D( test_array[INPUT][1], 2 );
    }
    else
    {
        a = cvGet1D( test_array[INPUT][0], 0 );
        b = cvGet1D( test_array[INPUT][1], 0 );
    }

    c.val[2] = a.val[0]*b.val[1] - a.val[1]*b.val[0];
    c.val[1] = -a.val[0]*b.val[2] + a.val[2]*b.val[0];
    c.val[0] = a.val[1]*b.val[2] - a.val[2]*b.val[1];

    if( test_mat[REF_OUTPUT][0].rows > 1 )
    {
        cvSetReal2D( test_array[REF_OUTPUT][0], 0, 0, c.val[0] );
        cvSetReal2D( test_array[REF_OUTPUT][0], 1, 0, c.val[1] );
        cvSetReal2D( test_array[REF_OUTPUT][0], 2, 0, c.val[2] );
    }
    else if( test_mat[REF_OUTPUT][0].cols > 1 )
    {
        cvSetReal1D( test_array[REF_OUTPUT][0], 0, c.val[0] );
        cvSetReal1D( test_array[REF_OUTPUT][0], 1, c.val[1] );
        cvSetReal1D( test_array[REF_OUTPUT][0], 2, c.val[2] );
    }
    else
    {
        cvSet1D( test_array[REF_OUTPUT][0], 0, cvScalar(c) );
    }
}


///////////////// gemm /////////////////////

class Core_GEMMTest : public Core_MatrixTest
{
public:
    typedef Core_MatrixTest Base;
    Core_GEMMTest();
protected:
    void get_test_array_types_and_sizes( int test_case_idx, vector<vector<Size> >& sizes, vector<vector<int> >& types );
    void get_minmax_bounds( int /*i*/, int /*j*/, int /*type*/, Scalar& low, Scalar& high );
    int prepare_test_case( int test_case_idx );
    void run_func();
    void prepare_to_validation( int test_case_idx );
    int tabc_flag;
    double alpha, beta;
};

Core_GEMMTest::Core_GEMMTest() : Core_MatrixTest( 5, 1, false, false, 2 )
{
    test_case_count = 100;
    max_log_array_size = 10;
    tabc_flag = 0;
    alpha = beta = 0;
}


void Core_GEMMTest::get_test_array_types_and_sizes( int test_case_idx, vector<vector<Size> >& sizes, vector<vector<int> >& types )
{
    RNG& rng = cv::theRNG();
    Size sizeA;
    Base::get_test_array_types_and_sizes( test_case_idx, sizes, types );
    sizeA = sizes[INPUT][0];
    Base::get_test_array_types_and_sizes( test_case_idx, sizes, types );
    sizes[INPUT][0] = sizeA;
    sizes[INPUT][2] = sizes[INPUT][3] = Size(1,1);
    types[INPUT][2] = types[INPUT][3] &= ~CV_MAT_CN_MASK;

    tabc_flag = cvtest::randInt(rng) & 7;

    switch( tabc_flag & (CV_GEMM_A_T|CV_GEMM_B_T) )
    {
        case 0:
            sizes[INPUT][1].height = sizes[INPUT][0].width;
            sizes[OUTPUT][0].height = sizes[INPUT][0].height;
            sizes[OUTPUT][0].width = sizes[INPUT][1].width;
            break;
        case CV_GEMM_B_T:
            sizes[INPUT][1].width = sizes[INPUT][0].width;
            sizes[OUTPUT][0].height = sizes[INPUT][0].height;
            sizes[OUTPUT][0].width = sizes[INPUT][1].height;
            break;
        case CV_GEMM_A_T:
            sizes[INPUT][1].height = sizes[INPUT][0].height;
            sizes[OUTPUT][0].height = sizes[INPUT][0].width;
            sizes[OUTPUT][0].width = sizes[INPUT][1].width;
            break;
        case CV_GEMM_A_T | CV_GEMM_B_T:
            sizes[INPUT][1].width = sizes[INPUT][0].height;
            sizes[OUTPUT][0].height = sizes[INPUT][0].width;
            sizes[OUTPUT][0].width = sizes[INPUT][1].height;
            break;
    }

    sizes[REF_OUTPUT][0] = sizes[OUTPUT][0];

    if( cvtest::randInt(rng) & 1 )
        sizes[INPUT][4] = Size(0,0);
    else if( !(tabc_flag & CV_GEMM_C_T) )
        sizes[INPUT][4] = sizes[OUTPUT][0];
    else
    {
        sizes[INPUT][4].width = sizes[OUTPUT][0].height;
        sizes[INPUT][4].height = sizes[OUTPUT][0].width;
    }
}


int Core_GEMMTest::prepare_test_case( int test_case_idx )
{
    int code = Base::prepare_test_case( test_case_idx );
    if( code > 0 )
    {
        alpha = cvGetReal2D( test_array[INPUT][2], 0, 0 );
        beta = cvGetReal2D( test_array[INPUT][3], 0, 0 );
    }
    return code;
}


void Core_GEMMTest::get_minmax_bounds( int /*i*/, int /*j*/, int /*type*/, Scalar& low, Scalar& high )
{
    low = Scalar::all(-10.);
    high = Scalar::all(10.);
}


void Core_GEMMTest::run_func()
{
    /*printf("tabc_flags=At:%d,Bt:%d,Ct:%d; A(%d x %d), B(%d x %d), C(%d x %d)\n",
           (tabc_flag & GEMM_1_T) != 0, (tabc_flag & GEMM_2_T) != 0, (tabc_flag & GEMM_3_T) != 0,
           test_mat[INPUT][0].rows, test_mat[INPUT][0].cols,
           test_mat[INPUT][1].rows, test_mat[INPUT][1].cols,
           test_mat[INPUT][4].rows, test_mat[INPUT][4].cols);*/
    cvGEMM( test_array[INPUT][0], test_array[INPUT][1], alpha,
           test_array[INPUT][4], beta, test_array[OUTPUT][0], tabc_flag );
}


void Core_GEMMTest::prepare_to_validation( int )
{
    cvtest::gemm( test_mat[INPUT][0], test_mat[INPUT][1], alpha,
             test_array[INPUT][4] ? test_mat[INPUT][4] : Mat(),
             beta, test_mat[REF_OUTPUT][0], tabc_flag );
}


///////////////// multransposed /////////////////////

class Core_MulTransposedTest : public Core_MatrixTest
{
public:
    Core_MulTransposedTest();
protected:
    void get_test_array_types_and_sizes( int test_case_idx, vector<vector<Size> >& sizes, vector<vector<int> >& types );
    void get_minmax_bounds( int /*i*/, int /*j*/, int /*type*/, Scalar& low, Scalar& high );
    void run_func();
    void prepare_to_validation( int test_case_idx );
    int order;
};


Core_MulTransposedTest::Core_MulTransposedTest() : Core_MatrixTest( 2, 1, false, false, 1 )
{
    test_case_count = 100;
    order = 0;
    test_array[TEMP].push_back(NULL);
}


void Core_MulTransposedTest::get_test_array_types_and_sizes( int test_case_idx, vector<vector<Size> >& sizes, vector<vector<int> >& types )
{
    RNG& rng = cv::theRNG();
    int bits = cvtest::randInt(rng);
    int src_type = cvtest::randInt(rng) % 5;
    int dst_type = cvtest::randInt(rng) % 2;

    src_type = src_type == 0 ? CV_8U : src_type == 1 ? CV_16U : src_type == 2 ? CV_16S :
    src_type == 3 ? CV_32F : CV_64F;
    dst_type = dst_type == 0 ? CV_32F : CV_64F;
    dst_type = MAX( dst_type, src_type );

    Core_MatrixTest::get_test_array_types_and_sizes( test_case_idx, sizes, types );

    if( bits & 1 )
        sizes[INPUT][1] = Size(0,0);
    else
    {
        sizes[INPUT][1] = sizes[INPUT][0];
        if( bits & 2 )
            sizes[INPUT][1].height = 1;
        if( bits & 4 )
            sizes[INPUT][1].width = 1;
    }

    sizes[TEMP][0] = sizes[INPUT][0];
    types[INPUT][0] = src_type;
    types[OUTPUT][0] = types[REF_OUTPUT][0] = types[INPUT][1] = types[TEMP][0] = dst_type;

    order = (bits & 8) != 0;
    sizes[OUTPUT][0].width = sizes[OUTPUT][0].height = order == 0 ?
    sizes[INPUT][0].height : sizes[INPUT][0].width;
    sizes[REF_OUTPUT][0] = sizes[OUTPUT][0];
}


void Core_MulTransposedTest::get_minmax_bounds( int /*i*/, int /*j*/, int /*type*/, Scalar& low, Scalar& high )
{
    low = cvScalarAll(-10.);
    high = cvScalarAll(10.);
}


void Core_MulTransposedTest::run_func()
{
    cvMulTransposed( test_array[INPUT][0], test_array[OUTPUT][0],
                    order, test_array[INPUT][1] );
}


void Core_MulTransposedTest::prepare_to_validation( int )
{
    const Mat& src = test_mat[INPUT][0];
    Mat delta = test_mat[INPUT][1];
    Mat& temp = test_mat[TEMP][0];
    if( !delta.empty() )
    {
        if( delta.rows < src.rows || delta.cols < src.cols )
        {
            cv::repeat( delta, src.rows/delta.rows, src.cols/delta.cols, temp);
            delta = temp;
        }
        cvtest::add( src, 1, delta, -1, Scalar::all(0), temp, temp.type());
    }
    else
        src.convertTo(temp, temp.type());

    cvtest::gemm( temp, temp, 1., Mat(), 0, test_mat[REF_OUTPUT][0], order == 0 ? GEMM_2_T : GEMM_1_T );
}


///////////////// Transform /////////////////////

class Core_TransformTest : public Core_MatrixTest
{
public:
    typedef Core_MatrixTest Base;
    Core_TransformTest();
protected:
    void get_test_array_types_and_sizes( int test_case_idx, vector<vector<Size> >& sizes, vector<vector<int> >& types );
    double get_success_error_level( int test_case_idx, int i, int j );
    int prepare_test_case( int test_case_idx );
    void run_func();
    void prepare_to_validation( int test_case_idx );

    double scale;
    bool diagMtx;
};


Core_TransformTest::Core_TransformTest() : Core_MatrixTest( 3, 1, true, false, 4 )
{
    scale = 1;
    diagMtx = false;
}


void Core_TransformTest::get_test_array_types_and_sizes( int test_case_idx, vector<vector<Size> >& sizes, vector<vector<int> >& types )
{
    RNG& rng = cv::theRNG();
    int bits = cvtest::randInt(rng);
    int depth, dst_cn, mat_cols, mattype;
    Base::get_test_array_types_and_sizes( test_case_idx, sizes, types );

    mat_cols = CV_MAT_CN(types[INPUT][0]);
    depth = CV_MAT_DEPTH(types[INPUT][0]);
    dst_cn = cvtest::randInt(rng) % 4 + 1;
    types[OUTPUT][0] = types[REF_OUTPUT][0] = CV_MAKETYPE(depth, dst_cn);

    mattype = depth < CV_32S ? CV_32F : depth == CV_64F ? CV_64F : bits & 1 ? CV_32F : CV_64F;
    types[INPUT][1] = mattype;
    types[INPUT][2] = CV_MAKETYPE(mattype, dst_cn);

    scale = 1./((cvtest::randInt(rng)%4)*50+1);

    if( bits & 2 )
    {
        sizes[INPUT][2] = Size(0,0);
        mat_cols += (bits & 4) != 0;
    }
    else if( bits & 4 )
        sizes[INPUT][2] = Size(1,1);
    else
    {
        if( bits & 8 )
            sizes[INPUT][2] = Size(dst_cn,1);
        else
            sizes[INPUT][2] = Size(1,dst_cn);
        types[INPUT][2] &= ~CV_MAT_CN_MASK;
    }
    diagMtx = (bits & 16) != 0;

    sizes[INPUT][1] = Size(mat_cols,dst_cn);
}


int Core_TransformTest::prepare_test_case( int test_case_idx )
{
    int code = Base::prepare_test_case( test_case_idx );
    if( code > 0 )
    {
        Mat& m = test_mat[INPUT][1];
        cvtest::add(m, scale, m, 0, Scalar::all(0), m, m.type() );
        if(diagMtx)
        {
            Mat mask = Mat::eye(m.rows, m.cols, CV_8U)*255;
            mask = ~mask;
            m.setTo(Scalar::all(0), mask);
        }
    }
    return code;
}


double Core_TransformTest::get_success_error_level( int test_case_idx, int i, int j )
{
    int depth = test_mat[INPUT][0].depth();
    return depth <= CV_8S ? 1 : depth <= CV_32S ? 9 : Base::get_success_error_level( test_case_idx, i, j );
}

void Core_TransformTest::run_func()
{
    CvMat _m = cvMat(test_mat[INPUT][1]), _shift = cvMat(test_mat[INPUT][2]);
    cvTransform( test_array[INPUT][0], test_array[OUTPUT][0], &_m, _shift.data.ptr ? &_shift : 0);
}


void Core_TransformTest::prepare_to_validation( int )
{
    Mat transmat = test_mat[INPUT][1];
    Mat shift = test_mat[INPUT][2];

    cvtest::transform( test_mat[INPUT][0], test_mat[REF_OUTPUT][0], transmat, shift );
}

class Core_TransformLargeTest : public Core_TransformTest
{
public:
    typedef Core_MatrixTest Base;
protected:
    void get_test_array_types_and_sizes(int test_case_idx, vector<vector<Size> >& sizes, vector<vector<int> >& types);
};

void Core_TransformLargeTest::get_test_array_types_and_sizes(int test_case_idx, vector<vector<Size> >& sizes, vector<vector<int> >& types)
{
    RNG& rng = cv::theRNG();
    int bits = cvtest::randInt(rng);
    int depth, dst_cn, mat_cols, mattype;
    Base::get_test_array_types_and_sizes(test_case_idx, sizes, types);
    for (unsigned int j = 0; j < sizes.size(); j++)
    {
        for (unsigned int i = 0; i < sizes[j].size(); i++)
        {
            sizes[j][i].width *= 4;
        }
    }

    mat_cols = CV_MAT_CN(types[INPUT][0]);
    depth = CV_MAT_DEPTH(types[INPUT][0]);
    dst_cn = cvtest::randInt(rng) % 4 + 1;
    types[OUTPUT][0] = types[REF_OUTPUT][0] = CV_MAKETYPE(depth, dst_cn);

    mattype = depth < CV_32S ? CV_32F : depth == CV_64F ? CV_64F : bits & 1 ? CV_32F : CV_64F;
    types[INPUT][1] = mattype;
    types[INPUT][2] = CV_MAKETYPE(mattype, dst_cn);

    scale = 1. / ((cvtest::randInt(rng) % 4) * 50 + 1);

    if (bits & 2)
    {
        sizes[INPUT][2] = Size(0, 0);
        mat_cols += (bits & 4) != 0;
    }
    else if (bits & 4)
        sizes[INPUT][2] = Size(1, 1);
    else
    {
        if (bits & 8)
            sizes[INPUT][2] = Size(dst_cn, 1);
        else
            sizes[INPUT][2] = Size(1, dst_cn);
        types[INPUT][2] &= ~CV_MAT_CN_MASK;
    }
    diagMtx = (bits & 16) != 0;

    sizes[INPUT][1] = Size(mat_cols, dst_cn);
}



///////////////// PerspectiveTransform /////////////////////

class Core_PerspectiveTransformTest : public Core_MatrixTest
{
public:
    Core_PerspectiveTransformTest();
protected:
    void get_test_array_types_and_sizes( int test_case_idx, vector<vector<Size> >& sizes, vector<vector<int> >& types );
    double get_success_error_level( int test_case_idx, int i, int j );
    void run_func();
    void prepare_to_validation( int test_case_idx );
};


Core_PerspectiveTransformTest::Core_PerspectiveTransformTest() : Core_MatrixTest( 2, 1, false, false, 2 )
{
}


void Core_PerspectiveTransformTest::get_test_array_types_and_sizes( int test_case_idx, vector<vector<Size> >& sizes, vector<vector<int> >& types )
{
    RNG& rng = cv::theRNG();
    int bits = cvtest::randInt(rng);
    int depth, cn, mattype;
    Core_MatrixTest::get_test_array_types_and_sizes( test_case_idx, sizes, types );

    cn = CV_MAT_CN(types[INPUT][0]) + 1;
    depth = CV_MAT_DEPTH(types[INPUT][0]);
    types[INPUT][0] = types[OUTPUT][0] = types[REF_OUTPUT][0] = CV_MAKETYPE(depth, cn);

    mattype = depth == CV_64F ? CV_64F : bits & 1 ? CV_32F : CV_64F;
    types[INPUT][1] = mattype;
    sizes[INPUT][1] = Size(cn + 1, cn + 1);
}


double Core_PerspectiveTransformTest::get_success_error_level( int test_case_idx, int i, int j )
{
    int depth = test_mat[INPUT][0].depth();
    return depth == CV_32F ? 1e-4 : depth == CV_64F ? 1e-8 :
    Core_MatrixTest::get_success_error_level(test_case_idx, i, j);
}


void Core_PerspectiveTransformTest::run_func()
{
    CvMat _m = cvMat(test_mat[INPUT][1]);
    cvPerspectiveTransform( test_array[INPUT][0], test_array[OUTPUT][0], &_m );
}


static void cvTsPerspectiveTransform( const CvArr* _src, CvArr* _dst, const CvMat* transmat )
{
    int i, j, cols;
    int cn, depth, mat_depth;
    CvMat astub, bstub, *a, *b;
    double mat[16] = {0.0};

    a = cvGetMat( _src, &astub, 0, 0 );
    b = cvGetMat( _dst, &bstub, 0, 0 );

    cn = CV_MAT_CN(a->type);
    depth = CV_MAT_DEPTH(a->type);
    mat_depth = CV_MAT_DEPTH(transmat->type);
    cols = transmat->cols;

    // prepare cn x (cn + 1) transform matrix
    if( mat_depth == CV_32F )
    {
        for( i = 0; i < transmat->rows; i++ )
            for( j = 0; j < cols; j++ )
                mat[i*cols + j] = ((float*)(transmat->data.ptr + transmat->step*i))[j];
    }
    else
    {
        CV_Assert( mat_depth == CV_64F );
        for( i = 0; i < transmat->rows; i++ )
            for( j = 0; j < cols; j++ )
                mat[i*cols + j] = ((double*)(transmat->data.ptr + transmat->step*i))[j];
    }

    // transform data
    cols = a->cols * cn;
    vector<double> buf(cols);

    for( i = 0; i < a->rows; i++ )
    {
        uchar* src = a->data.ptr + i*a->step;
        uchar* dst = b->data.ptr + i*b->step;

        switch( depth )
        {
            case CV_32F:
                for( j = 0; j < cols; j++ )
                    buf[j] = ((float*)src)[j];
                break;
            case CV_64F:
                for( j = 0; j < cols; j++ )
                    buf[j] = ((double*)src)[j];
                break;
            default:
                CV_Assert(0);
        }

        switch( cn )
        {
            case 2:
                for( j = 0; j < cols; j += 2 )
                {
                    double t0 = buf[j]*mat[0] + buf[j+1]*mat[1] + mat[2];
                    double t1 = buf[j]*mat[3] + buf[j+1]*mat[4] + mat[5];
                    double w = buf[j]*mat[6] + buf[j+1]*mat[7] + mat[8];
                    w = w ? 1./w : 0;
                    buf[j] = t0*w;
                    buf[j+1] = t1*w;
                }
                break;
            case 3:
                for( j = 0; j < cols; j += 3 )
                {
                    double t0 = buf[j]*mat[0] + buf[j+1]*mat[1] + buf[j+2]*mat[2] + mat[3];
                    double t1 = buf[j]*mat[4] + buf[j+1]*mat[5] + buf[j+2]*mat[6] + mat[7];
                    double t2 = buf[j]*mat[8] + buf[j+1]*mat[9] + buf[j+2]*mat[10] + mat[11];
                    double w = buf[j]*mat[12] + buf[j+1]*mat[13] + buf[j+2]*mat[14] + mat[15];
                    w = w ? 1./w : 0;
                    buf[j] = t0*w;
                    buf[j+1] = t1*w;
                    buf[j+2] = t2*w;
                }
                break;
            default:
                CV_Assert(0);
        }

        switch( depth )
        {
            case CV_32F:
                for( j = 0; j < cols; j++ )
                    ((float*)dst)[j] = (float)buf[j];
                break;
            case CV_64F:
                for( j = 0; j < cols; j++ )
                    ((double*)dst)[j] = buf[j];
                break;
            default:
                CV_Assert(0);
        }
    }
}


void Core_PerspectiveTransformTest::prepare_to_validation( int )
{
    CvMat transmat = cvMat(test_mat[INPUT][1]);
    cvTsPerspectiveTransform( test_array[INPUT][0], test_array[REF_OUTPUT][0], &transmat );
}

///////////////// Mahalanobis /////////////////////

class Core_MahalanobisTest : public Core_MatrixTest
{
public:
    typedef Core_MatrixTest Base;
    Core_MahalanobisTest();
protected:
    void get_test_array_types_and_sizes( int test_case_idx, vector<vector<Size> >& sizes, vector<vector<int> >& types );
    int prepare_test_case( int test_case_idx );
    void run_func();
    void prepare_to_validation( int test_case_idx );
};


Core_MahalanobisTest::Core_MahalanobisTest() : Core_MatrixTest( 3, 1, false, true, 1 )
{
    test_case_count = 100;
    test_array[TEMP].push_back(NULL);
    test_array[TEMP].push_back(NULL);
    test_array[TEMP].push_back(NULL);
}


void Core_MahalanobisTest::get_test_array_types_and_sizes( int test_case_idx, vector<vector<Size> >& sizes, vector<vector<int> >& types )
{
    RNG& rng = cv::theRNG();
    Core_MatrixTest::get_test_array_types_and_sizes( test_case_idx, sizes, types );

    if( cvtest::randInt(rng) & 1 )
        sizes[INPUT][0].width = sizes[INPUT][1].width = 1;
    else
        sizes[INPUT][0].height = sizes[INPUT][1].height = 1;

    sizes[TEMP][0] = sizes[TEMP][1] = sizes[INPUT][0];
    sizes[INPUT][2].width = sizes[INPUT][2].height = sizes[INPUT][0].width + sizes[INPUT][0].height - 1;
    sizes[TEMP][2] = sizes[INPUT][2];
    types[TEMP][0] = types[TEMP][1] = types[TEMP][2] = types[INPUT][0];
}

int Core_MahalanobisTest::prepare_test_case( int test_case_idx )
{
    int code = Base::prepare_test_case( test_case_idx );
    if( code > 0 )
    {
        // make sure that the inverted "covariation" matrix is symmetrix and positively defined.
        cvtest::gemm( test_mat[INPUT][2], test_mat[INPUT][2], 1., Mat(), 0., test_mat[TEMP][2], GEMM_2_T );
        cvtest::copy( test_mat[TEMP][2], test_mat[INPUT][2] );
    }

    return code;
}


void Core_MahalanobisTest::run_func()
{
    test_mat[OUTPUT][0].at<Scalar>(0,0) =
    cvRealScalar(cvMahalanobis(test_array[INPUT][0], test_array[INPUT][1], test_array[INPUT][2]));
}

void Core_MahalanobisTest::prepare_to_validation( int )
{
    cvtest::add( test_mat[INPUT][0], 1., test_mat[INPUT][1], -1.,
                Scalar::all(0), test_mat[TEMP][0], test_mat[TEMP][0].type() );
    if( test_mat[INPUT][0].rows == 1 )
        cvtest::gemm( test_mat[TEMP][0], test_mat[INPUT][2], 1.,
                 Mat(), 0., test_mat[TEMP][1], 0 );
    else
        cvtest::gemm( test_mat[INPUT][2], test_mat[TEMP][0], 1.,
                 Mat(), 0., test_mat[TEMP][1], 0 );

    test_mat[REF_OUTPUT][0].at<Scalar>(0,0) = cvRealScalar(sqrt(cvtest::crossCorr(test_mat[TEMP][0], test_mat[TEMP][1])));
}


///////////////// covarmatrix /////////////////////

class Core_CovarMatrixTest : public Core_MatrixTest
{
public:
    Core_CovarMatrixTest();
protected:
    void get_test_array_types_and_sizes( int test_case_idx, vector<vector<Size> >& sizes, vector<vector<int> >& types );
    int prepare_test_case( int test_case_idx );
    void run_func();
    void prepare_to_validation( int test_case_idx );
    vector<void*> temp_hdrs;
    vector<uchar> hdr_data;
    int flags, t_flag, len, count;
    bool are_images;
};


Core_CovarMatrixTest::Core_CovarMatrixTest() : Core_MatrixTest( 1, 1, true, false, 1 ),
    flags(0), t_flag(0), len(0), count(0), are_images(false)
{
    test_case_count = 100;
    test_array[INPUT_OUTPUT].push_back(NULL);
    test_array[REF_INPUT_OUTPUT].push_back(NULL);
    test_array[TEMP].push_back(NULL);
    test_array[TEMP].push_back(NULL);
}


void Core_CovarMatrixTest::get_test_array_types_and_sizes( int test_case_idx, vector<vector<Size> >& sizes, vector<vector<int> >& types )
{
    RNG& rng = cv::theRNG();
    int bits = cvtest::randInt(rng);
    int i, single_matrix;
    Core_MatrixTest::get_test_array_types_and_sizes( test_case_idx, sizes, types );

    flags = bits & (CV_COVAR_NORMAL | CV_COVAR_USE_AVG | CV_COVAR_SCALE | CV_COVAR_ROWS );
    single_matrix = flags & CV_COVAR_ROWS;
    t_flag = (bits & 256) != 0;

    const int min_count = 2;

    if( !t_flag )
    {
        len = sizes[INPUT][0].width;
        count = sizes[INPUT][0].height;
        count = MAX(count, min_count);
        sizes[INPUT][0] = Size(len, count);
    }
    else
    {
        len = sizes[INPUT][0].height;
        count = sizes[INPUT][0].width;
        count = MAX(count, min_count);
        sizes[INPUT][0] = Size(count, len);
    }

    if( single_matrix && t_flag )
        flags = (flags & ~CV_COVAR_ROWS) | CV_COVAR_COLS;

    if( CV_MAT_DEPTH(types[INPUT][0]) == CV_32S )
        types[INPUT][0] = (types[INPUT][0] & ~CV_MAT_DEPTH_MASK) | CV_32F;

    sizes[OUTPUT][0] = sizes[REF_OUTPUT][0] = flags & CV_COVAR_NORMAL ? Size(len,len) : Size(count,count);
    sizes[INPUT_OUTPUT][0] = sizes[REF_INPUT_OUTPUT][0] = !t_flag ? Size(len,1) : Size(1,len);
    sizes[TEMP][0] = sizes[INPUT][0];

    types[INPUT_OUTPUT][0] = types[REF_INPUT_OUTPUT][0] =
    types[OUTPUT][0] = types[REF_OUTPUT][0] = types[TEMP][0] =
    CV_MAT_DEPTH(types[INPUT][0]) == CV_64F || (bits & 512) ? CV_64F : CV_32F;

    are_images = (bits & 1024) != 0;
    for( i = 0; i < (single_matrix ? 1 : count); i++ )
        temp_hdrs.push_back(NULL);
}


int Core_CovarMatrixTest::prepare_test_case( int test_case_idx )
{
    int code = Core_MatrixTest::prepare_test_case( test_case_idx );
    if( code > 0 )
    {
        int i;
        int single_matrix = flags & (CV_COVAR_ROWS|CV_COVAR_COLS);
        int hdr_size = are_images ? sizeof(IplImage) : sizeof(CvMat);

        hdr_data.resize(count*hdr_size);
        uchar* _hdr_data = &hdr_data[0];
        if( single_matrix )
        {
            if( !are_images )
                *((CvMat*)_hdr_data) = cvMat(test_mat[INPUT][0]);
            else
                *((IplImage*)_hdr_data) = cvIplImage(test_mat[INPUT][0]);
            temp_hdrs[0] = _hdr_data;
        }
        else
            for( i = 0; i < count; i++ )
            {
                Mat part;
                void* ptr = _hdr_data + i*hdr_size;

                if( !t_flag )
                    part = test_mat[INPUT][0].row(i);
                else
                    part = test_mat[INPUT][0].col(i);

                if( !are_images )
                    *((CvMat*)ptr) = cvMat(part);
                else
                    *((IplImage*)ptr) = cvIplImage(part);

                temp_hdrs[i] = ptr;
            }
    }

    return code;
}


void Core_CovarMatrixTest::run_func()
{
    cvCalcCovarMatrix( (const void**)&temp_hdrs[0], count,
                      test_array[OUTPUT][0], test_array[INPUT_OUTPUT][0], flags );
}


void Core_CovarMatrixTest::prepare_to_validation( int )
{
    Mat& avg = test_mat[REF_INPUT_OUTPUT][0];
    double scale = 1.;

    if( !(flags & CV_COVAR_USE_AVG) )
    {
        Mat hdrs0 = cvarrToMat(temp_hdrs[0]);

        int i;
        avg = Scalar::all(0);

        for( i = 0; i < count; i++ )
        {
            Mat vec;
            if( flags & CV_COVAR_ROWS )
                vec = hdrs0.row(i);
            else if( flags & CV_COVAR_COLS )
                vec = hdrs0.col(i);
            else
                vec = cvarrToMat(temp_hdrs[i]);

            cvtest::add(avg, 1, vec, 1, Scalar::all(0), avg, avg.type());
        }

        cvtest::add(avg, 1./count, avg, 0., Scalar::all(0), avg, avg.type());
    }

    if( flags & CV_COVAR_SCALE )
    {
        scale = 1./count;
    }

    Mat& temp0 = test_mat[TEMP][0];
    cv::repeat( avg, temp0.rows/avg.rows, temp0.cols/avg.cols, temp0 );
    cvtest::add( test_mat[INPUT][0], 1, temp0, -1, Scalar::all(0), temp0, temp0.type());

    cvtest::gemm( temp0, temp0, scale, Mat(), 0., test_mat[REF_OUTPUT][0],
             t_flag ^ ((flags & CV_COVAR_NORMAL) != 0) ? CV_GEMM_A_T : CV_GEMM_B_T );
    temp_hdrs.clear();
}


static void cvTsFloodWithZeros( Mat& mat, RNG& rng )
{
    int k, total = mat.rows*mat.cols, type = mat.type();
    int zero_total = cvtest::randInt(rng) % total;
    CV_Assert( type == CV_32FC1 || type == CV_64FC1 );

    for( k = 0; k < zero_total; k++ )
    {
        int i = cvtest::randInt(rng) % mat.rows;
        int j = cvtest::randInt(rng) % mat.cols;

        if( type == CV_32FC1 )
            mat.at<float>(i,j) = 0.f;
        else
            mat.at<double>(i,j) = 0.;
    }
}


///////////////// determinant /////////////////////

class Core_DetTest : public Core_MatrixTest
{
public:
    typedef Core_MatrixTest Base;
    Core_DetTest();
protected:
    void get_test_array_types_and_sizes( int test_case_idx, vector<vector<Size> >& sizes, vector<vector<int> >& types );
    double get_success_error_level( int test_case_idx, int i, int j );
    void get_minmax_bounds( int /*i*/, int /*j*/, int /*type*/, Scalar& low, Scalar& high );
    int prepare_test_case( int test_case_idx );
    void run_func();
    void prepare_to_validation( int test_case_idx );
};


Core_DetTest::Core_DetTest() : Core_MatrixTest( 1, 1, false, true, 1 )
{
    test_case_count = 100;
    max_log_array_size = 7;
    test_array[TEMP].push_back(NULL);
}


void Core_DetTest::get_test_array_types_and_sizes( int test_case_idx, vector<vector<Size> >& sizes, vector<vector<int> >& types )
{
    Base::get_test_array_types_and_sizes( test_case_idx, sizes, types );

    sizes[INPUT][0].width = sizes[INPUT][0].height;
    sizes[TEMP][0] = sizes[INPUT][0];
    types[TEMP][0] = CV_64FC1;
}


void Core_DetTest::get_minmax_bounds( int /*i*/, int /*j*/, int /*type*/, Scalar& low, Scalar& high )
{
    low = cvScalarAll(-2.);
    high = cvScalarAll(2.);
}


double Core_DetTest::get_success_error_level( int /*test_case_idx*/, int /*i*/, int /*j*/ )
{
    return CV_MAT_DEPTH(cvGetElemType(test_array[INPUT][0])) == CV_32F ? 1e-2 : 1e-5;
}


int Core_DetTest::prepare_test_case( int test_case_idx )
{
    int code = Core_MatrixTest::prepare_test_case( test_case_idx );
    if( code > 0 )
        cvTsFloodWithZeros( test_mat[INPUT][0], cv::theRNG() );

    return code;
}


void Core_DetTest::run_func()
{
    test_mat[OUTPUT][0].at<Scalar>(0,0) = cvRealScalar(cvDet(test_array[INPUT][0]));
}


// LU method that chooses the optimal in a column pivot element
static double cvTsLU( CvMat* a, CvMat* b=NULL, CvMat* x=NULL, int* rank=0 )
{
    int i, j, k, N = a->rows, N1 = a->cols, Nm = MIN(N, N1), step = a->step/sizeof(double);
    int M = b ? b->cols : 0, b_step = b ? b->step/sizeof(double) : 0;
    int x_step = x ? x->step/sizeof(double) : 0;
    double *a0 = a->data.db, *b0 = b ? b->data.db : 0;
    double *x0 = x ? x->data.db : 0;
    double t, det = 1.;
    CV_Assert( CV_MAT_TYPE(a->type) == CV_64FC1 &&
               (!b || CV_ARE_TYPES_EQ(a,b)) && (!x || CV_ARE_TYPES_EQ(a,x)));

    for( i = 0; i < Nm; i++ )
    {
        double max_val = fabs(a0[i*step + i]);
        double *a1, *a2, *b1 = 0, *b2 = 0;
        k = i;

        for( j = i+1; j < N; j++ )
        {
            t = fabs(a0[j*step + i]);
            if( max_val < t )
            {
                max_val = t;
                k = j;
            }
        }

        if( k != i )
        {
            for( j = i; j < N1; j++ )
                CV_SWAP( a0[i*step + j], a0[k*step + j], t );

            for( j = 0; j < M; j++ )
                CV_SWAP( b0[i*b_step + j], b0[k*b_step + j], t );
            det = -det;
        }

        if( max_val == 0 )
        {
            if( rank )
                *rank = i;
            return 0.;
        }

        a1 = a0 + i*step;
        a2 = a1 + step;
        b1 = b0 + i*b_step;
        b2 = b1 + b_step;

        for( j = i+1; j < N; j++, a2 += step, b2 += b_step )
        {
            t = a2[i]/a1[i];
            for( k = i+1; k < N1; k++ )
                a2[k] -= t*a1[k];

            for( k = 0; k < M; k++ )
                b2[k] -= t*b1[k];
        }

        det *= a1[i];
    }

    if( x )
    {
        CV_Assert( b );

        for( i = N-1; i >= 0; i-- )
        {
            double* a1 = a0 + i*step;
            double* b1 = b0 + i*b_step;
            for( j = 0; j < M; j++ )
            {
                t = b1[j];
                for( k = i+1; k < N1; k++ )
                    t -= a1[k]*x0[k*x_step + j];
                x0[i*x_step + j] = t/a1[i];
            }
        }
    }

    if( rank )
        *rank = i;
    return det;
}


void Core_DetTest::prepare_to_validation( int )
{
    test_mat[INPUT][0].convertTo(test_mat[TEMP][0], test_mat[TEMP][0].type());
    CvMat temp0 = cvMat(test_mat[TEMP][0]);
    test_mat[REF_OUTPUT][0].at<Scalar>(0,0) = cvRealScalar(cvTsLU(&temp0, 0, 0));
}


///////////////// invert /////////////////////

class Core_InvertTest : public Core_MatrixTest
{
public:
    typedef Core_MatrixTest Base;
    Core_InvertTest();
protected:
    void get_test_array_types_and_sizes( int test_case_idx, vector<vector<Size> >& sizes, vector<vector<int> >& types );
    void get_minmax_bounds( int /*i*/, int /*j*/, int /*type*/, Scalar& low, Scalar& high );
    double get_success_error_level( int test_case_idx, int i, int j );
    int prepare_test_case( int test_case_idx );
    void run_func();
    void prepare_to_validation( int test_case_idx );
    int method, rank;
    double result;
};


Core_InvertTest::Core_InvertTest()
: Core_MatrixTest( 1, 1, false, false, 1 ), method(0), rank(0), result(0.)
{
    test_case_count = 100;
    max_log_array_size = 7;
    test_array[TEMP].push_back(NULL);
    test_array[TEMP].push_back(NULL);
}


void Core_InvertTest::get_test_array_types_and_sizes( int test_case_idx, vector<vector<Size> >& sizes, vector<vector<int> >& types )
{
    RNG& rng = cv::theRNG();
    int bits = cvtest::randInt(rng);
    Base::get_test_array_types_and_sizes( test_case_idx, sizes, types );
    int min_size = MIN( sizes[INPUT][0].width, sizes[INPUT][0].height );

    if( (bits & 3) == 0 )
    {
        method = CV_SVD;
        if( bits & 4 )
        {
            sizes[INPUT][0] = Size(min_size, min_size);
            if( bits & 16 )
                method = CV_CHOLESKY;
        }
    }
    else
    {
        method = CV_LU;
        sizes[INPUT][0] = Size(min_size, min_size);
    }

    sizes[TEMP][0].width = sizes[INPUT][0].height;
    sizes[TEMP][0].height = sizes[INPUT][0].width;
    sizes[TEMP][1] = sizes[INPUT][0];
    types[TEMP][0] = types[INPUT][0];
    types[TEMP][1] = CV_64FC1;
    sizes[OUTPUT][0] = sizes[REF_OUTPUT][0] = Size(min_size, min_size);
}


double Core_InvertTest::get_success_error_level( int /*test_case_idx*/, int, int )
{
    return CV_MAT_DEPTH(cvGetElemType(test_array[OUTPUT][0])) == CV_32F ? 1e-2 : 1e-6;
}

int Core_InvertTest::prepare_test_case( int test_case_idx )
{
    int code = Core_MatrixTest::prepare_test_case( test_case_idx );
    if( code > 0 )
    {
        cvTsFloodWithZeros( test_mat[INPUT][0], cv::theRNG() );

        if( method == CV_CHOLESKY )
        {
            cvtest::gemm( test_mat[INPUT][0], test_mat[INPUT][0], 1.,
                     Mat(), 0., test_mat[TEMP][0], CV_GEMM_B_T );
            cvtest::copy( test_mat[TEMP][0], test_mat[INPUT][0] );
        }
    }

    return code;
}



void Core_InvertTest::get_minmax_bounds( int /*i*/, int /*j*/, int /*type*/, Scalar& low, Scalar& high )
{
    low = cvScalarAll(-1.);
    high = cvScalarAll(1.);
}


void Core_InvertTest::run_func()
{
    result = cvInvert(test_array[INPUT][0], test_array[TEMP][0], method);
}


static double cvTsSVDet( CvMat* mat, double* ratio )
{
    int type = CV_MAT_TYPE(mat->type);
    int i, nm = MIN( mat->rows, mat->cols );
    CvMat* w = cvCreateMat( nm, 1, type );
    double det = 1.;

    cvSVD( mat, w, 0, 0, 0 );

    if( type == CV_32FC1 )
    {
        for( i = 0; i < nm; i++ )
            det *= w->data.fl[i];
        *ratio = w->data.fl[nm-1] < FLT_EPSILON ? 0 : w->data.fl[nm-1]/w->data.fl[0];
    }
    else
    {
        for( i = 0; i < nm; i++ )
            det *= w->data.db[i];
        *ratio = w->data.db[nm-1] < FLT_EPSILON ? 0 : w->data.db[nm-1]/w->data.db[0];
    }

    cvReleaseMat( &w );
    return det;
}

void Core_InvertTest::prepare_to_validation( int )
{
    Mat& input = test_mat[INPUT][0];
    Mat& temp0 = test_mat[TEMP][0];
    Mat& temp1 = test_mat[TEMP][1];
    Mat& dst0 = test_mat[REF_OUTPUT][0];
    Mat& dst = test_mat[OUTPUT][0];
    CvMat _input = cvMat(input);
    double ratio = 0, det = cvTsSVDet( &_input, &ratio );
    double threshold = (input.depth() == CV_32F ? FLT_EPSILON : DBL_EPSILON)*1000;

    cvtest::convert( input, temp1, temp1.type() );

    if( det < threshold ||
       ((method == CV_LU || method == CV_CHOLESKY) && (result == 0 || ratio < threshold)) ||
       ((method == CV_SVD || method == CV_SVD_SYM) && result < threshold) )
    {
        dst = Scalar::all(0);
        dst0 = Scalar::all(0);
        return;
    }

    if( input.rows >= input.cols )
        cvtest::gemm( temp0, input, 1., Mat(), 0., dst, 0 );
    else
        cvtest::gemm( input, temp0, 1., Mat(), 0., dst, 0 );

    cv::setIdentity( dst0, Scalar::all(1) );
}


///////////////// solve /////////////////////

class Core_SolveTest : public Core_MatrixTest
{
public:
    typedef Core_MatrixTest Base;
    Core_SolveTest();
protected:
    void get_test_array_types_and_sizes( int test_case_idx, vector<vector<Size> >& sizes, vector<vector<int> >& types );
    void get_minmax_bounds( int /*i*/, int /*j*/, int /*type*/, Scalar& low, Scalar& high );
    double get_success_error_level( int test_case_idx, int i, int j );
    int prepare_test_case( int test_case_idx );
    void run_func();
    void prepare_to_validation( int test_case_idx );
    int method, rank;
    double result;
};


Core_SolveTest::Core_SolveTest() : Core_MatrixTest( 2, 1, false, false, 1 ), method(0), rank(0), result(0.)
{
    test_case_count = 100;
    max_log_array_size = 7;
    test_array[TEMP].push_back(NULL);
    test_array[TEMP].push_back(NULL);
}


void Core_SolveTest::get_test_array_types_and_sizes( int test_case_idx, vector<vector<Size> >& sizes, vector<vector<int> >& types )
{
    RNG& rng = cv::theRNG();
    int bits = cvtest::randInt(rng);
    Base::get_test_array_types_and_sizes( test_case_idx, sizes, types );
    CvSize in_sz = cvSize(sizes[INPUT][0]);
    if( in_sz.width > in_sz.height )
        in_sz = cvSize(in_sz.height, in_sz.width);
    Base::get_test_array_types_and_sizes( test_case_idx, sizes, types );
    sizes[INPUT][0] = in_sz;
    int min_size = MIN( sizes[INPUT][0].width, sizes[INPUT][0].height );

    if( (bits & 3) == 0 )
    {
        method = CV_SVD;
        if( bits & 4 )
        {
            sizes[INPUT][0] = Size(min_size, min_size);
            /*if( bits & 8 )
             method = CV_SVD_SYM;*/
        }
    }
    else
    {
        method = CV_LU;
        sizes[INPUT][0] = Size(min_size, min_size);
    }

    sizes[INPUT][1].height = sizes[INPUT][0].height;
    sizes[TEMP][0].width = sizes[INPUT][1].width;
    sizes[TEMP][0].height = sizes[INPUT][0].width;
    sizes[TEMP][1] = sizes[INPUT][0];
    types[TEMP][0] = types[INPUT][0];
    types[TEMP][1] = CV_64FC1;
    sizes[OUTPUT][0] = sizes[REF_OUTPUT][0] = Size(sizes[INPUT][1].width, min_size);
}


int Core_SolveTest::prepare_test_case( int test_case_idx )
{
    int code = Core_MatrixTest::prepare_test_case( test_case_idx );

    /*if( method == CV_SVD_SYM )
     {
     cvTsGEMM( test_array[INPUT][0], test_array[INPUT][0], 1.,
     0, 0., test_array[TEMP][0], CV_GEMM_B_T );
     cvTsCopy( test_array[TEMP][0], test_array[INPUT][0] );
     }*/

    return code;
}


void Core_SolveTest::get_minmax_bounds( int /*i*/, int /*j*/, int /*type*/, Scalar& low, Scalar& high )
{
    low = cvScalarAll(-1.);
    high = cvScalarAll(1.);
}


double Core_SolveTest::get_success_error_level( int /*test_case_idx*/, int, int )
{
    return CV_MAT_DEPTH(cvGetElemType(test_array[OUTPUT][0])) == CV_32F ? 5e-2 : 1e-8;
}


void Core_SolveTest::run_func()
{
    result = cvSolve(test_array[INPUT][0], test_array[INPUT][1], test_array[TEMP][0], method);
}

void Core_SolveTest::prepare_to_validation( int )
{
    //int rank = test_mat[REF_OUTPUT][0].rows;
    Mat& input = test_mat[INPUT][0];
    Mat& dst = test_mat[OUTPUT][0];
    Mat& dst0 = test_mat[REF_OUTPUT][0];

    if( method == CV_LU )
    {
        if( result == 0 )
        {
            Mat& temp1 = test_mat[TEMP][1];
            cvtest::convert(input, temp1, temp1.type());
            dst = Scalar::all(0);
            CvMat _temp1 = cvMat(temp1);
            double det = cvTsLU( &_temp1, 0, 0 );
            dst0 = Scalar::all(det != 0);
            return;
        }

        double threshold = (input.type() == CV_32F ? FLT_EPSILON : DBL_EPSILON)*1000;
        CvMat _input = cvMat(input);
        double ratio = 0, det = cvTsSVDet( &_input, &ratio );
        if( det < threshold || ratio < threshold )
        {
            dst = Scalar::all(0);
            dst0 = Scalar::all(0);
            return;
        }
    }

    Mat* pdst = input.rows <= input.cols ? &test_mat[OUTPUT][0] : &test_mat[INPUT][1];

    cvtest::gemm( input, test_mat[TEMP][0], 1., test_mat[INPUT][1], -1., *pdst, 0 );
    if( pdst != &dst )
        cvtest::gemm( input, *pdst, 1., Mat(), 0., dst, CV_GEMM_A_T );
    dst0 = Scalar::all(0);
}


///////////////// SVD /////////////////////

class Core_SVDTest : public Core_MatrixTest
{
public:
    typedef Core_MatrixTest Base;
    Core_SVDTest();
protected:
    void get_test_array_types_and_sizes( int test_case_idx, vector<vector<Size> >& sizes, vector<vector<int> >& types );
    double get_success_error_level( int test_case_idx, int i, int j );
    void get_minmax_bounds( int /*i*/, int /*j*/, int /*type*/, Scalar& low, Scalar& high );
    int prepare_test_case( int test_case_idx );
    void run_func();
    void prepare_to_validation( int test_case_idx );
    int flags;
    bool have_u, have_v, symmetric, compact, vector_w;
};


Core_SVDTest::Core_SVDTest() :
Core_MatrixTest( 1, 4, false, false, 1 ),
flags(0), have_u(false), have_v(false), symmetric(false), compact(false), vector_w(false)
{
    test_case_count = 100;
    max_log_array_size = 8;
    test_array[TEMP].push_back(NULL);
    test_array[TEMP].push_back(NULL);
    test_array[TEMP].push_back(NULL);
    test_array[TEMP].push_back(NULL);
}


void Core_SVDTest::get_test_array_types_and_sizes( int test_case_idx, vector<vector<Size> >& sizes, vector<vector<int> >& types )
{
    RNG& rng = cv::theRNG();
    int bits = cvtest::randInt(rng);
    Core_MatrixTest::get_test_array_types_and_sizes( test_case_idx, sizes, types );
    int min_size, i, m, n;

    min_size = MIN( sizes[INPUT][0].width, sizes[INPUT][0].height );

    flags = bits & (CV_SVD_MODIFY_A+CV_SVD_U_T+CV_SVD_V_T);
    have_u = (bits & 8) != 0;
    have_v = (bits & 16) != 0;
    symmetric = (bits & 32) != 0;
    compact = (bits & 64) != 0;
    vector_w = (bits & 128) != 0;

    if( symmetric )
        sizes[INPUT][0] = Size(min_size, min_size);

    m = sizes[INPUT][0].height;
    n = sizes[INPUT][0].width;

    if( compact )
        sizes[TEMP][0] = Size(min_size, min_size);
    else
        sizes[TEMP][0] = sizes[INPUT][0];
    sizes[TEMP][3] = Size(0,0);

    if( vector_w )
    {
        sizes[TEMP][3] = sizes[TEMP][0];
        if( bits & 256 )
            sizes[TEMP][0] = Size(1, min_size);
        else
            sizes[TEMP][0] = Size(min_size, 1);
    }

    if( have_u )
    {
        sizes[TEMP][1] = compact ? Size(min_size, m) : Size(m, m);

        if( flags & CV_SVD_U_T )
            CV_SWAP( sizes[TEMP][1].width, sizes[TEMP][1].height, i );
    }
    else
        sizes[TEMP][1] = Size(0,0);

    if( have_v )
    {
        sizes[TEMP][2] = compact ? Size(n, min_size) : Size(n, n);

        if( !(flags & CV_SVD_V_T) )
            CV_SWAP( sizes[TEMP][2].width, sizes[TEMP][2].height, i );
    }
    else
        sizes[TEMP][2] = Size(0,0);

    types[TEMP][0] = types[TEMP][1] = types[TEMP][2] = types[TEMP][3] = types[INPUT][0];
    types[OUTPUT][0] = types[OUTPUT][1] = types[OUTPUT][2] = types[INPUT][0];
    types[OUTPUT][3] = CV_8UC1;
    sizes[OUTPUT][0] = !have_u || !have_v ? Size(0,0) : sizes[INPUT][0];
    sizes[OUTPUT][1] = !have_u ? Size(0,0) : compact ? Size(min_size,min_size) : Size(m,m);
    sizes[OUTPUT][2] = !have_v ? Size(0,0) : compact ? Size(min_size,min_size) : Size(n,n);
    sizes[OUTPUT][3] = Size(min_size,1);

    for( i = 0; i < 4; i++ )
    {
        sizes[REF_OUTPUT][i] = sizes[OUTPUT][i];
        types[REF_OUTPUT][i] = types[OUTPUT][i];
    }
}


int Core_SVDTest::prepare_test_case( int test_case_idx )
{
    int code = Core_MatrixTest::prepare_test_case( test_case_idx );
    if( code > 0 )
    {
        Mat& input = test_mat[INPUT][0];
        cvTsFloodWithZeros( input, cv::theRNG() );

        if( symmetric && (have_u || have_v) )
        {
            Mat& temp = test_mat[TEMP][have_u ? 1 : 2];
            cvtest::gemm( input, input, 1., Mat(), 0., temp, CV_GEMM_B_T );
            cvtest::copy( temp, input );
        }

        if( (flags & CV_SVD_MODIFY_A) && test_array[OUTPUT][0] )
            cvtest::copy( input, test_mat[OUTPUT][0] );
    }

    return code;
}


void Core_SVDTest::get_minmax_bounds( int /*i*/, int /*j*/, int /*type*/, Scalar& low, Scalar& high )
{
    low = cvScalarAll(-2.);
    high = cvScalarAll(2.);
}

double Core_SVDTest::get_success_error_level( int test_case_idx, int i, int j )
{
    int input_depth = CV_MAT_DEPTH(cvGetElemType( test_array[INPUT][0] ));
    double input_precision = input_depth < CV_32F ? 0 : input_depth == CV_32F ? 1e-5 : 5e-11;
    double output_precision = Base::get_success_error_level( test_case_idx, i, j );
    return MAX(input_precision, output_precision);
}

void Core_SVDTest::run_func()
{
    CvArr* src = test_array[!(flags & CV_SVD_MODIFY_A) ? INPUT : OUTPUT][0];
    if( !src )
        src = test_array[INPUT][0];
    cvSVD( src, test_array[TEMP][0], test_array[TEMP][1], test_array[TEMP][2], flags );
}


void Core_SVDTest::prepare_to_validation( int /*test_case_idx*/ )
{
    Mat& input = test_mat[INPUT][0];
    int depth = input.depth();
    int i, m = input.rows, n = input.cols, min_size = MIN(m, n);
    Mat *src, *dst, *w;
    double prev = 0, threshold = depth == CV_32F ? FLT_EPSILON : DBL_EPSILON;

    if( have_u )
    {
        src = &test_mat[TEMP][1];
        dst = &test_mat[OUTPUT][1];
        cvtest::gemm( *src, *src, 1., Mat(), 0., *dst, src->rows == dst->rows ? CV_GEMM_B_T : CV_GEMM_A_T );
        cv::setIdentity( test_mat[REF_OUTPUT][1], Scalar::all(1.) );
    }

    if( have_v )
    {
        src = &test_mat[TEMP][2];
        dst = &test_mat[OUTPUT][2];
        cvtest::gemm( *src, *src, 1., Mat(), 0., *dst, src->rows == dst->rows ? CV_GEMM_B_T : CV_GEMM_A_T );
        cv::setIdentity( test_mat[REF_OUTPUT][2], Scalar::all(1.) );
    }

    w = &test_mat[TEMP][0];
    for( i = 0; i < min_size; i++ )
    {
        double normval = 0, aii;
        if( w->rows > 1 && w->cols > 1 )
        {
            normval = cvtest::norm( w->row(i), NORM_L1 );
            aii = depth == CV_32F ? w->at<float>(i,i) : w->at<double>(i,i);
        }
        else
        {
            normval = aii = depth == CV_32F ? w->at<float>(i) : w->at<double>(i);
        }

        normval = fabs(normval - aii);
        test_mat[OUTPUT][3].at<uchar>(i) = aii >= 0 && normval < threshold && (i == 0 || aii <= prev);
        prev = aii;
    }

    test_mat[REF_OUTPUT][3] = Scalar::all(1);

    if( have_u && have_v )
    {
        if( vector_w )
        {
            test_mat[TEMP][3] = Scalar::all(0);
            for( i = 0; i < min_size; i++ )
            {
                double val = depth == CV_32F ? w->at<float>(i) : w->at<double>(i);
                cvSetReal2D( test_array[TEMP][3], i, i, val );
            }
            w = &test_mat[TEMP][3];
        }

        if( m >= n )
        {
            cvtest::gemm( test_mat[TEMP][1], *w, 1., Mat(), 0., test_mat[REF_OUTPUT][0],
                     flags & CV_SVD_U_T ? CV_GEMM_A_T : 0 );
            cvtest::gemm( test_mat[REF_OUTPUT][0], test_mat[TEMP][2], 1., Mat(), 0.,
                     test_mat[OUTPUT][0], flags & CV_SVD_V_T ? 0 : CV_GEMM_B_T );
        }
        else
        {
            cvtest::gemm( *w, test_mat[TEMP][2], 1., Mat(), 0., test_mat[REF_OUTPUT][0],
                     flags & CV_SVD_V_T ? 0 : CV_GEMM_B_T );
            cvtest::gemm( test_mat[TEMP][1], test_mat[REF_OUTPUT][0], 1., Mat(), 0.,
                     test_mat[OUTPUT][0], flags & CV_SVD_U_T ? CV_GEMM_A_T : 0 );
        }

        cvtest::copy( test_mat[INPUT][0], test_mat[REF_OUTPUT][0] );
    }
}



///////////////// SVBkSb /////////////////////

class Core_SVBkSbTest : public Core_MatrixTest
{
public:
    typedef Core_MatrixTest Base;
    Core_SVBkSbTest();
protected:
    void get_test_array_types_and_sizes( int test_case_idx, vector<vector<Size> >& sizes, vector<vector<int> >& types );
    double get_success_error_level( int test_case_idx, int i, int j );
    void get_minmax_bounds( int /*i*/, int /*j*/, int /*type*/, Scalar& low, Scalar& high );
    int prepare_test_case( int test_case_idx );
    void run_func();
    void prepare_to_validation( int test_case_idx );
    int flags;
    bool have_b, symmetric, compact, vector_w;
};


Core_SVBkSbTest::Core_SVBkSbTest() : Core_MatrixTest( 2, 1, false, false, 1 ),
flags(0), have_b(false), symmetric(false), compact(false), vector_w(false)
{
    test_case_count = 100;
    test_array[TEMP].push_back(NULL);
    test_array[TEMP].push_back(NULL);
    test_array[TEMP].push_back(NULL);
}


void Core_SVBkSbTest::get_test_array_types_and_sizes( int test_case_idx, vector<vector<Size> >& sizes,
                                                      vector<vector<int> >& types )
{
    RNG& rng = cv::theRNG();
    int bits = cvtest::randInt(rng);
    Base::get_test_array_types_and_sizes( test_case_idx, sizes, types );
    int min_size, i, m, n;
    cv::Size b_size;

    min_size = MIN( sizes[INPUT][0].width, sizes[INPUT][0].height );

    flags = bits & (CV_SVD_MODIFY_A+CV_SVD_U_T+CV_SVD_V_T);
    have_b = (bits & 16) != 0;
    symmetric = (bits & 32) != 0;
    compact = (bits & 64) != 0;
    vector_w = (bits & 128) != 0;

    if( symmetric )
        sizes[INPUT][0] = Size(min_size, min_size);

    m = sizes[INPUT][0].height;
    n = sizes[INPUT][0].width;

    sizes[INPUT][1] = Size(0,0);
    b_size = cvSize(m, m);
    if( have_b )
    {
        sizes[INPUT][1].height = sizes[INPUT][0].height;
        sizes[INPUT][1].width = cvtest::randInt(rng) % 100 + 1;
        b_size = sizes[INPUT][1];
    }

    if( compact )
        sizes[TEMP][0] = Size(min_size, min_size);
    else
        sizes[TEMP][0] = sizes[INPUT][0];

    if( vector_w )
    {
        if( bits & 256 )
            sizes[TEMP][0] = Size(1, min_size);
        else
            sizes[TEMP][0] = Size(min_size, 1);
    }

    sizes[TEMP][1] = compact ? Size(min_size, m) : Size(m, m);

    if( flags & CV_SVD_U_T )
        CV_SWAP( sizes[TEMP][1].width, sizes[TEMP][1].height, i );

    sizes[TEMP][2] = compact ? Size(n, min_size) : Size(n, n);

    if( !(flags & CV_SVD_V_T) )
        CV_SWAP( sizes[TEMP][2].width, sizes[TEMP][2].height, i );

    types[TEMP][0] = types[TEMP][1] = types[TEMP][2] = types[INPUT][0];
    types[OUTPUT][0] = types[REF_OUTPUT][0] = types[INPUT][0];
    sizes[OUTPUT][0] = sizes[REF_OUTPUT][0] = Size( b_size.width, n );
}


int Core_SVBkSbTest::prepare_test_case( int test_case_idx )
{
    int code = Base::prepare_test_case( test_case_idx );
    if( code > 0 )
    {
        Mat& input = test_mat[INPUT][0];
        cvTsFloodWithZeros( input, cv::theRNG() );

        if( symmetric )
        {
            Mat& temp = test_mat[TEMP][1];
            cvtest::gemm( input, input, 1., Mat(), 0., temp, CV_GEMM_B_T );
            cvtest::copy( temp, input );
        }

        CvMat _input = cvMat(input);
        cvSVD( &_input, test_array[TEMP][0], test_array[TEMP][1], test_array[TEMP][2], flags );
    }

    return code;
}


void Core_SVBkSbTest::get_minmax_bounds( int /*i*/, int /*j*/, int /*type*/, Scalar& low, Scalar& high )
{
    low = cvScalarAll(-2.);
    high = cvScalarAll(2.);
}


double Core_SVBkSbTest::get_success_error_level( int /*test_case_idx*/, int /*i*/, int /*j*/ )
{
    return CV_MAT_DEPTH(cvGetElemType(test_array[INPUT][0])) == CV_32F ? 1e-3 : 1e-7;
}


void Core_SVBkSbTest::run_func()
{
    cvSVBkSb( test_array[TEMP][0], test_array[TEMP][1], test_array[TEMP][2],
             test_array[INPUT][1], test_array[OUTPUT][0], flags );
}


void Core_SVBkSbTest::prepare_to_validation( int )
{
    Mat& input = test_mat[INPUT][0];
    int i, m = input.rows, n = input.cols, min_size = MIN(m, n);
    bool is_float = input.type() == CV_32F;
    Size w_size = compact ? Size(min_size,min_size) : Size(m,n);
    Mat& w = test_mat[TEMP][0];
    Mat wdb( w_size.height, w_size.width, CV_64FC1 );
    CvMat _w = cvMat(w), _wdb = cvMat(wdb);
    // use exactly the same threshold as in icvSVD... ,
    // so the changes in the library and here should be synchronized.
    double threshold = cv::sum(w)[0]*(DBL_EPSILON*2);//(is_float ? FLT_EPSILON*10 : DBL_EPSILON*2);

    wdb = Scalar::all(0);
    for( i = 0; i < min_size; i++ )
    {
        double wii = vector_w ? cvGetReal1D(&_w,i) : cvGetReal2D(&_w,i,i);
        cvSetReal2D( &_wdb, i, i, wii > threshold ? 1./wii : 0. );
    }

    Mat u = test_mat[TEMP][1];
    Mat v = test_mat[TEMP][2];
    Mat b = test_mat[INPUT][1];

    if( is_float )
    {
        test_mat[TEMP][1].convertTo(u, CV_64F);
        test_mat[TEMP][2].convertTo(v, CV_64F);
        if( !b.empty() )
            test_mat[INPUT][1].convertTo(b, CV_64F);
    }

    Mat t0, t1;

    if( !b.empty() )
        cvtest::gemm( u, b, 1., Mat(), 0., t0, !(flags & CV_SVD_U_T) ? CV_GEMM_A_T : 0 );
    else if( flags & CV_SVD_U_T )
        cvtest::copy( u, t0 );
    else
        cvtest::transpose( u, t0 );

    cvtest::gemm( wdb, t0, 1, Mat(), 0, t1, 0 );

    cvtest::gemm( v, t1, 1, Mat(), 0, t0, flags & CV_SVD_V_T ? CV_GEMM_A_T : 0 );
    Mat& dst0 = test_mat[REF_OUTPUT][0];
    t0.convertTo(dst0, dst0.type() );
}


typedef std::complex<double> complex_type;

struct pred_complex
{
    bool operator() (const complex_type& lhs, const complex_type& rhs) const
    {
        return fabs(lhs.real() - rhs.real()) > fabs(rhs.real())*FLT_EPSILON ? lhs.real() < rhs.real() : lhs.imag() < rhs.imag();
    }
};

struct pred_double
{
    bool operator() (const double& lhs, const double& rhs) const
    {
        return lhs < rhs;
    }
};

class Core_SolvePolyTest : public cvtest::BaseTest
{
public:
    Core_SolvePolyTest();
    ~Core_SolvePolyTest();
protected:
    virtual void run( int start_from );
};

Core_SolvePolyTest::Core_SolvePolyTest() {}

Core_SolvePolyTest::~Core_SolvePolyTest() {}

void Core_SolvePolyTest::run( int )
{
    RNG& rng = cv::theRNG();
    int fig = 100;
    double range = 50;
    double err_eps = 1e-4;

    for (int idx = 0, max_idx = 1000, progress = 0; idx < max_idx; ++idx)
    {
        progress = update_progress(progress, idx-1, max_idx, 0);
        int n = cvtest::randInt(rng) % 13 + 1;
        std::vector<complex_type> r(n), ar(n), c(n + 1, 0);
        std::vector<double> a(n + 1), u(n * 2), ar1(n), ar2(n);

        int rr_odds = 3; // odds that we get a real root
        for (int j = 0; j < n;)
        {
            if (cvtest::randInt(rng) % rr_odds == 0 || j == n - 1)
                r[j++] = cvtest::randReal(rng) * range;
            else
            {
                r[j] = complex_type(cvtest::randReal(rng) * range,
                                    cvtest::randReal(rng) * range + 1);
                r[j + 1] = std::conj(r[j]);
                j += 2;
            }
        }

        for (int j = 0, k = 1 << n, jj, kk; j < k; ++j)
        {
            int p = 0;
            complex_type v(1);
            for (jj = 0, kk = 1; jj < n && !(j & kk); ++jj, ++p, kk <<= 1)
                ;
            for (; jj < n; ++jj, kk <<= 1)
            {
                if (j & kk)
                    v *= -r[jj];
                else
                    ++p;
            }
            c[p] += v;
        }

        bool pass = false;
        double div = 0, s = 0;
        int cubic_case = idx & 1;
        for (int maxiter = 100; !pass && maxiter < 10000; maxiter *= 2, cubic_case = (cubic_case + 1) % 2)
        {
            for (int j = 0; j < n + 1; ++j)
                a[j] = c[j].real();

            CvMat amat, umat;
            cvInitMatHeader(&amat, n + 1, 1, CV_64FC1, &a[0]);
            cvInitMatHeader(&umat, n, 1, CV_64FC2, &u[0]);
            cvSolvePoly(&amat, &umat, maxiter, fig);

            for (int j = 0; j < n; ++j)
                ar[j] = complex_type(u[j * 2], u[j * 2 + 1]);

            std::sort(r.begin(), r.end(), pred_complex());
            std::sort(ar.begin(), ar.end(), pred_complex());

            pass = true;
            if( n == 3 )
            {
                ar2.resize(n);
                cv::Mat _umat2(3, 1, CV_64F, &ar2[0]), umat2 = _umat2;
                cvFlip(&amat, &amat, 0);
                int nr2;
                if( cubic_case == 0 )
                    nr2 = cv::solveCubic(cv::cvarrToMat(&amat),umat2);
                else
                    nr2 = cv::solveCubic(cv::Mat_<float>(cv::cvarrToMat(&amat)), umat2);
                cvFlip(&amat, &amat, 0);
                if(nr2 > 0)
                    std::sort(ar2.begin(), ar2.begin()+nr2, pred_double());
                ar2.resize(nr2);

                int nr1 = 0;
                for(int j = 0; j < n; j++)
                    if( fabs(r[j].imag()) < DBL_EPSILON )
                        ar1[nr1++] = r[j].real();

                pass = pass && nr1 == nr2;
                if( nr2 > 0 )
                {
                    div = s = 0;
                    for(int j = 0; j < nr1; j++)
                    {
                        s += fabs(ar1[j]);
                        div += fabs(ar1[j] - ar2[j]);
                    }
                    div /= s;
                    pass = pass && div < err_eps;
                }
            }

            div = s = 0;
            for (int j = 0; j < n; ++j)
            {
                s += fabs(r[j].real()) + fabs(r[j].imag());
                div += sqrt(pow(r[j].real() - ar[j].real(), 2) + pow(r[j].imag() - ar[j].imag(), 2));
            }
            div /= s;
            pass = pass && div < err_eps;
        }

        //test x^3 = 0
        cv::Mat coeffs_5623(4, 1, CV_64FC1);
        cv::Mat r_5623(3, 1, CV_64FC2);
        coeffs_5623.at<double>(0) = 1;
        coeffs_5623.at<double>(1) = 0;
        coeffs_5623.at<double>(2) = 0;
        coeffs_5623.at<double>(3) = 0;
        double prec_5623 = cv::solveCubic(coeffs_5623, r_5623);
        pass = pass && r_5623.at<double>(0) == 0 && r_5623.at<double>(1) == 0 && r_5623.at<double>(2) == 0;
        pass = pass && prec_5623 == 1;

        if (!pass)
        {
            ts->set_failed_test_info(cvtest::TS::FAIL_INVALID_OUTPUT);
            ts->printf( cvtest::TS::LOG, "too big diff = %g\n", div );

            for (size_t j=0;j<ar2.size();++j)
                ts->printf( cvtest::TS::LOG, "ar2[%d]=%g\n", j, ar2[j]);
            ts->printf(cvtest::TS::LOG, "\n");

            for (size_t j=0;j<r.size();++j)
                ts->printf( cvtest::TS::LOG, "r[%d]=(%g, %g)\n", j, r[j].real(), r[j].imag());
            ts->printf( cvtest::TS::LOG, "\n" );
            for (size_t j=0;j<ar.size();++j)
                ts->printf( cvtest::TS::LOG, "ar[%d]=(%g, %g)\n", j, ar[j].real(), ar[j].imag());
            break;
        }
    }
}

template<typename T>
static void checkRoot(Mat& r, T re, T im)
{
    for (int i = 0; i < r.cols*r.rows; i++)
    {
        Vec<T, 2> v = *(Vec<T, 2>*)r.ptr(i);
        if (fabs(re - v[0]) < 1e-6 && fabs(im - v[1]) < 1e-6)
        {
            v[0] = std::numeric_limits<T>::quiet_NaN();
            v[1] = std::numeric_limits<T>::quiet_NaN();
            return;
        }
    }
    GTEST_NONFATAL_FAILURE_("Can't find root") << "(" << re << ", " << im << ")";
}
TEST(Core_SolvePoly, regression_5599)
{
    // x^4 - x^2 = 0, roots: 1, -1, 0, 0
    cv::Mat coefs = (cv::Mat_<float>(1,5) << 0, 0, -1, 0, 1 );
    {
        cv::Mat r;
        double prec;
        prec = cv::solvePoly(coefs, r);
        EXPECT_LE(prec, 1e-6);
        EXPECT_EQ(4u, r.total());
        //std::cout << "Preciseness = " << prec << std::endl;
        //std::cout << "roots:\n" << r << "\n" << std::endl;
        ASSERT_EQ(CV_32FC2, r.type());
        checkRoot<float>(r, 1, 0);
        checkRoot<float>(r, -1, 0);
        checkRoot<float>(r, 0, 0);
        checkRoot<float>(r, 0, 0);
    }
    // x^2 - 2x + 1 = 0,  roots: 1, 1
    coefs = (cv::Mat_<float>(1,3) << 1, -2, 1 );
    {
        cv::Mat r;
        double prec;
        prec = cv::solvePoly(coefs, r);
        EXPECT_LE(prec, 1e-6);
        EXPECT_EQ(2u, r.total());
        //std::cout << "Preciseness = " << prec << std::endl;
        //std::cout << "roots:\n" << r << "\n" << std::endl;
        ASSERT_EQ(CV_32FC2, r.type());
        checkRoot<float>(r, 1, 0);
        checkRoot<float>(r, 1, 0);
    }
}

class Core_PhaseTest : public cvtest::BaseTest
{
    int t;
public:
    Core_PhaseTest(int t_) : t(t_) {}
    ~Core_PhaseTest() {}
protected:
    virtual void run(int)
    {
        const float maxAngleDiff = 0.5; //in degrees
        const int axisCount = 8;
        const int dim = theRNG().uniform(1,10);
        const float scale = theRNG().uniform(1.f, 100.f);
        Mat x(axisCount + 1, dim, t),
            y(axisCount + 1, dim, t);
        Mat anglesInDegrees(axisCount + 1, dim, t);

        // fill the data
        x.row(0).setTo(Scalar(0));
        y.row(0).setTo(Scalar(0));
        anglesInDegrees.row(0).setTo(Scalar(0));

        x.row(1).setTo(Scalar(scale));
        y.row(1).setTo(Scalar(0));
        anglesInDegrees.row(1).setTo(Scalar(0));

        x.row(2).setTo(Scalar(scale));
        y.row(2).setTo(Scalar(scale));
        anglesInDegrees.row(2).setTo(Scalar(45));

        x.row(3).setTo(Scalar(0));
        y.row(3).setTo(Scalar(scale));
        anglesInDegrees.row(3).setTo(Scalar(90));

        x.row(4).setTo(Scalar(-scale));
        y.row(4).setTo(Scalar(scale));
        anglesInDegrees.row(4).setTo(Scalar(135));

        x.row(5).setTo(Scalar(-scale));
        y.row(5).setTo(Scalar(0));
        anglesInDegrees.row(5).setTo(Scalar(180));

        x.row(6).setTo(Scalar(-scale));
        y.row(6).setTo(Scalar(-scale));
        anglesInDegrees.row(6).setTo(Scalar(225));

        x.row(7).setTo(Scalar(0));
        y.row(7).setTo(Scalar(-scale));
        anglesInDegrees.row(7).setTo(Scalar(270));

        x.row(8).setTo(Scalar(scale));
        y.row(8).setTo(Scalar(-scale));
        anglesInDegrees.row(8).setTo(Scalar(315));

        Mat resInRad, resInDeg;
        phase(x, y, resInRad, false);
        phase(x, y, resInDeg, true);

        CV_Assert(resInRad.size() == x.size());
        CV_Assert(resInRad.type() == x.type());

        CV_Assert(resInDeg.size() == x.size());
        CV_Assert(resInDeg.type() == x.type());

        // check the result
        int outOfRangeCount = countNonZero((resInDeg > 360) | (resInDeg < 0));
        if(outOfRangeCount > 0)
        {
            ts->printf(cvtest::TS::LOG, "There are result angles that are out of range [0, 360] (part of them is %f)\n",
                       static_cast<float>(outOfRangeCount)/resInDeg.total());
            ts->set_failed_test_info(cvtest::TS::FAIL_INVALID_OUTPUT);
        }

        Mat diff = abs(anglesInDegrees - resInDeg);
        size_t errDegCount = diff.total() - countNonZero((diff < maxAngleDiff) | ((360 - diff) < maxAngleDiff));
        if(errDegCount > 0)
        {
            ts->printf(cvtest::TS::LOG, "There are incorrect result angles (in degrees) (part of them is %f)\n",
                       static_cast<float>(errDegCount)/resInDeg.total());
            ts->set_failed_test_info(cvtest::TS::FAIL_INVALID_OUTPUT);
        }

        Mat convertedRes = resInRad * 180. / CV_PI;
        double normDiff = cvtest::norm(convertedRes - resInDeg, NORM_INF);
        if(normDiff > FLT_EPSILON * 180.)
        {
            ts->printf(cvtest::TS::LOG, "There are incorrect result angles (in radians)\n");
            ts->set_failed_test_info(cvtest::TS::FAIL_INVALID_OUTPUT);
        }

        ts->set_failed_test_info(cvtest::TS::OK);
    }
};

TEST(Core_CheckRange_Empty, accuracy)
{
    cv::Mat m;
    ASSERT_TRUE( cv::checkRange(m) );
}

TEST(Core_CheckRange_INT_MAX, accuracy)
{
    cv::Mat m(3, 3, CV_32SC1, cv::Scalar(INT_MAX));
    ASSERT_FALSE( cv::checkRange(m, true, 0, 0, INT_MAX) );
    ASSERT_TRUE( cv::checkRange(m) );
}

TEST(Core_CheckRange_INT_MAX1, accuracy)
{
    cv::Mat m(3, 3, CV_32SC1, cv::Scalar(INT_MAX));
    ASSERT_TRUE( cv::checkRange(m, true, 0, 0, (float)((double)INT_MAX+1.0f)) );
    ASSERT_TRUE( cv::checkRange(m) );
}

template <typename T> class Core_CheckRange : public testing::Test {};

TYPED_TEST_CASE_P(Core_CheckRange);

TYPED_TEST_P(Core_CheckRange, Negative)
{
    double min_bound = 4.5;
    double max_bound = 16.0;

    TypeParam data[] = {5, 10, 15, 10, 10, 2, 8, 12, 14};
    cv::Mat src = cv::Mat(3,3, cv::DataDepth<TypeParam>::value, data);

    cv::Point bad_pt(0, 0);

    ASSERT_FALSE(checkRange(src, true, &bad_pt, min_bound, max_bound));
    ASSERT_EQ(bad_pt.x, 2);
    ASSERT_EQ(bad_pt.y, 1);
}

TYPED_TEST_P(Core_CheckRange, Negative3CN)
{
    double min_bound = 4.5;
    double max_bound = 16.0;

    TypeParam data[] = { 5,  6,  7,   10, 11, 12,   13, 14, 15,
                        10, 11, 12,   10, 11, 12,    2,  5,  6,
                         8,  8,  8,   12, 12, 12,   14, 14, 14};
    cv::Mat src = cv::Mat(3,3, CV_MAKETYPE(cv::DataDepth<TypeParam>::value, 3), data);

    cv::Point bad_pt(0, 0);

    ASSERT_FALSE(checkRange(src, true, &bad_pt, min_bound, max_bound));
    ASSERT_EQ(bad_pt.x, 2);
    ASSERT_EQ(bad_pt.y, 1);
}

TYPED_TEST_P(Core_CheckRange, Positive)
{
    double min_bound = -1;
    double max_bound = 16.0;

    TypeParam data[] = {5, 10, 15, 4, 10, 2, 8, 12, 14};
    cv::Mat src = cv::Mat(3,3, cv::DataDepth<TypeParam>::value, data);

    cv::Point bad_pt(0, 0);

    ASSERT_TRUE(checkRange(src, true, &bad_pt, min_bound, max_bound));
    ASSERT_EQ(bad_pt.x, 0);
    ASSERT_EQ(bad_pt.y, 0);
}

TYPED_TEST_P(Core_CheckRange, Bounds)
{
    double min_bound = 24.5;
    double max_bound = 1.0;

    TypeParam data[] = {5, 10, 15, 4, 10, 2, 8, 12, 14};
    cv::Mat src = cv::Mat(3,3, cv::DataDepth<TypeParam>::value, data);

    cv::Point bad_pt(0, 0);

    ASSERT_FALSE(checkRange(src, true, &bad_pt, min_bound, max_bound));
    ASSERT_EQ(bad_pt.x, 0);
    ASSERT_EQ(bad_pt.y, 0);
}

TYPED_TEST_P(Core_CheckRange, Zero)
{
    double min_bound = 0.0;
    double max_bound = 0.1;

    cv::Mat src1 = cv::Mat::zeros(3, 3, cv::DataDepth<TypeParam>::value);

    int sizes[] = {5, 6, 7};
    cv::Mat src2 = cv::Mat::zeros(3, sizes, cv::DataDepth<TypeParam>::value);

    ASSERT_TRUE( checkRange(src1, true, NULL, min_bound, max_bound) );
    ASSERT_TRUE( checkRange(src2, true, NULL, min_bound, max_bound) );
}

TYPED_TEST_P(Core_CheckRange, One)
{
    double min_bound = 1.0;
    double max_bound = 1.1;

    cv::Mat src1 = cv::Mat::ones(3, 3, cv::DataDepth<TypeParam>::value);

    int sizes[] = {5, 6, 7};
    cv::Mat src2 = cv::Mat::ones(3, sizes, cv::DataDepth<TypeParam>::value);

    ASSERT_TRUE( checkRange(src1, true, NULL, min_bound, max_bound) );
    ASSERT_TRUE( checkRange(src2, true, NULL, min_bound, max_bound) );
}

TEST(Core_CheckRange, NaN)
{
    float data[] = { 5,  6,  7,   10, 11, 12,   13, 14, 15,
                    10, 11, 12,   10, 11, 12,   5,  5,  std::numeric_limits<float>::quiet_NaN(),
                     8,  8,  8,   12, 12, 12,   14, 14, 14};
    cv::Mat src = cv::Mat(3,3, CV_32FC3, data);

    cv::Point bad_pt(0, 0);

    ASSERT_FALSE(checkRange(src, true, &bad_pt));
    ASSERT_EQ(bad_pt.x, 2);
    ASSERT_EQ(bad_pt.y, 1);
}

TEST(Core_CheckRange, Inf)
{
    float data[] = { 5,  6,  7,   10, 11, 12,   13, 14, 15,
                    10, 11, 12,   10, 11, 12,   5,  5,  std::numeric_limits<float>::infinity(),
                     8,  8,  8,   12, 12, 12,   14, 14, 14};
    cv::Mat src = cv::Mat(3,3, CV_32FC3, data);

    cv::Point bad_pt(0, 0);

    ASSERT_FALSE(checkRange(src, true, &bad_pt));
    ASSERT_EQ(bad_pt.x, 2);
    ASSERT_EQ(bad_pt.y, 1);
}

TEST(Core_CheckRange, Inf_Minus)
{
    float data[] = { 5,  6,  7,   10, 11, 12,   13, 14, 15,
                    10, 11, 12,   10, 11, 12,   5,  5,  -std::numeric_limits<float>::infinity(),
                     8,  8,  8,   12, 12, 12,   14, 14, 14};
    cv::Mat src = cv::Mat(3,3, CV_32FC3, data);

    cv::Point bad_pt(0, 0);

    ASSERT_FALSE(checkRange(src, true, &bad_pt));
    ASSERT_EQ(bad_pt.x, 2);
    ASSERT_EQ(bad_pt.y, 1);
}

REGISTER_TYPED_TEST_CASE_P(Core_CheckRange, Negative, Negative3CN, Positive, Bounds, Zero, One);

typedef ::testing::Types<signed char,unsigned char, signed short, unsigned short, signed int> mat_data_types;
INSTANTIATE_TYPED_TEST_CASE_P(Negative_Test, Core_CheckRange, mat_data_types);

TEST(Core_Invert, small)
{
    cv::Mat a = (cv::Mat_<float>(3,3) << 2.42104644730331, 1.81444796521479, -3.98072565304758, 0, 7.08389214348967e-3, 5.55326770986007e-3, 0,0, 7.44556154284261e-3);
    //cv::randu(a, -1, 1);

    cv::Mat b = a.t()*a;
    cv::Mat c, i = Mat_<float>::eye(3, 3);
    cv::invert(b, c, cv::DECOMP_LU); //std::cout << b*c << std::endl;
    ASSERT_LT( cvtest::norm(b*c, i, NORM_INF), 0.1 );
    cv::invert(b, c, cv::DECOMP_SVD); //std::cout << b*c << std::endl;
    ASSERT_LT( cvtest::norm(b*c, i, NORM_INF), 0.1 );
    cv::invert(b, c, cv::DECOMP_CHOLESKY); //std::cout << b*c << std::endl;
    ASSERT_LT( cvtest::norm(b*c, i, NORM_INF), 0.1 );
}

/////////////////////////////////////////////////////////////////////////////////////////////////////

TEST(Core_CovarMatrix, accuracy) { Core_CovarMatrixTest test; test.safe_run(); }
TEST(Core_CrossProduct, accuracy) { Core_CrossProductTest test; test.safe_run(); }
TEST(Core_Determinant, accuracy) { Core_DetTest test; test.safe_run(); }
TEST(Core_DotProduct, accuracy) { Core_DotProductTest test; test.safe_run(); }
TEST(Core_GEMM, accuracy) { Core_GEMMTest test; test.safe_run(); }
TEST(Core_Invert, accuracy) { Core_InvertTest test; test.safe_run(); }
TEST(Core_Mahalanobis, accuracy) { Core_MahalanobisTest test; test.safe_run(); }
TEST(Core_MulTransposed, accuracy) { Core_MulTransposedTest test; test.safe_run(); }
TEST(Core_Transform, accuracy) { Core_TransformTest test; test.safe_run(); }
TEST(Core_TransformLarge, accuracy) { Core_TransformLargeTest test; test.safe_run(); }
TEST(Core_PerspectiveTransform, accuracy) { Core_PerspectiveTransformTest test; test.safe_run(); }
TEST(Core_Pow, accuracy) { Core_PowTest test; test.safe_run(); }
TEST(Core_SolveLinearSystem, accuracy) { Core_SolveTest test; test.safe_run(); }
TEST(Core_SVD, accuracy) { Core_SVDTest test; test.safe_run(); }
TEST(Core_SVBkSb, accuracy) { Core_SVBkSbTest test; test.safe_run(); }
TEST(Core_Trace, accuracy) { Core_TraceTest test; test.safe_run(); }
TEST(Core_SolvePoly, accuracy) { Core_SolvePolyTest test; test.safe_run(); }
TEST(Core_Phase, accuracy32f) { Core_PhaseTest test(CV_32FC1); test.safe_run(); }
TEST(Core_Phase, accuracy64f) { Core_PhaseTest test(CV_64FC1); test.safe_run(); }

TEST(Core_SVD, flt)
{
    float a[] = {
    1.23377746e+011f, -7.05490125e+010f, -4.18380882e+010f, -11693456.f,
    -39091328.f, 77492224.f, -7.05490125e+010f, 2.36211143e+011f,
    -3.51093473e+010f, 70773408.f, -4.83386156e+005f, -129560368.f,
    -4.18380882e+010f, -3.51093473e+010f, 9.25311222e+010f, -49052424.f,
    43922752.f, 12176842.f, -11693456.f, 70773408.f, -49052424.f, 8.40836094e+004f,
    5.17475293e+003f, -1.16122949e+004f, -39091328.f, -4.83386156e+005f,
    43922752.f, 5.17475293e+003f, 5.16047969e+004f, 5.68887842e+003f, 77492224.f,
    -129560368.f, 12176842.f, -1.16122949e+004f, 5.68887842e+003f,
    1.28060578e+005f
    };

    float b[] = {
    283751232.f, 2.61604198e+009f, -745033216.f, 2.31125625e+005f,
    -4.52429188e+005f, -1.37596525e+006f
    };

    Mat A(6, 6, CV_32F, a);
    Mat B(6, 1, CV_32F, b);
    Mat X, B1;
    solve(A, B, X, DECOMP_SVD);
    B1 = A*X;
    EXPECT_LE(cvtest::norm(B1, B, NORM_L2 + NORM_RELATIVE), FLT_EPSILON*10);
}


// TODO: eigenvv, invsqrt, cbrt, fastarctan, (round, floor, ceil(?)),

enum
{
    MAT_N_DIM_C1,
    MAT_N_1_CDIM,
    MAT_1_N_CDIM,
    MAT_N_DIM_C1_NONCONT,
    MAT_N_1_CDIM_NONCONT,
    VECTOR
};

class CV_KMeansSingularTest : public cvtest::BaseTest
{
public:
    CV_KMeansSingularTest() {}
    ~CV_KMeansSingularTest() {}
protected:
    void run(int inVariant)
    {
        RNG& rng = cv::theRNG();
        int i, iter = 0, N = 0, N0 = 0, K = 0, dims = 0;
        Mat labels;

        {
            const int MAX_DIM=5;
            int MAX_POINTS = 100, maxIter = 100;
            for( iter = 0; iter < maxIter; iter++ )
            {
                ts->update_context(this, iter, true);
                dims = rng.uniform(inVariant == MAT_1_N_CDIM ? 2 : 1, MAX_DIM+1);
                N = rng.uniform(2, MAX_POINTS+1);
                N0 = rng.uniform(1, MAX(N/10, 2));
                K = rng.uniform(1, N+1);

                Mat centers;

                if (inVariant == VECTOR)
                {
                    dims = 2;

                    std::vector<cv::Point2f> data0(N0);
                    rng.fill(data0, RNG::UNIFORM, -1, 1);

                    std::vector<cv::Point2f> data(N);
                    for( i = 0; i < N; i++ )
                        data[i] = data0[rng.uniform(0, N0)];

                    kmeans(data, K, labels, TermCriteria(TermCriteria::MAX_ITER+TermCriteria::EPS, 30, 0),
                           5, KMEANS_PP_CENTERS, centers);
                }
                else
                {
                    Mat data0(N0, dims, CV_32F);
                    rng.fill(data0, RNG::UNIFORM, -1, 1);

                    Mat data;

                    switch (inVariant)
                    {
                    case MAT_N_DIM_C1:
                        data.create(N, dims, CV_32F);
                        for( i = 0; i < N; i++ )
                            data0.row(rng.uniform(0, N0)).copyTo(data.row(i));
                        break;

                    case MAT_N_1_CDIM:
                        data.create(N, 1, CV_32FC(dims));
                        for( i = 0; i < N; i++ )
                            memcpy(data.ptr(i), data0.ptr(rng.uniform(0, N0)), dims * sizeof(float));
                        break;

                    case MAT_1_N_CDIM:
                        data.create(1, N, CV_32FC(dims));
                        for( i = 0; i < N; i++ )
                            memcpy(data.ptr() + i * dims * sizeof(float), data0.ptr(rng.uniform(0, N0)), dims * sizeof(float));
                        break;

                    case MAT_N_DIM_C1_NONCONT:
                        data.create(N, dims + 5, CV_32F);
                        data = data(Range(0, N), Range(0, dims));
                        for( i = 0; i < N; i++ )
                            data0.row(rng.uniform(0, N0)).copyTo(data.row(i));
                        break;

                    case MAT_N_1_CDIM_NONCONT:
                        data.create(N, 3, CV_32FC(dims));
                        data = data.colRange(0, 1);
                        for( i = 0; i < N; i++ )
                            memcpy(data.ptr(i), data0.ptr(rng.uniform(0, N0)), dims * sizeof(float));
                        break;
                    }

                    kmeans(data, K, labels, TermCriteria(TermCriteria::MAX_ITER+TermCriteria::EPS, 30, 0),
                           5, KMEANS_PP_CENTERS, centers);
                }

                ASSERT_EQ(centers.rows, K);
                ASSERT_EQ(labels.rows, N);

                Mat hist(K, 1, CV_32S, Scalar(0));
                for( i = 0; i < N; i++ )
                {
                    int l = labels.at<int>(i);
                    ASSERT_GE(l, 0);
                    ASSERT_LT(l, K);
                    hist.at<int>(l)++;
                }
                for( i = 0; i < K; i++ )
                    ASSERT_GT(hist.at<int>(i), 0);
            }
        }
    }
};

TEST(Core_KMeans, singular) { CV_KMeansSingularTest test; test.safe_run(MAT_N_DIM_C1); }

CV_ENUM(KMeansInputVariant, MAT_N_DIM_C1, MAT_N_1_CDIM, MAT_1_N_CDIM, MAT_N_DIM_C1_NONCONT, MAT_N_1_CDIM_NONCONT, VECTOR)

typedef testing::TestWithParam<KMeansInputVariant> Core_KMeans_InputVariants;

TEST_P(Core_KMeans_InputVariants, singular)
{
    CV_KMeansSingularTest test;
    test.safe_run(GetParam());
}

INSTANTIATE_TEST_CASE_P(AllVariants, Core_KMeans_InputVariants, KMeansInputVariant::all());

TEST(Core_KMeans, compactness)
{
    const int N = 1024;
    const int attempts = 4;
    const TermCriteria crit = TermCriteria(TermCriteria::COUNT, 5, 0); // low number of iterations
    cvtest::TS& ts = *cvtest::TS::ptr();
    for (int K = 1; K <= N; K *= 2)
    {
        Mat data(N, 1, CV_32FC2);
        cvtest::randUni(ts.get_rng(), data, Scalar(-200, -200), Scalar(200, 200));
        Mat labels, centers;
        double compactness = kmeans(data, K, labels, crit, attempts, KMEANS_PP_CENTERS, centers);
        centers = centers.reshape(2);
        EXPECT_EQ(labels.rows, N);
        EXPECT_EQ(centers.rows, K);
        EXPECT_GE(compactness, 0.0);
        double expected = 0.0;
        for (int i = 0; i < N; ++i)
        {
            int l = labels.at<int>(i);
            Point2f d = data.at<Point2f>(i) - centers.at<Point2f>(l);
            expected += d.x * d.x + d.y * d.y;
        }
        EXPECT_NEAR(expected, compactness, expected * 1e-8);
        if (K == N)
        {
            EXPECT_DOUBLE_EQ(compactness, 0.0);
        }
    }
}

TEST(Core_KMeans, bad_input)
{
    const int N = 100;
    const int attempts = 4;
    const TermCriteria crit = TermCriteria(TermCriteria::COUNT, 5, 0); // low number of iterations
    const int K = 3;
    Mat data(N, 1, CV_32FC2);
    cv::randu(data, Scalar(-200, -200), Scalar(200, 200));
    {
        SCOPED_TRACE("Huge value");
        data.at<Vec2f>(10, 0) = Vec2f(1e20f, 0);
        Mat labels, centers;
        EXPECT_ANY_THROW(kmeans(data, K, labels, crit, attempts, KMEANS_PP_CENTERS, centers));
    }
    {
        SCOPED_TRACE("Negative value");
        data.at<Vec2f>(10, 0) = Vec2f(0, -1e20f);
        Mat labels, centers;
        EXPECT_ANY_THROW(kmeans(data, K, labels, crit, attempts, KMEANS_PP_CENTERS, centers));
    }
    {
        SCOPED_TRACE("NaN");
        data.at<Vec2f>(10, 0) = Vec2f(0, std::numeric_limits<float>::quiet_NaN());
        Mat labels, centers;
        EXPECT_ANY_THROW(kmeans(data, K, labels, crit, attempts, KMEANS_PP_CENTERS, centers));
    }
}

TEST(CovariationMatrixVectorOfMat, accuracy)
{
    unsigned int col_problem_size = 8, row_problem_size = 8, vector_size = 16;
    cv::Mat src(vector_size, col_problem_size * row_problem_size, CV_32F);
    int singleMatFlags = CV_COVAR_ROWS;

    cv::Mat gold;
    cv::Mat goldMean;
    cv::randu(src,cv::Scalar(-128), cv::Scalar(128));
    cv::calcCovarMatrix(src,gold,goldMean,singleMatFlags,CV_32F);
    std::vector<cv::Mat> srcVec;
    for(size_t i = 0; i < vector_size; i++)
    {
        srcVec.push_back(src.row(static_cast<int>(i)).reshape(0,col_problem_size));
    }

    cv::Mat actual;
    cv::Mat actualMean;
    cv::calcCovarMatrix(srcVec, actual, actualMean,singleMatFlags,CV_32F);

    cv::Mat diff;
    cv::absdiff(gold, actual, diff);
    cv::Scalar s = cv::sum(diff);
    ASSERT_EQ(s.dot(s), 0.0);

    cv::Mat meanDiff;
    cv::absdiff(goldMean, actualMean.reshape(0,1), meanDiff);
    cv::Scalar sDiff = cv::sum(meanDiff);
    ASSERT_EQ(sDiff.dot(sDiff), 0.0);
}

TEST(CovariationMatrixVectorOfMatWithMean, accuracy)
{
    unsigned int col_problem_size = 8, row_problem_size = 8, vector_size = 16;
    cv::Mat src(vector_size, col_problem_size * row_problem_size, CV_32F);
    int singleMatFlags = CV_COVAR_ROWS | CV_COVAR_USE_AVG;

    cv::Mat gold;
    cv::randu(src,cv::Scalar(-128), cv::Scalar(128));
    cv::Mat goldMean;

    cv::reduce(src, goldMean, 0, REDUCE_AVG, CV_32F);

    cv::calcCovarMatrix(src,gold,goldMean,singleMatFlags,CV_32F);

    std::vector<cv::Mat> srcVec;
    for(size_t i = 0; i < vector_size; i++)
    {
        srcVec.push_back(src.row(static_cast<int>(i)).reshape(0,col_problem_size));
    }

    cv::Mat actual;
    cv::Mat actualMean = goldMean.reshape(0, row_problem_size);
    cv::calcCovarMatrix(srcVec, actual, actualMean,singleMatFlags,CV_32F);

    cv::Mat diff;
    cv::absdiff(gold, actual, diff);
    cv::Scalar s = cv::sum(diff);
    ASSERT_EQ(s.dot(s), 0.0);

    cv::Mat meanDiff;
    cv::absdiff(goldMean, actualMean.reshape(0,1), meanDiff);
    cv::Scalar sDiff = cv::sum(meanDiff);
    ASSERT_EQ(sDiff.dot(sDiff), 0.0);
}

TEST(Core_Pow, special)
{
    for( int i = 0; i < 100; i++ )
    {
        int n = theRNG().uniform(1, 30);
        Mat mtx0(1, n, CV_8S), mtx, result;
        randu(mtx0, -5, 5);

        int type = theRNG().uniform(0, 2) ? CV_64F : CV_32F;
        double eps = type == CV_32F ? 1e-3 : 1e-10;
        mtx0.convertTo(mtx, type);
        // generate power from [-n, n] interval with 1/8 step - enough to check various cases.
        const int max_pf = 3;
        int pf = theRNG().uniform(0, max_pf*2+1);
        double power = ((1 << pf) - (1 << (max_pf*2-1)))/16.;
        int ipower = cvRound(power);
        bool is_ipower = ipower == power;
        cv::pow(mtx, power, result);
        for( int j = 0; j < n; j++ )
        {
            double val = type == CV_32F ? (double)mtx.at<float>(j) : mtx.at<double>(j);
            double r = type == CV_32F ? (double)result.at<float>(j) : result.at<double>(j);
            double r0;
            if( power == 0. )
                r0 = 1;
            else if( is_ipower )
            {
                r0 = 1;
                for( int k = 0; k < std::abs(ipower); k++ )
                    r0 *= val;
                if( ipower < 0 )
                    r0 = 1./r0;
            }
            else
                r0 = std::pow(val, power);
            if( cvIsInf(r0) )
            {
                ASSERT_TRUE(cvIsInf(r) != 0);
            }
            else if( cvIsNaN(r0) )
            {
                ASSERT_TRUE(cvIsNaN(r) != 0);
            }
            else
            {
                ASSERT_TRUE(cvIsInf(r) == 0 && cvIsNaN(r) == 0);
                ASSERT_LT(fabs(r - r0), eps);
            }
        }
    }
}

TEST(Core_Cholesky, accuracy64f)
{
    const int n = 5;
    Mat A(n, n, CV_64F), refA;
    Mat mean(1, 1, CV_64F);
    *mean.ptr<double>() = 10.0;
    Mat dev(1, 1, CV_64F);
    *dev.ptr<double>() = 10.0;
    RNG rng(10);
    rng.fill(A, RNG::NORMAL, mean, dev);
    A = A*A.t();
    A.copyTo(refA);
    Cholesky(A.ptr<double>(), A.step, n, NULL, 0, 0);

   for (int i = 0; i < A.rows; i++)
       for (int j = i + 1; j < A.cols; j++)
           A.at<double>(i, j) = 0.0;
   EXPECT_LE(cvtest::norm(refA, A*A.t(), CV_RELATIVE_L2), FLT_EPSILON);
}

TEST(Core_QR_Solver, accuracy64f)
{
    int m = 20, n = 18;
    Mat A(m, m, CV_64F);
    Mat B(m, n, CV_64F);
    Mat mean(1, 1, CV_64F);
    *mean.ptr<double>() = 10.0;
    Mat dev(1, 1, CV_64F);
    *dev.ptr<double>() = 10.0;
    RNG rng(10);
    rng.fill(A, RNG::NORMAL, mean, dev);
    rng.fill(B, RNG::NORMAL, mean, dev);
    A = A*A.t();
    Mat solutionQR;

    //solve system with square matrix
    solve(A, B, solutionQR, DECOMP_QR);
    EXPECT_LE(cvtest::norm(A*solutionQR, B, CV_RELATIVE_L2), FLT_EPSILON);

    A = Mat(m, n, CV_64F);
    B = Mat(m, n, CV_64F);
    rng.fill(A, RNG::NORMAL, mean, dev);
    rng.fill(B, RNG::NORMAL, mean, dev);

    //solve normal system
    solve(A, B, solutionQR, DECOMP_QR | DECOMP_NORMAL);
    EXPECT_LE(cvtest::norm(A.t()*(A*solutionQR), A.t()*B, CV_RELATIVE_L2), FLT_EPSILON);

    //solve overdeterminated system as a least squares problem
    Mat solutionSVD;
    solve(A, B, solutionQR, DECOMP_QR);
    solve(A, B, solutionSVD, DECOMP_SVD);
    EXPECT_LE(cvtest::norm(solutionQR, solutionSVD, CV_RELATIVE_L2), FLT_EPSILON);

    //solve system with singular matrix
    A = Mat(10, 10, CV_64F);
    B = Mat(10, 1, CV_64F);
    rng.fill(A, RNG::NORMAL, mean, dev);
    rng.fill(B, RNG::NORMAL, mean, dev);
    for (int i = 0; i < A.cols; i++)
      A.at<double>(0, i) = A.at<double>(1, i);
    ASSERT_FALSE(solve(A, B, solutionQR, DECOMP_QR));
}

TEST(Core_Solve, regression_11888)
{
    cv::Matx<float, 3, 2> A(
        2, 1,
        3, 1,
        6, 1
    );
    cv::Vec<float, 3> b(4, 5, 7);
    cv::Matx<float, 2, 1> xQR = A.solve(b, DECOMP_QR);
    cv::Matx<float, 2, 1> xSVD = A.solve(b, DECOMP_SVD);
    EXPECT_LE(cvtest::norm(xQR, xSVD, NORM_L2 | NORM_RELATIVE), 0.001);
    cv::Matx<float, 2, 3> iA = A.inv(DECOMP_SVD);
    EXPECT_LE(cvtest::norm(iA*A, Matx<float, 2, 2>::eye(), NORM_L2), 1e-3);
    EXPECT_ANY_THROW({
       /*cv::Matx<float, 2, 1> xLU =*/ A.solve(b, DECOMP_LU);
       std::cout << "FATAL ERROR" << std::endl;
    });
}

TEST(Core_Solve, Matx_2_2)
{
    cv::Matx<float, 2, 2> A(
        2, 1,
        1, 1
    );
    cv::Vec<float, 2> b(4, 5);
    cv::Matx<float, 2, 1> xLU = A.solve(b, DECOMP_LU);
    cv::Matx<float, 2, 1> xQR = A.solve(b, DECOMP_QR);
    cv::Matx<float, 2, 1> xSVD = A.solve(b, DECOMP_SVD);
    EXPECT_LE(cvtest::norm(xQR, xSVD, NORM_L2 | NORM_RELATIVE), 1e-3);
    EXPECT_LE(cvtest::norm(xQR, xLU, NORM_L2 | NORM_RELATIVE), 1e-3);
    cv::Matx<float, 2, 2> iA = A.inv(DECOMP_SVD);
    EXPECT_LE(cvtest::norm(iA*A, Matx<float, 2, 2>::eye(), NORM_L2), 1e-3);
}
TEST(Core_Solve, Matx_3_3)
{
    cv::Matx<float, 3, 3> A(
        2, 1, 0,
        0, 1, 1,
        1, 0, 1
    );
    cv::Vec<float, 3> b(4, 5, 6);
    cv::Matx<float, 3, 1> xLU = A.solve(b, DECOMP_LU);
    cv::Matx<float, 3, 1> xQR = A.solve(b, DECOMP_QR);
    cv::Matx<float, 3, 1> xSVD = A.solve(b, DECOMP_SVD);
    EXPECT_LE(cvtest::norm(xQR, xSVD, NORM_L2 | NORM_RELATIVE), 1e-3);
    EXPECT_LE(cvtest::norm(xQR, xLU, NORM_L2 | NORM_RELATIVE), 1e-3);
    cv::Matx<float, 3, 3> iA = A.inv(DECOMP_SVD);
    EXPECT_LE(cvtest::norm(iA*A, Matx<float, 3, 3>::eye(), NORM_L2), 1e-3);
}

TEST(Core_Solve, Matx_4_4)
{
    cv::Matx<float, 4, 4> A(
        2, 1, 0, 4,
        0, 1, 1, 3,
        1, 0, 1, 2,
        2, 2, 0, 1
    );
    cv::Vec<float, 4> b(4, 5, 6, 7);
    cv::Matx<float, 4, 1> xLU = A.solve(b, DECOMP_LU);
    cv::Matx<float, 4, 1> xQR = A.solve(b, DECOMP_QR);
    cv::Matx<float, 4, 1> xSVD = A.solve(b, DECOMP_SVD);
    EXPECT_LE(cvtest::norm(xQR, xSVD, NORM_L2 | NORM_RELATIVE), 1e-3);
    EXPECT_LE(cvtest::norm(xQR, xLU, NORM_L2 | NORM_RELATIVE), 1e-3);
    cv::Matx<float, 4, 4> iA = A.inv(DECOMP_SVD);
    EXPECT_LE(cvtest::norm(iA*A, Matx<float, 4, 4>::eye(), NORM_L2), 1e-3);
}

softdouble naiveExp(softdouble x)
{
    int exponent = x.getExp();
    int sign = x.getSign() ? -1 : 1;
    if(sign < 0 && exponent >= 10) return softdouble::inf();
    softdouble mantissa = x.getFrac();
    //Taylor series for mantissa
    uint64 fac[20] = {1, 2, 6, 24, 120, 720, 5040, 40320, 362880, 3628800,
                    39916800, 479001600, 6227020800, 87178291200, 1307674368000,
                    20922789888000, 355687428096000, 6402373705728000, 121645100408832000,
                    2432902008176640000};
    softdouble sum = softdouble::one();
    // 21! > (2 ** 64)
    for(int i = 20; i > 0; i--)
        sum += pow(mantissa, softdouble(i))/softdouble(fac[i-1]);
    if(exponent >= 0)
    {
        exponent = (1 << exponent);
        return pow(sum, softdouble(exponent*sign));
    }
    else
    {
        if(sign < 0) sum = softdouble::one()/sum;
        exponent = -exponent;
        for(int j = 0; j < exponent; j++)
            sum = sqrt(sum);
        return sum;
    }
}

static float makeFP32(int sign, int exponent, int significand)
{
    Cv32suf x;
    x.u = (unsigned)(((sign & 1) << 31) | ((exponent&255) << 23) | (significand & 0x7fffff));
    return x.f;
}

static float makeRandomFP32(RNG& rng, int sign, int exprange)
{
    if( sign == -1 )
        sign = rng() % 2;
    int exponent = rng() % exprange;
    int significand = rng() % (1 << 23);
    return makeFP32(sign, exponent, significand);
}

TEST(Core_SoftFloat, exp32)
{
    //special cases
    EXPECT_TRUE(exp( softfloat::nan()).isNaN());
    EXPECT_TRUE(exp( softfloat::inf()).isInf());
    EXPECT_EQ  (exp(-softfloat::inf()), softfloat::zero());

    //ln(FLT_MAX) ~ 88.722
    const softfloat ln_max(88.722f);
    vector<softfloat> inputs;
    RNG rng(0);
    inputs.push_back(softfloat::zero());
    inputs.push_back(softfloat::one());
    inputs.push_back(softfloat::min());
    for(int i = 0; i < 50000; i++)
    {
        float x = makeRandomFP32(rng, -1, 10+127 //bigger exponent will produce inf
                                 );
        if(softfloat(x) > ln_max)
            x = rng.uniform(0.0f, (float)ln_max);
        inputs.push_back(softfloat(x));
    }

    for(size_t i = 0; i < inputs.size(); i++)
    {
        softfloat x(inputs[i]);
        softfloat y = exp(x);
        ASSERT_TRUE(!y.isNaN());
        ASSERT_TRUE(!y.isInf());
        ASSERT_GE(y, softfloat::zero());
        softfloat ygood = naiveExp(x);
        softfloat diff = abs(ygood - y);
        const softfloat eps = softfloat::eps();
        if(diff > eps)
        {
            ASSERT_LE(diff/max(abs(y), abs(ygood)), eps);
        }
    }
}

TEST(Core_SoftFloat, exp64)
{
    //special cases
    EXPECT_TRUE(exp( softdouble::nan()).isNaN());
    EXPECT_TRUE(exp( softdouble::inf()).isInf());
    EXPECT_EQ  (exp(-softdouble::inf()), softdouble::zero());

    //ln(DBL_MAX) ~ 709.7827
    const softdouble ln_max(709.7827);
    vector<softdouble> inputs;
    RNG rng(0);
    inputs.push_back(softdouble::zero());
    inputs.push_back(softdouble::one());
    inputs.push_back(softdouble::min());
    for(int i = 0; i < 50000; i++)
    {
        Cv64suf x;
        uint64 sign = rng() % 2;
        uint64 exponent = rng() % (10 + 1023); //bigger exponent will produce inf
        uint64 mantissa = (((long long int)((unsigned int)(rng)) << 32 ) | (unsigned int)(rng)) & ((1LL << 52) - 1);
        x.u = (sign << 63) | (exponent << 52) | mantissa;
        if(softdouble(x.f) > ln_max)
            x.f = rng.uniform(0.0, (double)ln_max);
        inputs.push_back(softdouble(x.f));
    }

    for(size_t i = 0; i < inputs.size(); i++)
    {
        softdouble x(inputs[i]);
        softdouble y = exp(x);
        ASSERT_TRUE(!y.isNaN());
        ASSERT_TRUE(!y.isInf());
        ASSERT_GE(y, softdouble::zero());
        softdouble ygood = naiveExp(x);
        softdouble diff = abs(ygood - y);
        const softdouble eps = softdouble::eps();
        if(diff > eps)
        {
            ASSERT_LE(diff/max(abs(y), abs(ygood)), softdouble(8192)*eps);
        }
    }
}

TEST(Core_SoftFloat, log32)
{
    const int nValues = 50000;
    RNG rng(0);
    //special cases
    EXPECT_TRUE(log(softfloat::nan()).isNaN());
    for(int i = 0; i < nValues; i++)
    {
        softfloat x32(makeRandomFP32(rng, 1, 255));
        ASSERT_TRUE(log(x32).isNaN());
    }
    EXPECT_TRUE(log(softfloat::zero()).isInf());

    vector<softfloat> inputs;

    inputs.push_back(softfloat::one());
    inputs.push_back(softfloat(exp(softfloat::one())));
    inputs.push_back(softfloat::min());
    inputs.push_back(softfloat::max());
    for(int i = 0; i < nValues; i++)
    {
        inputs.push_back(softfloat(makeRandomFP32(rng, 0, 255)));
    }

    for(size_t i = 0; i < inputs.size(); i++)
    {
        softfloat x(inputs[i]);
        softfloat y = log(x);
        ASSERT_TRUE(!y.isNaN());
        ASSERT_TRUE(!y.isInf());
        softfloat ex = exp(y);
        softfloat diff = abs(ex - x);
        // 88 is approx estimate of max exp() argument
        ASSERT_TRUE(!ex.isInf() || (y > softfloat(88)));
        const softfloat eps2 = softfloat().setExp(-17);
        if(!ex.isInf() && diff > softfloat::eps())
        {
            ASSERT_LT(diff/max(abs(ex), x), eps2);
        }
    }
}

TEST(Core_SoftFloat, log64)
{
    const int nValues = 50000;
    RNG rng(0);
    //special cases
    EXPECT_TRUE(log(softdouble::nan()).isNaN());
    for(int i = 0; i < nValues; i++)
    {
        Cv64suf x;
        uint64 sign = 1;
        uint64 exponent = rng() % 2047;
        uint64 mantissa = (((long long int)((unsigned int)(rng)) << 32 ) | (unsigned int)(rng)) & ((1LL << 52) - 1);
        x.u = (sign << 63) | (exponent << 52) | mantissa;
        softdouble x64(x.f);
        ASSERT_TRUE(log(x64).isNaN());
    }
    EXPECT_TRUE(log(softdouble::zero()).isInf());

    vector<softdouble> inputs;
    inputs.push_back(softdouble::one());
    inputs.push_back(exp(softdouble::one()));
    inputs.push_back(softdouble::min());
    inputs.push_back(softdouble::max());
    for(int i = 0; i < nValues; i++)
    {
        Cv64suf x;
        uint64 sign = 0;
        uint64 exponent = rng() % 2047;
        uint64 mantissa = (((long long int)((unsigned int)(rng)) << 32 ) | (unsigned int)(rng)) & ((1LL << 52) - 1);
        x.u = (sign << 63) | (exponent << 52) | mantissa;
        inputs.push_back(softdouble(x.f));
    }

    for(size_t i = 0; i < inputs.size(); i++)
    {
        softdouble x(inputs[i]);
        softdouble y = log(x);
        ASSERT_TRUE(!y.isNaN());
        ASSERT_TRUE(!y.isInf());
        softdouble ex = exp(y);
        softdouble diff = abs(ex - x);
        // 700 is approx estimate of max exp() argument
        ASSERT_TRUE(!ex.isInf() || (y > softdouble(700)));
        const softdouble eps2 = softdouble().setExp(-41);
        if(!ex.isInf() && diff > softdouble::eps())
        {
            ASSERT_LT(diff/max(abs(ex), x), eps2);
        }
    }
}

TEST(Core_SoftFloat, cbrt32)
{
    vector<softfloat> inputs;
    RNG rng(0);
    inputs.push_back(softfloat::zero());
    inputs.push_back(softfloat::one());
    inputs.push_back(softfloat::max());
    inputs.push_back(softfloat::min());
    for(int i = 0; i < 50000; i++)
    {
        inputs.push_back(softfloat(makeRandomFP32(rng, -1, 255)));
    }

    for(size_t i = 0; i < inputs.size(); i++)
    {
        softfloat x(inputs[i]);
        softfloat y = cbrt(x);
        ASSERT_TRUE(!y.isNaN());
        ASSERT_TRUE(!y.isInf());
        softfloat cube = y*y*y;
        softfloat diff = abs(x - cube);
        const softfloat eps = softfloat::eps();
        if(diff > eps)
        {
            ASSERT_LT(diff/max(abs(x), abs(cube)), softfloat(4)*eps);
        }
    }
}

TEST(Core_SoftFloat, pow32)
{
    const softfloat zero = softfloat::zero(), one = softfloat::one();
    const softfloat  inf = softfloat::inf(),  nan = softfloat::nan();
    const size_t nValues = 5000;
    RNG rng(0);
    //x ** nan == nan
    for(size_t i = 0; i < nValues; i++)
    {
        Cv32suf x;
        x.u = rng();
        ASSERT_TRUE(pow(softfloat(x.f), nan).isNaN());
    }
    //x ** inf check
    for(size_t i = 0; i < nValues; i++)
    {
        Cv32suf x;
        x.u = rng();
        softfloat x32(x.f);
        softfloat ax = abs(x32);
        if(x32.isNaN())
        {
            ASSERT_TRUE(pow(x32, inf).isNaN());
        }
        if(ax > one)
        {
            ASSERT_TRUE(pow(x32,  inf).isInf());
            ASSERT_EQ  (pow(x32, -inf), zero);
        }
        if(ax < one && ax > zero)
        {
            ASSERT_TRUE(pow(x32, -inf).isInf());
            ASSERT_EQ  (pow(x32,  inf), zero);
        }
    }
    //+-1 ** inf
    EXPECT_TRUE(pow( one, inf).isNaN());
    EXPECT_TRUE(pow(-one, inf).isNaN());

    // x ** 0 == 1
    for(size_t i = 0; i < nValues; i++)
    {
        Cv32suf x;
        x.u = rng();
        ASSERT_EQ(pow(softfloat(x.f), zero), one);
    }

    // x ** 1 == x
    for(size_t i = 0; i < nValues; i++)
    {
        Cv32suf x;
        x.u = rng();
        softfloat x32(x.f);
        softfloat val = pow(x32, one);
        // don't compare val and x32 directly because x != x if x is nan
        ASSERT_EQ(val.v, x32.v);
    }

    // nan ** y == nan, if y != 0
    for(size_t i = 0; i < nValues; i++)
    {
        unsigned u = rng();
        softfloat x32 = softfloat::fromRaw(u);
        x32 = (x32 != softfloat::zero()) ? x32 : softfloat::min();
        ASSERT_TRUE(pow(nan, x32).isNaN());
    }
    // nan ** 0 == 1
    EXPECT_EQ(pow(nan, zero), one);

    // inf ** y == 0, if y < 0
    // inf ** y == inf, if y > 0
    for(size_t i = 0; i < nValues; i++)
    {
        float x = makeRandomFP32(rng, 0, 255);
        softfloat x32 = softfloat(x);
        ASSERT_TRUE(pow( inf, x32).isInf());
        ASSERT_TRUE(pow(-inf, x32).isInf());
        ASSERT_EQ(pow( inf, -x32), zero);
        ASSERT_EQ(pow(-inf, -x32), zero);
    }

    // x ** y ==   (-x) ** y, if y % 2 == 0
    // x ** y == - (-x) ** y, if y % 2 == 1
    // x ** y == nan, if x < 0 and y is not integer
    for(size_t i = 0; i < nValues; i++)
    {
        softfloat x32(makeRandomFP32(rng, 1, 255));
        softfloat y32(makeRandomFP32(rng, -1, 23+127 //bigger exponent produces integer numbers only
                                     ));
        int yi = cvRound(y32);
        if(y32 != softfloat(yi))
            ASSERT_TRUE(pow(x32, y32).isNaN());
        else if(yi % 2)
            ASSERT_EQ(pow(-x32, y32), -pow(x32, y32));
        else
            ASSERT_EQ(pow(-x32, y32),  pow(x32, y32));
    }

    // (0 ** 0) == 1
    EXPECT_EQ(pow(zero, zero), one);

    // 0 ** y == inf, if y < 0
    // 0 ** y == 0, if y > 0
    for(size_t i = 0; i < nValues; i++)
    {
        softfloat x32(makeRandomFP32(rng, 0, 255));
        ASSERT_TRUE(pow(zero, -x32).isInf());
        if(x32 != one)
        {
            ASSERT_EQ(pow(zero, x32), zero);
        }
    }
}

TEST(Core_SoftFloat, pow64)
{
    const softdouble zero = softdouble::zero(), one = softdouble::one();
    const softdouble  inf = softdouble::inf(),  nan = softdouble::nan();

    const size_t nValues = 5000;
    RNG rng(0);

    //x ** nan == nan
    for(size_t i = 0; i < nValues; i++)
    {
        Cv64suf x;
        x.u = ((long long int)((unsigned int)(rng)) << 32 ) | (unsigned int)(rng);
        ASSERT_TRUE(pow(softdouble(x.f), nan).isNaN());
    }
    //x ** inf check
    for(size_t i = 0; i < nValues; i++)
    {
        Cv64suf x;
        x.u = ((long long int)((unsigned int)(rng)) << 32 ) | (unsigned int)(rng);
        softdouble x64(x.f);
        softdouble ax = abs(x64);
        if(x64.isNaN())
        {
            ASSERT_TRUE(pow(x64, inf).isNaN());
        }
        if(ax > one)
        {
            ASSERT_TRUE(pow(x64, inf).isInf());
            ASSERT_EQ(pow(x64, -inf), zero);
        }
        if(ax < one && ax > zero)
        {
            ASSERT_TRUE(pow(x64, -inf).isInf());
            ASSERT_EQ(pow(x64, inf), zero);
        }
    }
    //+-1 ** inf
    EXPECT_TRUE(pow( one, inf).isNaN());
    EXPECT_TRUE(pow(-one, inf).isNaN());

    // x ** 0 == 1
    for(size_t i = 0; i < nValues; i++)
    {
        Cv64suf x;
        x.u = ((long long int)((unsigned int)(rng)) << 32 ) | (unsigned int)(rng);
        ASSERT_EQ(pow(softdouble(x.f), zero), one);
    }

    // x ** 1 == x
    for(size_t i = 0; i < nValues; i++)
    {
        Cv64suf x;
        x.u = ((long long int)((unsigned int)(rng)) << 32 ) | (unsigned int)(rng);
        softdouble x64(x.f);
        softdouble val = pow(x64, one);
        // don't compare val and x64 directly because x != x if x is nan
        ASSERT_EQ(val.v, x64.v);
    }

    // nan ** y == nan, if y != 0
    for(size_t i = 0; i < nValues; i++)
    {
        uint64 u = ((long long int)((unsigned int)(rng)) << 32 ) | (unsigned int)(rng);
        softdouble x64 = softdouble::fromRaw(u);
        x64 = (x64 != softdouble::zero()) ? x64 : softdouble::min();
        ASSERT_TRUE(pow(nan, x64).isNaN());
    }
    // nan ** 0 == 1
    EXPECT_EQ(pow(nan, zero), one);

    // inf ** y == 0, if y < 0
    // inf ** y == inf, if y > 0
    for(size_t i = 0; i < nValues; i++)
    {
        Cv64suf x;
        uint64 sign = 0;
        uint64 exponent = rng() % 2047;
        uint64 mantissa = (((long long int)((unsigned int)(rng)) << 32 ) | (unsigned int)(rng)) & ((1LL << 52) - 1);
        x.u = (sign << 63) | (exponent << 52) | mantissa;
        softdouble x64(x.f);
        ASSERT_TRUE(pow( inf, x64).isInf());
        ASSERT_TRUE(pow(-inf, x64).isInf());
        ASSERT_EQ(pow( inf, -x64), zero);
        ASSERT_EQ(pow(-inf, -x64), zero);
    }

    // x ** y ==   (-x) ** y, if y % 2 == 0
    // x ** y == - (-x) ** y, if y % 2 == 1
    // x ** y == nan, if x < 0 and y is not integer
    for(size_t i = 0; i < nValues; i++)
    {
        Cv64suf x;
        uint64 sign = 1;
        uint64 exponent = rng() % 2047;
        uint64 mantissa = (((long long int)((unsigned int)(rng)) << 32 ) | (unsigned int)(rng)) & ((1LL << 52) - 1);
        x.u = (sign << 63) | (exponent << 52) | mantissa;
        softdouble x64(x.f);
        Cv64suf y;
        sign = rng() % 2;
        //bigger exponent produces integer numbers only
        //exponent = rng() % (52 + 1023);
        //bigger exponent is too big
        exponent = rng() % (23 + 1023);
        mantissa = (((long long int)((unsigned int)(rng)) << 32 ) | (unsigned int)(rng)) & ((1LL << 52) - 1);
        y.u = (sign << 63) | (exponent << 52) | mantissa;
        softdouble y64(y.f);
        uint64 yi = cvRound(y64);
        if(y64 != softdouble(yi))
            ASSERT_TRUE(pow(x64, y64).isNaN());
        else if(yi % 2)
            ASSERT_EQ(pow(-x64, y64), -pow(x64, y64));
        else
            ASSERT_EQ(pow(-x64, y64),  pow(x64, y64));
    }

    // (0 ** 0) == 1
    EXPECT_EQ(pow(zero, zero), one);

    // 0 ** y == inf, if y < 0
    // 0 ** y == 0, if y > 0
    for(size_t i = 0; i < nValues; i++)
    {
        Cv64suf x;
        uint64 sign = 0;
        uint64 exponent = rng() % 2047;
        uint64 mantissa = (((long long int)((unsigned int)(rng)) << 32 ) | (unsigned int)(rng)) & ((1LL << 52) - 1);
        x.u = (sign << 63) | (exponent << 52) | mantissa;
        softdouble x64(x.f);

        ASSERT_TRUE(pow(zero, -x64).isInf());
        if(x64 != one)
        {
            ASSERT_EQ(pow(zero, x64), zero);
        }
    }
}

TEST(Core_SoftFloat, sincos64)
{
    static const softdouble
            two = softdouble(2), three = softdouble(3),
            half = softdouble::one()/two,
            zero = softdouble::zero(), one = softdouble::one(),
            pi = softdouble::pi(), piby2 = pi/two, eps = softdouble::eps(),
            sin45 = sqrt(two)/two, sin60 = sqrt(three)/two;

    softdouble vstdAngles[] =
    //x, sin(x), cos(x)
    {
            zero,              zero,   one,
            pi/softdouble(6),  half, sin60,
            pi/softdouble(4), sin45, sin45,
            pi/three, sin60,  half,
    };
    vector<softdouble> stdAngles;
    stdAngles.assign(vstdAngles, vstdAngles + 3*4);

    static const softdouble stdEps = eps.setExp(-39);
    const size_t nStdValues = 5000;
    for(size_t i = 0; i < nStdValues; i++)
    {
        for(size_t k = 0; k < stdAngles.size()/3; k++)
        {
            softdouble x = stdAngles[k*3] + pi*softdouble(2*((int)i-(int)nStdValues/2));
            softdouble s = stdAngles[k*3+1];
            softdouble c = stdAngles[k*3+2];
            ASSERT_LE(abs(sin(x) - s), stdEps);
            ASSERT_LE(abs(cos(x) - c), stdEps);
            //sin(x+pi/2) = cos(x)
            ASSERT_LE(abs(sin(x + piby2) - c), stdEps);
            //sin(x+pi) = -sin(x)
            ASSERT_LE(abs(sin(x + pi) + s), stdEps);
            //cos(x+pi/2) = -sin(x)
            ASSERT_LE(abs(cos(x+piby2) + s), stdEps);
            //cos(x+pi) = -cos(x)
            ASSERT_LE(abs(cos(x+pi) + c), stdEps);
        }
    }

    // sin(x) is NaN iff x ix NaN or Inf
    EXPECT_TRUE(sin(softdouble::inf()).isNaN());
    EXPECT_TRUE(sin(softdouble::nan()).isNaN());

    vector<int> exponents;
    exponents.push_back(0);
    for(int i = 1; i < 52; i++)
    {
        exponents.push_back( i);
        exponents.push_back(-i);
    }
    exponents.push_back(256); exponents.push_back(-256);
    exponents.push_back(512); exponents.push_back(-512);
    exponents.push_back(1022); exponents.push_back(-1022);

    vector<softdouble> inputs;
    RNG rng(0);

    static const size_t nValues = 1 << 18;
    for(size_t i = 0; i < nValues; i++)
    {
        softdouble x;
        uint64 mantissa = (((long long int)((unsigned int)(rng)) << 32 ) | (unsigned int)(rng)) & ((1LL << 52) - 1);
        x.v = mantissa;
        x = x.setSign((rng() % 2) != 0);
        x = x.setExp(exponents[rng() % exponents.size()]);
        inputs.push_back(x);
    }

    for(size_t i = 0; i < inputs.size(); i++)
    {
        softdouble x = inputs[i];

        int xexp = x.getExp();
        softdouble randEps = eps.setExp(std::max(xexp-52, -46));
        softdouble sx = sin(x);
        softdouble cx = cos(x);
        ASSERT_FALSE(sx.isInf()); ASSERT_FALSE(cx.isInf());
        ASSERT_FALSE(sx.isNaN()); ASSERT_FALSE(cx.isNaN());
        ASSERT_LE(abs(sx), one); ASSERT_LE(abs(cx), one);
        ASSERT_LE(abs((sx*sx + cx*cx) - one), eps);
        ASSERT_LE(abs(sin(x*two) - two*sx*cx), randEps);
        ASSERT_LE(abs(cos(x*two) - (cx*cx - sx*sx)), randEps);
        ASSERT_LE(abs(sin(-x) + sx), eps);
        ASSERT_LE(abs(cos(-x) - cx), eps);
        ASSERT_LE(abs(sin(x + piby2) - cx), randEps);
        ASSERT_LE(abs(sin(x + pi) + sx), randEps);
        ASSERT_LE(abs(cos(x+piby2) + sx), randEps);
        ASSERT_LE(abs(cos(x+pi) + cx), randEps);
    }
}

TEST(Core_SoftFloat, CvRound)
{
    struct
    {
        uint64_t inVal;
        int64_t out64;
        int32_t out32;
    } _values[] =
    {
        { 0x0123456789abcdefU,                     0,             0 }, // 3.51270056408850369812238561681E-303
        { 0x0000000000000000U,                     0,             0 }, // 0
        { 0x8000000000000000U,                     0,             0 }, // -0
        { 0x000123456789abcdU,                     0,             0 }, // 1.5822747438273385725152200433E-309
        { 0x800123456789abcdU,                     0,             0 }, // -1.5822747438273385725152200433E-309
        { 0x7ff0000000000000U,             INT64_MAX,     INT32_MAX }, // +inf
        { 0xfff0000000000000U,             INT64_MIN,     INT32_MIN }, // -inf
        { 0x7ff0000000000001U,             INT64_MAX,     INT32_MAX }, // nan(casts to maximum value)
        { 0xfff0000000000001U,             INT64_MAX,     INT32_MAX }, // nan(casts to maximum value)
        { 0x7ffa5a5a5a5a5a5aU,             INT64_MAX,     INT32_MAX }, // nan(casts to maximum value)
        { 0xfffa5a5a5a5a5a5aU,             INT64_MAX,     INT32_MAX }, // nan(casts to maximum value)
        { 0x7fe123456789abcdU,             INT64_MAX,     INT32_MAX }, // 9.627645455595956656406699747E307
        { 0xffe123456789abcdU,             INT64_MIN,     INT32_MIN }, // -9.627645455595956656406699747E307
        { 0x43ffffffffffffffU,             INT64_MAX,     INT32_MAX }, // (2^53-1)*2^12
        { 0xc3ffffffffffffffU,             INT64_MIN,     INT32_MIN }, // -(2^53-1)*2^12
        { 0x43f0000000000000U,             INT64_MAX,     INT32_MAX }, // 2^64
        { 0xc3f0000000000000U,             INT64_MIN,     INT32_MIN }, // -2^64
        { 0x43efffffffffffffU,             INT64_MAX,     INT32_MAX }, // (2^53-1)*2^11
        { 0xc3efffffffffffffU,             INT64_MIN,     INT32_MIN }, // -(2^53-1)*2^11
        { 0x43e0000000000000U,             INT64_MAX,     INT32_MAX }, // 2^63
        { 0xc3e0000000000000U, -0x7fffffffffffffff-1,     INT32_MIN }, // -2^63
        { 0x43dfffffffffffffU,    0x7ffffffffffffc00,     INT32_MAX }, // (2^53-1)*2^10
        { 0xc3dfffffffffffffU,   -0x7ffffffffffffc00,     INT32_MIN }, // -(2^53-1)*2^10
        { 0x433fffffffffffffU,      0x1fffffffffffff,     INT32_MAX }, // (2^53-1)
        { 0xc33fffffffffffffU,     -0x1fffffffffffff,     INT32_MIN }, // -(2^53-1)
        { 0x432fffffffffffffU,      0x10000000000000,     INT32_MAX }, // (2^52-1) + 0.5
        { 0xc32fffffffffffffU,     -0x10000000000000,     INT32_MIN }, // -(2^52-1) - 0.5
        { 0x431fffffffffffffU,       0x8000000000000,     INT32_MAX }, // (2^51-1) + 0.75
        { 0xc31fffffffffffffU,      -0x8000000000000,     INT32_MIN }, // -(2^51-1) - 0.75
        { 0x431ffffffffffffeU,       0x8000000000000,     INT32_MAX }, // (2^51-1) + 0.5
        { 0xc31ffffffffffffeU,      -0x8000000000000,     INT32_MIN }, // -(2^51-1) - 0.5
        { 0x431ffffffffffffdU,       0x7ffffffffffff,     INT32_MAX }, // (2^51-1) + 0.25
        { 0xc31ffffffffffffdU,      -0x7ffffffffffff,     INT32_MIN }, // -(2^51-1) - 0.25

        { 0x41f0000000000000U,           0x100000000,     INT32_MAX }, // 2^32 = 4294967296
        { 0xc1f0000000000000U,          -0x100000000,     INT32_MIN }, // -2^32 = -4294967296
        { 0x41efffffffffffffU,           0x100000000,     INT32_MAX }, // 4294967295.99999952316284179688
        { 0xc1efffffffffffffU,          -0x100000000,     INT32_MIN }, // -4294967295.99999952316284179688
        { 0x41effffffff00000U,           0x100000000,     INT32_MAX }, // (2^32-1) + 0.5 = 4294967295.5
        { 0xc1effffffff00000U,          -0x100000000,     INT32_MIN }, // -(2^32-1) - 0.5 = -4294967295.5
        { 0x41efffffffe00000U,          0xffffffffll,     INT32_MAX }, // (2^32-1)
        { 0xc1efffffffe00000U,         -0xffffffffll,     INT32_MIN }, // -(2^32-1)
        { 0x41e0000000000000U,          0x80000000ll,     INT32_MAX }, // 2^31 = 2147483648
        { 0xc1e0000000000000U,         -0x80000000ll, -0x7fffffff-1 }, // -2^31 = -2147483648
        { 0x41dfffffffffffffU,          0x80000000ll,     INT32_MAX }, // 2147483647.99999976158142089844
        { 0xc1dfffffffffffffU,         -0x80000000ll, -0x7fffffff-1 }, // -2147483647.99999976158142089844

        { 0x41dffffffff00000U,          0x80000000ll,     INT32_MAX }, // (2^31-1) + 0.75
        { 0xc1dffffffff00000U,         -0x80000000ll, -0x7fffffff-1 }, // -(2^31-1) - 0.75
        { 0x41dfffffffe00001U,          0x80000000ll,     INT32_MAX }, // (2^31-1) + 0.5 + 2^-22
        { 0xc1dfffffffe00001U,         -0x80000000ll, -0x7fffffff-1 }, // -(2^31-1) - 0.5 - 2^-22
        { 0x41dfffffffe00000U,          0x80000000ll,     INT32_MAX }, // (2^31-1) + 0.5
        { 0xc1dfffffffe00000U,         -0x80000000ll, -0x7fffffff-1 }, // -(2^31-1) - 0.5
        { 0x41dfffffffdfffffU,            0x7fffffff,    0x7fffffff }, // (2^31-1) + 0.5 - 2^-22
        { 0xc1dfffffffdfffffU,           -0x7fffffff,   -0x7fffffff }, // -(2^31-1) - 0.5 + 2^-22
        { 0x41dfffffffd00000U,            0x7fffffff,    0x7fffffff }, // (2^31-1) + 0.25
        { 0xc1dfffffffd00000U,           -0x7fffffff,   -0x7fffffff }, // -(2^31-1) - 0.25
        { 0x41dfffffffc00000U,            0x7fffffff,    0x7fffffff }, // (2^31-1)
        { 0xc1dfffffffc00000U,           -0x7fffffff,   -0x7fffffff }, // -(2^31-1)
        { 0x41d0000000000000U,            0x40000000,    0x40000000 }, // 2^30 = 2147483648
        { 0xc1d0000000000000U,           -0x40000000,   -0x40000000 }, // -2^30 = -2147483648

        { 0x4006000000000000U,                     3,             3 }, // 2.75
        { 0xc006000000000000U,                    -3,            -3 }, // -2.75
        { 0x4004000000000001U,                     3,             3 }, // 2.5 + 2^-51
        { 0xc004000000000001U,                    -3,            -3 }, // -2.5 - 2^-51
        { 0x4004000000000000U,                     2,             2 }, // 2.5
        { 0xc004000000000000U,                    -2,            -2 }, // -2.5
        { 0x4003ffffffffffffU,                     2,             2 }, // 2.5 - 2^-51
        { 0xc003ffffffffffffU,                    -2,            -2 }, // -2.5 + 2^-51
        { 0x4002000000000000U,                     2,             2 }, // 2.25
        { 0xc002000000000000U,                    -2,            -2 }, // -2.25

        { 0x3ffc000000000000U,                     2,             2 }, // 1.75
        { 0xbffc000000000000U,                    -2,            -2 }, // -1.75
        { 0x3ff8000000000001U,                     2,             2 }, // 1.5 + 2^-52
        { 0xbff8000000000001U,                    -2,            -2 }, // -1.5 - 2^-52
        { 0x3ff8000000000000U,                     2,             2 }, // 1.5
        { 0xbff8000000000000U,                    -2,            -2 }, // -1.5
        { 0x3ff7ffffffffffffU,                     1,             1 }, // 1.5 - 2^-52
        { 0xbff7ffffffffffffU,                    -1,            -1 }, // -1.5 + 2^-52
        { 0x3ff4000000000000U,                     1,             1 }, // 1.25
        { 0xbff4000000000000U,                    -1,            -1 }, // -1.25

        { 0x3fe8000000000000U,                     1,             1 }, // 0.75
        { 0xbfe8000000000000U,                    -1,            -1 }, // -0.75
        { 0x3fe0000000000001U,                     1,             1 }, // 0.5 + 2^-53
        { 0xbfe0000000000001U,                    -1,            -1 }, // -0.5 - 2^-53
        { 0x3fe0000000000000U,                     0,             0 }, // 0.5
        { 0xbfe0000000000000U,                     0,             0 }, // -0.5

        { 0x3fd8000000000000U,                     0,             0 }, // 0.375
        { 0xbfd8000000000000U,                     0,             0 }, // -0.375
        { 0x3fd0000000000000U,                     0,             0 }, // 0.25
        { 0xbfd0000000000000U,                     0,             0 }, // -0.25

        { 0x0ff123456789abcdU,                     0,             0 }, // 6.89918601543515033558134828315E-232
        { 0x8ff123456789abcdU,                     0,             0 }  // -6.89918601543515033558134828315E-232
    };
    struct testvalues
    {
        softdouble inVal;
        int64_t out64;
        int32_t out32;
    } *values = (testvalues*)_values;

    for (int i = 0, maxi = sizeof(_values) / sizeof(_values[0]); i < maxi; i++)
    {
        EXPECT_EQ(values[i].out64, cvRound64(values[i].inVal));
        EXPECT_EQ(values[i].out64, saturate_cast<int64_t>(values[i].inVal));
        EXPECT_EQ((uint64_t)(values[i].out64), saturate_cast<uint64_t>(values[i].inVal));
        EXPECT_EQ(values[i].out32, cvRound(values[i].inVal));
        EXPECT_EQ(values[i].out32, saturate_cast<int32_t>(values[i].inVal));
        EXPECT_EQ((uint32_t)(values[i].out32), saturate_cast<uint32_t>(values[i].inVal));
    }
}

template<typename T>
static void checkRounding(T in, int outCeil, int outFloor)
{
    EXPECT_EQ(outCeil,cvCeil(in));
    EXPECT_EQ(outFloor,cvFloor(in));

    /* cvRound is not expected to be IEEE compliant. The implementation
       should round to one of the above. */
    EXPECT_TRUE((cvRound(in) == outCeil) || (cvRound(in) == outFloor));
}

TEST(Core_FastMath, InlineRoundingOps)
{
    struct
    {
        double in;
        int outCeil;
        int outFloor;
    } values[] =
    {
        // Values are chosen to convert to binary float 32/64 exactly
        { 1.0, 1, 1 },
        { 1.5, 2, 1 },
        { -1.5, -1, -2}
    };

    for (int i = 0, maxi = sizeof(values) / sizeof(values[0]); i < maxi; i++)
    {
        checkRounding<double>(values[i].in, values[i].outCeil, values[i].outFloor);
        checkRounding<float>((float)values[i].in, values[i].outCeil, values[i].outFloor);
    }
}

TEST(Core_FastMath, InlineNaN)
{
    EXPECT_EQ( cvIsNaN((float) NAN), 1);
    EXPECT_EQ( cvIsNaN((float) -NAN), 1);
    EXPECT_EQ( cvIsNaN(0.0f), 0);
    EXPECT_EQ( cvIsNaN((double) NAN), 1);
    EXPECT_EQ( cvIsNaN((double) -NAN), 1);
    EXPECT_EQ( cvIsNaN(0.0), 0);

    // Regression: check the +/-Inf cases
    Cv64suf suf;
    suf.u = 0x7FF0000000000000UL;
    EXPECT_EQ( cvIsNaN(suf.f), 0);
    suf.u = 0xFFF0000000000000UL;
    EXPECT_EQ( cvIsNaN(suf.f), 0);
}

TEST(Core_FastMath, InlineIsInf)
{
    // Assume HUGE_VAL is infinity. Strictly speaking, may not always be true.
    EXPECT_EQ( cvIsInf((float) HUGE_VAL), 1);
    EXPECT_EQ( cvIsInf((float) -HUGE_VAL), 1);
    EXPECT_EQ( cvIsInf(0.0f), 0);
    EXPECT_EQ( cvIsInf((double) HUGE_VAL), 1);
    EXPECT_EQ( cvIsInf((double) -HUGE_VAL), 1);
    EXPECT_EQ( cvIsInf(0.0), 0);

    // Regression: check the cases of 0x7FF00000xxxxxxxx
    Cv64suf suf;
    suf.u = 0x7FF0000000000001UL;
    EXPECT_EQ( cvIsInf(suf.f), 0);
    suf.u = 0x7FF0000012345678UL;
    EXPECT_EQ( cvIsInf(suf.f), 0);
}

}} // namespace
/* End of file. */<|MERGE_RESOLUTION|>--- conflicted
+++ resolved
@@ -136,11 +136,7 @@
         return power == cvRound(power) && power >= 0 ? 0 : 1;
     else
     {
-<<<<<<< HEAD
-        return depth != CV_64F ? Base::get_success_error_level( test_case_idx, i, j ) : DBL_EPSILON*4096;
-=======
         return depth != CV_64F ? Base::get_success_error_level( test_case_idx, i, j ) : DBL_EPSILON*1024*1.11;
->>>>>>> a03b8131
     }
 }
 
