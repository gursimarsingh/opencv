--- conflicted
+++ resolved
@@ -30,38 +30,12 @@
     }
     virtual ~XMLEmitter() {}
 
-<<<<<<< HEAD
     void writeTag( const char* key, int tag_type, const std::vector<std::string>& attrlist=std::vector<std::string>() )
     {
         char* ptr = fs->bufferPtr();
         int i, len = 0;
         FStructData& current_struct = fs->getCurrentStruct();
         int struct_flags = current_struct.flags;
-=======
-            if( c == '-' )
-            {
-                CV_Assert( ptr[1] == '-' && ptr[2] == '>' );
-                mode = 0;
-                ptr += 3;
-            }
-        }
-        else if( mode == CV_XML_INSIDE_DIRECTIVE )
-        {
-            // !!!NOTE!!! This is not quite correct, but should work in most cases
-            do
-            {
-                c = *++ptr;
-                level += c == '<';
-                level -= c == '>';
-                if( level < 0 )
-                    return ptr;
-            } while( cv_isprint_or_tab(c) );
-        }
-        else
-        {
-            do c = *++ptr;
-            while( c == ' ' || c == '\t' );
->>>>>>> 35ff9af6
 
         if( key && key[0] == '\0' )
             key = 0;
@@ -259,7 +233,6 @@
 
     void writeScalar(const char* key, const char* data)
     {
-<<<<<<< HEAD
         fs->check_if_write_struct_is_delayed(false);
         if ( fs->get_state_of_writing_base64() == FileStorage_API::Uncertain )
         {
@@ -269,21 +242,6 @@
         {
             CV_Error( cv::Error::StsError, "At present, output Base64 data only." );
         }
-=======
-        tag_type = CV_XML_DIRECTIVE_TAG;
-        CV_Assert( ptr[1] != '-' || ptr[2] != '-' );
-        ptr++;
-    }
-    else
-        CV_PARSE_ERROR( "Unknown tag type" );
-
-    for(;;)
-    {
-        CvStringHashNode* attrname;
-
-        if( !cv_isalpha(*ptr) && *ptr != '_' )
-            CV_PARSE_ERROR( "Name should start with a letter or underscore" );
->>>>>>> 35ff9af6
 
         int len = (int)strlen(data);
         if( key && *key == '\0' )
@@ -319,15 +277,8 @@
             else if( ptr > fs->bufferStart() + current_struct.indent && ptr[-1] != '>' )
                 *ptr++ = ' ';
 
-<<<<<<< HEAD
             memcpy( ptr, data, len );
             fs->setBufferPtr(ptr + len);
-=======
-            ptr = icvXMLParseValue( fs, ptr, &stub, CV_NODE_STRING );
-            CV_Assert( stub.tag == CV_NODE_STRING );
-            last->attr[count*2+1] = stub.data.str.ptr;
-            count++;
->>>>>>> 35ff9af6
         }
     }
 
@@ -436,7 +387,7 @@
 
                 if( c == '-' )
                 {
-                    assert( ptr[1] == '-' && ptr[2] == '>' );
+                    CV_Assert( ptr[1] == '-' && ptr[2] == '>' );
                     mode = 0;
                     ptr += 3;
                 }
@@ -743,7 +694,7 @@
         else if( *ptr == '!' )
         {
             tag_type = CV_XML_DIRECTIVE_TAG;
-            assert( ptr[1] != '-' || ptr[2] != '-' );
+            CV_Assert( ptr[1] != '-' || ptr[2] != '-' );
             ptr++;
         }
         else
