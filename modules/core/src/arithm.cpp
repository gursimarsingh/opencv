/*M///////////////////////////////////////////////////////////////////////////////////////
//
//  IMPORTANT: READ BEFORE DOWNLOADING, COPYING, INSTALLING OR USING.
//
//  By downloading, copying, installing or using the software you agree to this license.
//  If you do not agree to this license, do not download, install,
//  copy or use the software.
//
//
//                           License Agreement
//                For Open Source Computer Vision Library
//
// Copyright (C) 2000-2008, Intel Corporation, all rights reserved.
// Copyright (C) 2009-2011, Willow Garage Inc., all rights reserved.
// Third party copyrights are property of their respective owners.
//
// Redistribution and use in source and binary forms, with or without modification,
// are permitted provided that the following conditions are met:
//
//   * Redistribution's of source code must retain the above copyright notice,
//     this list of conditions and the following disclaimer.
//
//   * Redistribution's in binary form must reproduce the above copyright notice,
//     this list of conditions and the following disclaimer in the documentation
//     and/or other materials provided with the distribution.
//
//   * The name of the copyright holders may not be used to endorse or promote products
//     derived from this software without specific prior written permission.
//
// This software is provided by the copyright holders and contributors "as is" and
// any express or implied warranties, including, but not limited to, the implied
// warranties of merchantability and fitness for a particular purpose are disclaimed.
// In no event shall the Intel Corporation or contributors be liable for any direct,
// indirect, incidental, special, exemplary, or consequential damages
// (including, but not limited to, procurement of substitute goods or services;
// loss of use, data, or profits; or business interruption) however caused
// and on any theory of liability, whether in contract, strict liability,
// or tort (including negligence or otherwise) arising in any way out of
// the use of this software, even if advised of the possibility of such damage.
//
//M*/

/* ////////////////////////////////////////////////////////////////////
//
//  Arithmetic and logical operations: +, -, *, /, &, |, ^, ~, abs ...
//
// */

#include "precomp.hpp"

namespace cv
{

#if ARITHM_USE_IPP
struct IPPArithmInitializer
{
    IPPArithmInitializer(void)
    {
        ippStaticInit();
    }
};

IPPArithmInitializer ippArithmInitializer;
#endif

struct NOP {};

template<typename T, class Op, class Op8>
void vBinOp8(const T* src1, size_t step1, const T* src2, size_t step2, T* dst, size_t step, Size sz)
{
#if CV_SSE2
    Op8 op8;
#endif
    Op op;

    for( ; sz.height--; src1 += step1/sizeof(src1[0]),
                        src2 += step2/sizeof(src2[0]),
                        dst += step/sizeof(dst[0]) )
    {
        int x = 0;

    #if CV_SSE2
        if( USE_SSE2 )
        {
            for( ; x <= sz.width - 32; x += 32 )
            {
                __m128i r0 = _mm_loadu_si128((const __m128i*)(src1 + x));
                __m128i r1 = _mm_loadu_si128((const __m128i*)(src1 + x + 16));
                r0 = op8(r0,_mm_loadu_si128((const __m128i*)(src2 + x)));
                r1 = op8(r1,_mm_loadu_si128((const __m128i*)(src2 + x + 16)));
                _mm_storeu_si128((__m128i*)(dst + x), r0);
                _mm_storeu_si128((__m128i*)(dst + x + 16), r1);
            }
            for( ; x <= sz.width - 8; x += 8 )
            {
                __m128i r0 = _mm_loadl_epi64((const __m128i*)(src1 + x));
                r0 = op8(r0,_mm_loadl_epi64((const __m128i*)(src2 + x)));
                _mm_storel_epi64((__m128i*)(dst + x), r0);
            }
        }
    #endif
#if CV_ENABLE_UNROLLED
        for( ; x <= sz.width - 4; x += 4 )
        {
            T v0 = op(src1[x], src2[x]);
            T v1 = op(src1[x+1], src2[x+1]);
            dst[x] = v0; dst[x+1] = v1;
            v0 = op(src1[x+2], src2[x+2]);
            v1 = op(src1[x+3], src2[x+3]);
            dst[x+2] = v0; dst[x+3] = v1;
        }
#endif
        for( ; x < sz.width; x++ )
            dst[x] = op(src1[x], src2[x]);
    }
}

template<typename T, class Op, class Op16>
void vBinOp16(const T* src1, size_t step1, const T* src2, size_t step2,
              T* dst, size_t step, Size sz)
{
#if CV_SSE2
    Op16 op16;
#endif
    Op op;

    for( ; sz.height--; src1 += step1/sizeof(src1[0]),
        src2 += step2/sizeof(src2[0]),
        dst += step/sizeof(dst[0]) )
    {
        int x = 0;

    #if CV_SSE2
        if( USE_SSE2 )
        {
            for( ; x <= sz.width - 16; x += 16 )
            {
                __m128i r0 = _mm_loadu_si128((const __m128i*)(src1 + x));
                __m128i r1 = _mm_loadu_si128((const __m128i*)(src1 + x + 8));
                r0 = op16(r0,_mm_loadu_si128((const __m128i*)(src2 + x)));
                r1 = op16(r1,_mm_loadu_si128((const __m128i*)(src2 + x + 8)));
                _mm_storeu_si128((__m128i*)(dst + x), r0);
                _mm_storeu_si128((__m128i*)(dst + x + 8), r1);
            }
            for( ; x <= sz.width - 4; x += 4 )
            {
                __m128i r0 = _mm_loadl_epi64((const __m128i*)(src1 + x));
                r0 = op16(r0,_mm_loadl_epi64((const __m128i*)(src2 + x)));
                _mm_storel_epi64((__m128i*)(dst + x), r0);
            }
        }
        else
    #endif

        for( ; x <= sz.width - 4; x += 4 )
        {
            T v0 = op(src1[x], src2[x]);
            T v1 = op(src1[x+1], src2[x+1]);
            dst[x] = v0; dst[x+1] = v1;
            v0 = op(src1[x+2], src2[x+2]);
            v1 = op(src1[x+3], src2[x+3]);
            dst[x+2] = v0; dst[x+3] = v1;
        }

        for( ; x < sz.width; x++ )
            dst[x] = op(src1[x], src2[x]);
    }
}


template<class Op, class Op32>
void vBinOp32s(const int* src1, size_t step1, const int* src2, size_t step2,
               int* dst, size_t step, Size sz)
{
#if CV_SSE2
    Op32 op32;
#endif
    Op op;

    for( ; sz.height--; src1 += step1/sizeof(src1[0]),
        src2 += step2/sizeof(src2[0]),
        dst += step/sizeof(dst[0]) )
    {
        int x = 0;

#if CV_SSE2
        if( USE_SSE2 )
        {
            if( (((size_t)src1|(size_t)src2|(size_t)dst)&15) == 0 )
                for( ; x <= sz.width - 8; x += 8 )
                {
                    __m128i r0 = _mm_load_si128((const __m128i*)(src1 + x));
                    __m128i r1 = _mm_load_si128((const __m128i*)(src1 + x + 4));
                    r0 = op32(r0,_mm_load_si128((const __m128i*)(src2 + x)));
                    r1 = op32(r1,_mm_load_si128((const __m128i*)(src2 + x + 4)));
                    _mm_store_si128((__m128i*)(dst + x), r0);
                    _mm_store_si128((__m128i*)(dst + x + 4), r1);
                }
            else
                for( ; x <= sz.width - 8; x += 8 )
                {
                    __m128i r0 = _mm_loadu_si128((const __m128i*)(src1 + x));
                    __m128i r1 = _mm_loadu_si128((const __m128i*)(src1 + x + 4));
                    r0 = op32(r0,_mm_loadu_si128((const __m128i*)(src2 + x)));
                    r1 = op32(r1,_mm_loadu_si128((const __m128i*)(src2 + x + 4)));
                    _mm_storeu_si128((__m128i*)(dst + x), r0);
                    _mm_storeu_si128((__m128i*)(dst + x + 4), r1);
                }
        }
#endif
#if CV_ENABLE_UNROLLED
        for( ; x <= sz.width - 4; x += 4 )
        {
            int v0 = op(src1[x], src2[x]);
            int v1 = op(src1[x+1], src2[x+1]);
            dst[x] = v0; dst[x+1] = v1;
            v0 = op(src1[x+2], src2[x+2]);
            v1 = op(src1[x+3], src2[x+3]);
            dst[x+2] = v0; dst[x+3] = v1;
        }
#endif
        for( ; x < sz.width; x++ )
            dst[x] = op(src1[x], src2[x]);
    }
}


template<class Op, class Op32>
void vBinOp32f(const float* src1, size_t step1, const float* src2, size_t step2,
               float* dst, size_t step, Size sz)
{
#if CV_SSE2
    Op32 op32;
#endif
    Op op;

    for( ; sz.height--; src1 += step1/sizeof(src1[0]),
        src2 += step2/sizeof(src2[0]),
        dst += step/sizeof(dst[0]) )
    {
        int x = 0;

    #if CV_SSE2
        if( USE_SSE2 )
        {
            if( (((size_t)src1|(size_t)src2|(size_t)dst)&15) == 0 )
                for( ; x <= sz.width - 8; x += 8 )
                {
                    __m128 r0 = _mm_load_ps(src1 + x);
                    __m128 r1 = _mm_load_ps(src1 + x + 4);
                    r0 = op32(r0,_mm_load_ps(src2 + x));
                    r1 = op32(r1,_mm_load_ps(src2 + x + 4));
                    _mm_store_ps(dst + x, r0);
                    _mm_store_ps(dst + x + 4, r1);
                }
            else
                for( ; x <= sz.width - 8; x += 8 )
                {
                    __m128 r0 = _mm_loadu_ps(src1 + x);
                    __m128 r1 = _mm_loadu_ps(src1 + x + 4);
                    r0 = op32(r0,_mm_loadu_ps(src2 + x));
                    r1 = op32(r1,_mm_loadu_ps(src2 + x + 4));
                    _mm_storeu_ps(dst + x, r0);
                    _mm_storeu_ps(dst + x + 4, r1);
                }
        }
    #endif
#if CV_ENABLE_UNROLLED
        for( ; x <= sz.width - 4; x += 4 )
        {
            float v0 = op(src1[x], src2[x]);
            float v1 = op(src1[x+1], src2[x+1]);
            dst[x] = v0; dst[x+1] = v1;
            v0 = op(src1[x+2], src2[x+2]);
            v1 = op(src1[x+3], src2[x+3]);
            dst[x+2] = v0; dst[x+3] = v1;
        }
#endif
        for( ; x < sz.width; x++ )
            dst[x] = op(src1[x], src2[x]);
    }
}

template<class Op, class Op64>
void vBinOp64f(const double* src1, size_t step1, const double* src2, size_t step2,
               double* dst, size_t step, Size sz)
{
#if CV_SSE2
    Op64 op64;
#endif
    Op op;

    for( ; sz.height--; src1 += step1/sizeof(src1[0]),
        src2 += step2/sizeof(src2[0]),
        dst += step/sizeof(dst[0]) )
    {
        int x = 0;

    #if CV_SSE2
        if( USE_SSE2 && (((size_t)src1|(size_t)src2|(size_t)dst)&15) == 0 )
            for( ; x <= sz.width - 4; x += 4 )
            {
                __m128d r0 = _mm_load_pd(src1 + x);
                __m128d r1 = _mm_load_pd(src1 + x + 2);
                r0 = op64(r0,_mm_load_pd(src2 + x));
                r1 = op64(r1,_mm_load_pd(src2 + x + 2));
                _mm_store_pd(dst + x, r0);
                _mm_store_pd(dst + x + 2, r1);
            }
        else
    #endif
        for( ; x <= sz.width - 4; x += 4 )
        {
            double v0 = op(src1[x], src2[x]);
            double v1 = op(src1[x+1], src2[x+1]);
            dst[x] = v0; dst[x+1] = v1;
            v0 = op(src1[x+2], src2[x+2]);
            v1 = op(src1[x+3], src2[x+3]);
            dst[x+2] = v0; dst[x+3] = v1;
        }

        for( ; x < sz.width; x++ )
            dst[x] = op(src1[x], src2[x]);
    }
}

#if CV_SSE2

struct _VAdd8u { __m128i operator()(const __m128i& a, const __m128i& b) const { return _mm_adds_epu8(a,b); }};
struct _VSub8u { __m128i operator()(const __m128i& a, const __m128i& b) const { return _mm_subs_epu8(a,b); }};
struct _VMin8u { __m128i operator()(const __m128i& a, const __m128i& b) const { return _mm_min_epu8(a,b); }};
struct _VMax8u { __m128i operator()(const __m128i& a, const __m128i& b) const { return _mm_max_epu8(a,b); }};
struct _VAbsDiff8u
{
    __m128i operator()(const __m128i& a, const __m128i& b) const
    { return _mm_add_epi8(_mm_subs_epu8(a,b),_mm_subs_epu8(b,a)); }
};

struct _VAdd8s { __m128i operator()(const __m128i& a, const __m128i& b) const { return _mm_adds_epi8(a,b); }};
struct _VSub8s { __m128i operator()(const __m128i& a, const __m128i& b) const { return _mm_subs_epi8(a,b); }};
struct _VMin8s
{
    __m128i operator()(const __m128i& a, const __m128i& b) const
    {
        __m128i m = _mm_cmpgt_epi8(a, b);
        return _mm_xor_si128(a, _mm_and_si128(_mm_xor_si128(a, b), m));
    }
};
struct _VMax8s
{
    __m128i operator()(const __m128i& a, const __m128i& b) const
    {
        __m128i m = _mm_cmpgt_epi8(b, a);
        return _mm_xor_si128(a, _mm_and_si128(_mm_xor_si128(a, b), m));
    }
};
struct _VAbsDiff8s
{
    __m128i operator()(const __m128i& a, const __m128i& b) const
    {
        __m128i d = _mm_subs_epi8(a, b);
        __m128i m = _mm_cmpgt_epi8(b, a);
        return _mm_subs_epi8(_mm_xor_si128(d, m), m);
    }
};

struct _VAdd16u { __m128i operator()(const __m128i& a, const __m128i& b) const { return _mm_adds_epu16(a,b); }};
struct _VSub16u { __m128i operator()(const __m128i& a, const __m128i& b) const { return _mm_subs_epu16(a,b); }};
struct _VMin16u
{
    __m128i operator()(const __m128i& a, const __m128i& b) const
    { return _mm_subs_epu16(a,_mm_subs_epu16(a,b)); }
};
struct _VMax16u
{
    __m128i operator()(const __m128i& a, const __m128i& b) const
    { return _mm_adds_epu16(_mm_subs_epu16(a,b),b); }
};
struct _VAbsDiff16u
{
    __m128i operator()(const __m128i& a, const __m128i& b) const
    { return _mm_add_epi16(_mm_subs_epu16(a,b),_mm_subs_epu16(b,a)); }
};

struct _VAdd16s { __m128i operator()(const __m128i& a, const __m128i& b) const { return _mm_adds_epi16(a,b); }};
struct _VSub16s { __m128i operator()(const __m128i& a, const __m128i& b) const { return _mm_subs_epi16(a,b); }};
struct _VMin16s { __m128i operator()(const __m128i& a, const __m128i& b) const { return _mm_min_epi16(a,b); }};
struct _VMax16s { __m128i operator()(const __m128i& a, const __m128i& b) const { return _mm_max_epi16(a,b); }};
struct _VAbsDiff16s
{
    __m128i operator()(const __m128i& a, const __m128i& b) const
    {
        __m128i M = _mm_max_epi16(a,b), m = _mm_min_epi16(a,b);
        return _mm_subs_epi16(M, m);
    }
};

struct _VAdd32s { __m128i operator()(const __m128i& a, const __m128i& b) const { return _mm_add_epi32(a,b); }};
struct _VSub32s { __m128i operator()(const __m128i& a, const __m128i& b) const { return _mm_sub_epi32(a,b); }};
struct _VMin32s
{
    __m128i operator()(const __m128i& a, const __m128i& b) const
    {
        __m128i m = _mm_cmpgt_epi32(a, b);
        return _mm_xor_si128(a, _mm_and_si128(_mm_xor_si128(a, b), m));
    }
};
struct _VMax32s
{
    __m128i operator()(const __m128i& a, const __m128i& b) const
    {
        __m128i m = _mm_cmpgt_epi32(b, a);
        return _mm_xor_si128(a, _mm_and_si128(_mm_xor_si128(a, b), m));
    }
};
struct _VAbsDiff32s
{
    __m128i operator()(const __m128i& a, const __m128i& b) const
    {
        __m128i d = _mm_sub_epi32(a, b);
        __m128i m = _mm_cmpgt_epi32(b, a);
        return _mm_sub_epi32(_mm_xor_si128(d, m), m);
    }
};

struct _VAdd32f { __m128 operator()(const __m128& a, const __m128& b) const { return _mm_add_ps(a,b); }};
struct _VSub32f { __m128 operator()(const __m128& a, const __m128& b) const { return _mm_sub_ps(a,b); }};
struct _VMin32f { __m128 operator()(const __m128& a, const __m128& b) const { return _mm_min_ps(a,b); }};
struct _VMax32f { __m128 operator()(const __m128& a, const __m128& b) const { return _mm_max_ps(a,b); }};
static int CV_DECL_ALIGNED(16) v32f_absmask[] = { 0x7fffffff, 0x7fffffff, 0x7fffffff, 0x7fffffff };
struct _VAbsDiff32f
{
    __m128 operator()(const __m128& a, const __m128& b) const
    {
        return _mm_and_ps(_mm_sub_ps(a,b), *(const __m128*)v32f_absmask);
    }
};

struct _VAdd64f { __m128d operator()(const __m128d& a, const __m128d& b) const { return _mm_add_pd(a,b); }};
struct _VSub64f { __m128d operator()(const __m128d& a, const __m128d& b) const { return _mm_sub_pd(a,b); }};
struct _VMin64f { __m128d operator()(const __m128d& a, const __m128d& b) const { return _mm_min_pd(a,b); }};
struct _VMax64f { __m128d operator()(const __m128d& a, const __m128d& b) const { return _mm_max_pd(a,b); }};

static int CV_DECL_ALIGNED(16) v64f_absmask[] = { 0xffffffff, 0x7fffffff, 0xffffffff, 0x7fffffff };
struct _VAbsDiff64f
{
    __m128d operator()(const __m128d& a, const __m128d& b) const
    {
        return _mm_and_pd(_mm_sub_pd(a,b), *(const __m128d*)v64f_absmask);
    }
};

struct _VAnd8u { __m128i operator()(const __m128i& a, const __m128i& b) const { return _mm_and_si128(a,b); }};
struct _VOr8u  { __m128i operator()(const __m128i& a, const __m128i& b) const { return _mm_or_si128(a,b); }};
struct _VXor8u { __m128i operator()(const __m128i& a, const __m128i& b) const { return _mm_xor_si128(a,b); }};
struct _VNot8u { __m128i operator()(const __m128i& a, const __m128i&) const { return _mm_xor_si128(_mm_set1_epi32(-1),a); }};

#endif

#if CV_SSE2
#define IF_SIMD(op) op
#else
#define IF_SIMD(op) NOP
#endif

template<> inline uchar OpAdd<uchar>::operator ()(uchar a, uchar b) const
{ return CV_FAST_CAST_8U(a + b); }
template<> inline uchar OpSub<uchar>::operator ()(uchar a, uchar b) const
{ return CV_FAST_CAST_8U(a - b); }

template<typename T> struct OpAbsDiff
{
    typedef T type1;
    typedef T type2;
    typedef T rtype;
    T operator()(T a, T b) const { return (T)std::abs(a - b); }
};

template<> inline short OpAbsDiff<short>::operator ()(short a, short b) const
{ return saturate_cast<short>(std::abs(a - b)); }

template<> inline schar OpAbsDiff<schar>::operator ()(schar a, schar b) const
{ return saturate_cast<schar>(std::abs(a - b)); }

template<typename T, typename WT=T> struct OpAbsDiffS
{
    typedef T type1;
    typedef WT type2;
    typedef T rtype;
    T operator()(T a, WT b) const { return saturate_cast<T>(std::abs(a - b)); }
};

template<typename T> struct OpAnd
{
    typedef T type1;
    typedef T type2;
    typedef T rtype;
    T operator()( T a, T b ) const { return a & b; }
};

template<typename T> struct OpOr
{
    typedef T type1;
    typedef T type2;
    typedef T rtype;
    T operator()( T a, T b ) const { return a | b; }
};

template<typename T> struct OpXor
{
    typedef T type1;
    typedef T type2;
    typedef T rtype;
    T operator()( T a, T b ) const { return a ^ b; }
};

template<typename T> struct OpNot
{
    typedef T type1;
    typedef T type2;
    typedef T rtype;
    T operator()( T a, T ) const { return ~a; }
};

static inline void fixSteps(Size sz, size_t elemSize, size_t& step1, size_t& step2, size_t& step)
{
    if( sz.height == 1 )
        step1 = step2 = step = sz.width*elemSize;
}

static void add8u( const uchar* src1, size_t step1,
                   const uchar* src2, size_t step2,
                   uchar* dst, size_t step, Size sz, void* )
{
    IF_IPP(fixSteps(sz, sizeof(dst[0]), step1, step2, step);
           ippiAdd_8u_C1RSfs(src1, (int)step1, src2, (int)step2, dst, (int)step, (IppiSize&)sz, 0),
           (vBinOp8<uchar, OpAdd<uchar>, IF_SIMD(_VAdd8u)>(src1, step1, src2, step2, dst, step, sz)));
}

static void add8s( const schar* src1, size_t step1,
                   const schar* src2, size_t step2,
                   schar* dst, size_t step, Size sz, void* )
{
    vBinOp8<schar, OpAdd<schar>, IF_SIMD(_VAdd8s)>(src1, step1, src2, step2, dst, step, sz);
}

static void add16u( const ushort* src1, size_t step1,
                    const ushort* src2, size_t step2,
                    ushort* dst, size_t step, Size sz, void* )
{
    IF_IPP(fixSteps(sz, sizeof(dst[0]), step1, step2, step);
           ippiAdd_16u_C1RSfs(src1, (int)step1, src2, (int)step2, dst, (int)step, (IppiSize&)sz, 0),
            (vBinOp16<ushort, OpAdd<ushort>, IF_SIMD(_VAdd16u)>(src1, step1, src2, step2, dst, step, sz)));
}

static void add16s( const short* src1, size_t step1,
                    const short* src2, size_t step2,
                    short* dst, size_t step, Size sz, void* )
{
    IF_IPP(fixSteps(sz, sizeof(dst[0]), step1, step2, step);
           ippiAdd_16s_C1RSfs(src1, (int)step1, src2, (int)step2, dst, (int)step, (IppiSize&)sz, 0),
           (vBinOp16<short, OpAdd<short>, IF_SIMD(_VAdd16s)>(src1, step1, src2, step2, dst, step, sz)));
}

static void add32s( const int* src1, size_t step1,
                    const int* src2, size_t step2,
                    int* dst, size_t step, Size sz, void* )
{
    vBinOp32s<OpAdd<int>, IF_SIMD(_VAdd32s)>(src1, step1, src2, step2, dst, step, sz);
}

static void add32f( const float* src1, size_t step1,
                    const float* src2, size_t step2,
                    float* dst, size_t step, Size sz, void* )
{
    IF_IPP(fixSteps(sz, sizeof(dst[0]), step1, step2, step);
           ippiAdd_32f_C1R(src1, (int)step1, src2, (int)step2, dst, (int)step, (IppiSize&)sz),
           (vBinOp32f<OpAdd<float>, IF_SIMD(_VAdd32f)>(src1, step1, src2, step2, dst, step, sz)));
}

static void add64f( const double* src1, size_t step1,
                    const double* src2, size_t step2,
                    double* dst, size_t step, Size sz, void* )
{
    vBinOp64f<OpAdd<double>, IF_SIMD(_VAdd64f)>(src1, step1, src2, step2, dst, step, sz);
}

static void sub8u( const uchar* src1, size_t step1,
                   const uchar* src2, size_t step2,
                   uchar* dst, size_t step, Size sz, void* )
{
    IF_IPP(fixSteps(sz, sizeof(dst[0]), step1, step2, step);
           ippiSub_8u_C1RSfs(src2, (int)step2, src1, (int)step1, dst, (int)step, (IppiSize&)sz, 0),
           (vBinOp8<uchar, OpSub<uchar>, IF_SIMD(_VSub8u)>(src1, step1, src2, step2, dst, step, sz)));
}

static void sub8s( const schar* src1, size_t step1,
                   const schar* src2, size_t step2,
                   schar* dst, size_t step, Size sz, void* )
{
    vBinOp8<schar, OpSub<schar>, IF_SIMD(_VSub8s)>(src1, step1, src2, step2, dst, step, sz);
}

static void sub16u( const ushort* src1, size_t step1,
                    const ushort* src2, size_t step2,
                    ushort* dst, size_t step, Size sz, void* )
{
    IF_IPP(fixSteps(sz, sizeof(dst[0]), step1, step2, step);
           ippiSub_16u_C1RSfs(src2, (int)step2, src1, (int)step1, dst, (int)step, (IppiSize&)sz, 0),
           (vBinOp16<ushort, OpSub<ushort>, IF_SIMD(_VSub16u)>(src1, step1, src2, step2, dst, step, sz)));
}

static void sub16s( const short* src1, size_t step1,
                    const short* src2, size_t step2,
                    short* dst, size_t step, Size sz, void* )
{
    IF_IPP(fixSteps(sz, sizeof(dst[0]), step1, step2, step);
           ippiSub_16s_C1RSfs(src2, (int)step2, src1, (int)step1, dst, (int)step, (IppiSize&)sz, 0),
           (vBinOp16<short, OpSub<short>, IF_SIMD(_VSub16s)>(src1, step1, src2, step2, dst, step, sz)));
}

static void sub32s( const int* src1, size_t step1,
                    const int* src2, size_t step2,
                    int* dst, size_t step, Size sz, void* )
{
    vBinOp32s<OpSub<int>, IF_SIMD(_VSub32s)>(src1, step1, src2, step2, dst, step, sz);
}

static void sub32f( const float* src1, size_t step1,
                   const float* src2, size_t step2,
                   float* dst, size_t step, Size sz, void* )
{
    IF_IPP(fixSteps(sz, sizeof(dst[0]), step1, step2, step);
           ippiSub_32f_C1R(src2, (int)step2, src1, (int)step1, dst, (int)step, (IppiSize&)sz),
           (vBinOp32f<OpSub<float>, IF_SIMD(_VSub32f)>(src1, step1, src2, step2, dst, step, sz)));
}

static void sub64f( const double* src1, size_t step1,
                    const double* src2, size_t step2,
                    double* dst, size_t step, Size sz, void* )
{
    vBinOp64f<OpSub<double>, IF_SIMD(_VSub64f)>(src1, step1, src2, step2, dst, step, sz);
}

template<> inline uchar OpMin<uchar>::operator ()(uchar a, uchar b) const { return CV_MIN_8U(a, b); }
template<> inline uchar OpMax<uchar>::operator ()(uchar a, uchar b) const { return CV_MAX_8U(a, b); }

static void max8u( const uchar* src1, size_t step1,
                   const uchar* src2, size_t step2,
                   uchar* dst, size_t step, Size sz, void* )
{
#if (ARITHM_USE_IPP == 1)
  {
    uchar* s1 = (uchar*)src1;
    uchar* s2 = (uchar*)src2;
    uchar* d  = dst;
    fixSteps(sz, sizeof(dst[0]), step1, step2, step);
    for(int i = 0; i < sz.height; i++)
    {
      ippsMaxEvery_8u(s1, s2, d, sz.width);
      s1 += step1;
      s2 += step2;
      d  += step;
    }
  }
#else
  vBinOp8<uchar, OpMax<uchar>, IF_SIMD(_VMax8u)>(src1, step1, src2, step2, dst, step, sz);
#endif

//    IF_IPP(fixSteps(sz, sizeof(dst[0]), step1, step2, step);
//           ippiMaxEvery_8u_C1R(src1, (int)step1, src2, (int)step2, dst, (IppiSize&)sz),
//           (vBinOp8<uchar, OpMax<uchar>, IF_SIMD(_VMax8u)>(src1, step1, src2, step2, dst, step, sz)));
}

static void max8s( const schar* src1, size_t step1,
                   const schar* src2, size_t step2,
                   schar* dst, size_t step, Size sz, void* )
{
    vBinOp8<schar, OpMax<schar>, IF_SIMD(_VMax8s)>(src1, step1, src2, step2, dst, step, sz);
}

static void max16u( const ushort* src1, size_t step1,
                    const ushort* src2, size_t step2,
                    ushort* dst, size_t step, Size sz, void* )
{
#if (ARITHM_USE_IPP == 1)
  {
    ushort* s1 = (ushort*)src1;
    ushort* s2 = (ushort*)src2;
    ushort* d  = dst;
    fixSteps(sz, sizeof(dst[0]), step1, step2, step);
    for(int i = 0; i < sz.height; i++)
    {
      ippsMaxEvery_16u(s1, s2, d, sz.width);
      s1 = (ushort*)((uchar*)s1 + step1);
      s2 = (ushort*)((uchar*)s2 + step2);
      d  = (ushort*)((uchar*)d + step);
    }
  }
#else
  vBinOp16<ushort, OpMax<ushort>, IF_SIMD(_VMax16u)>(src1, step1, src2, step2, dst, step, sz);
#endif

//    IF_IPP(fixSteps(sz, sizeof(dst[0]), step1, step2, step);
//           ippiMaxEvery_16u_C1R(src1, (int)step1, src2, (int)step2, dst, (IppiSize&)sz),
//           (vBinOp16<ushort, OpMax<ushort>, IF_SIMD(_VMax16u)>(src1, step1, src2, step2, dst, step, sz)));
}

static void max16s( const short* src1, size_t step1,
                    const short* src2, size_t step2,
                    short* dst, size_t step, Size sz, void* )
{
    vBinOp16<short, OpMax<short>, IF_SIMD(_VMax16s)>(src1, step1, src2, step2, dst, step, sz);
}

static void max32s( const int* src1, size_t step1,
                    const int* src2, size_t step2,
                    int* dst, size_t step, Size sz, void* )
{
    vBinOp32s<OpMax<int>, IF_SIMD(_VMax32s)>(src1, step1, src2, step2, dst, step, sz);
}

static void max32f( const float* src1, size_t step1,
                    const float* src2, size_t step2,
                    float* dst, size_t step, Size sz, void* )
{
#if (ARITHM_USE_IPP == 1)
  {
    float* s1 = (float*)src1;
    float* s2 = (float*)src2;
    float* d  = dst;
    fixSteps(sz, sizeof(dst[0]), step1, step2, step);
    for(int i = 0; i < sz.height; i++)
    {
      ippsMaxEvery_32f(s1, s2, d, sz.width);
      s1 = (float*)((uchar*)s1 + step1);
      s2 = (float*)((uchar*)s2 + step2);
      d  = (float*)((uchar*)d + step);
    }
  }
#else
  vBinOp32f<OpMax<float>, IF_SIMD(_VMax32f)>(src1, step1, src2, step2, dst, step, sz);
#endif
//    IF_IPP(fixSteps(sz, sizeof(dst[0]), step1, step2, step);
//           ippiMaxEvery_32f_C1R(src1, (int)step1, src2, (int)step2, dst, (IppiSize&)sz),
//           (vBinOp32f<OpMax<float>, IF_SIMD(_VMax32f)>(src1, step1, src2, step2, dst, step, sz)));
}

static void max64f( const double* src1, size_t step1,
                    const double* src2, size_t step2,
                    double* dst, size_t step, Size sz, void* )
{
    vBinOp64f<OpMax<double>, IF_SIMD(_VMax64f)>(src1, step1, src2, step2, dst, step, sz);
}

static void min8u( const uchar* src1, size_t step1,
                   const uchar* src2, size_t step2,
                   uchar* dst, size_t step, Size sz, void* )
{
#if (ARITHM_USE_IPP == 1)
  {
    uchar* s1 = (uchar*)src1;
    uchar* s2 = (uchar*)src2;
    uchar* d  = dst;
    fixSteps(sz, sizeof(dst[0]), step1, step2, step);
    for(int i = 0; i < sz.height; i++)
    {
      ippsMinEvery_8u(s1, s2, d, sz.width);
      s1 += step1;
      s2 += step2;
      d  += step;
    }
  }
#else
  vBinOp8<uchar, OpMin<uchar>, IF_SIMD(_VMin8u)>(src1, step1, src2, step2, dst, step, sz);
#endif

//    IF_IPP(fixSteps(sz, sizeof(dst[0]), step1, step2, step);
//           ippiMinEvery_8u_C1R(src1, (int)step1, src2, (int)step2, dst, (IppiSize&)sz),
//           (vBinOp8<uchar, OpMin<uchar>, IF_SIMD(_VMin8u)>(src1, step1, src2, step2, dst, step, sz)));
}

static void min8s( const schar* src1, size_t step1,
                   const schar* src2, size_t step2,
                   schar* dst, size_t step, Size sz, void* )
{
    vBinOp8<schar, OpMin<schar>, IF_SIMD(_VMin8s)>(src1, step1, src2, step2, dst, step, sz);
}

static void min16u( const ushort* src1, size_t step1,
                    const ushort* src2, size_t step2,
                    ushort* dst, size_t step, Size sz, void* )
{
#if (ARITHM_USE_IPP == 1)
  {
    ushort* s1 = (ushort*)src1;
    ushort* s2 = (ushort*)src2;
    ushort* d  = dst;
    fixSteps(sz, sizeof(dst[0]), step1, step2, step);
    for(int i = 0; i < sz.height; i++)
    {
      ippsMinEvery_16u(s1, s2, d, sz.width);
      s1 = (ushort*)((uchar*)s1 + step1);
      s2 = (ushort*)((uchar*)s2 + step2);
      d  = (ushort*)((uchar*)d + step);
    }
  }
#else
  vBinOp16<ushort, OpMin<ushort>, IF_SIMD(_VMin16u)>(src1, step1, src2, step2, dst, step, sz);
#endif

//    IF_IPP(fixSteps(sz, sizeof(dst[0]), step1, step2, step);
//           ippiMinEvery_16u_C1R(src1, (int)step1, src2, (int)step2, dst, (IppiSize&)sz),
//           (vBinOp16<ushort, OpMin<ushort>, IF_SIMD(_VMin16u)>(src1, step1, src2, step2, dst, step, sz)));
}

static void min16s( const short* src1, size_t step1,
                    const short* src2, size_t step2,
                    short* dst, size_t step, Size sz, void* )
{
    vBinOp16<short, OpMin<short>, IF_SIMD(_VMin16s)>(src1, step1, src2, step2, dst, step, sz);
}

static void min32s( const int* src1, size_t step1,
                    const int* src2, size_t step2,
                    int* dst, size_t step, Size sz, void* )
{
    vBinOp32s<OpMin<int>, IF_SIMD(_VMin32s)>(src1, step1, src2, step2, dst, step, sz);
}

static void min32f( const float* src1, size_t step1,
                    const float* src2, size_t step2,
                    float* dst, size_t step, Size sz, void* )
{
#if (ARITHM_USE_IPP == 1)
  {
    float* s1 = (float*)src1;
    float* s2 = (float*)src2;
    float* d  = dst;
    fixSteps(sz, sizeof(dst[0]), step1, step2, step);
    for(int i = 0; i < sz.height; i++)
    {
      ippsMinEvery_32f(s1, s2, d, sz.width);
      s1 = (float*)((uchar*)s1 + step1);
      s2 = (float*)((uchar*)s2 + step2);
      d  = (float*)((uchar*)d + step);
    }
  }
#else
  vBinOp32f<OpMin<float>, IF_SIMD(_VMin32f)>(src1, step1, src2, step2, dst, step, sz);
#endif
//    IF_IPP(fixSteps(sz, sizeof(dst[0]), step1, step2, step);
//           ippiMinEvery_32f_C1R(src1, (int)step1, src2, (int)step2, dst, (IppiSize&)sz),
//           (vBinOp32f<OpMin<float>, IF_SIMD(_VMin32f)>(src1, step1, src2, step2, dst, step, sz)));
}

static void min64f( const double* src1, size_t step1,
                    const double* src2, size_t step2,
                    double* dst, size_t step, Size sz, void* )
{
    vBinOp64f<OpMin<double>, IF_SIMD(_VMin64f)>(src1, step1, src2, step2, dst, step, sz);
}

static void absdiff8u( const uchar* src1, size_t step1,
                       const uchar* src2, size_t step2,
                       uchar* dst, size_t step, Size sz, void* )
{
    IF_IPP(fixSteps(sz, sizeof(dst[0]), step1, step2, step);
           ippiAbsDiff_8u_C1R(src1, (int)step1, src2, (int)step2, dst, (int)step, (IppiSize&)sz),
           (vBinOp8<uchar, OpAbsDiff<uchar>, IF_SIMD(_VAbsDiff8u)>(src1, step1, src2, step2, dst, step, sz)));
}

static void absdiff8s( const schar* src1, size_t step1,
                       const schar* src2, size_t step2,
                       schar* dst, size_t step, Size sz, void* )
{
    vBinOp8<schar, OpAbsDiff<schar>, IF_SIMD(_VAbsDiff8s)>(src1, step1, src2, step2, dst, step, sz);
}

static void absdiff16u( const ushort* src1, size_t step1,
                        const ushort* src2, size_t step2,
                        ushort* dst, size_t step, Size sz, void* )
{
    IF_IPP(fixSteps(sz, sizeof(dst[0]), step1, step2, step);
           ippiAbsDiff_16u_C1R(src1, (int)step1, src2, (int)step2, dst, (int)step, (IppiSize&)sz),
           (vBinOp16<ushort, OpAbsDiff<ushort>, IF_SIMD(_VAbsDiff16u)>(src1, step1, src2, step2, dst, step, sz)));
}

static void absdiff16s( const short* src1, size_t step1,
                        const short* src2, size_t step2,
                        short* dst, size_t step, Size sz, void* )
{
    vBinOp16<short, OpAbsDiff<short>, IF_SIMD(_VAbsDiff16s)>(src1, step1, src2, step2, dst, step, sz);
}

static void absdiff32s( const int* src1, size_t step1,
                        const int* src2, size_t step2,
                        int* dst, size_t step, Size sz, void* )
{
    vBinOp32s<OpAbsDiff<int>, IF_SIMD(_VAbsDiff32s)>(src1, step1, src2, step2, dst, step, sz);
}

static void absdiff32f( const float* src1, size_t step1,
                        const float* src2, size_t step2,
                        float* dst, size_t step, Size sz, void* )
{
    IF_IPP(fixSteps(sz, sizeof(dst[0]), step1, step2, step);
           ippiAbsDiff_32f_C1R(src1, (int)step1, src2, (int)step2, dst, (int)step, (IppiSize&)sz),
           (vBinOp32f<OpAbsDiff<float>, IF_SIMD(_VAbsDiff32f)>(src1, step1, src2, step2, dst, step, sz)));
}

static void absdiff64f( const double* src1, size_t step1,
                        const double* src2, size_t step2,
                        double* dst, size_t step, Size sz, void* )
{
    vBinOp64f<OpAbsDiff<double>, IF_SIMD(_VAbsDiff64f)>(src1, step1, src2, step2, dst, step, sz);
}


static void and8u( const uchar* src1, size_t step1,
                   const uchar* src2, size_t step2,
                   uchar* dst, size_t step, Size sz, void* )
{
    IF_IPP(fixSteps(sz, sizeof(dst[0]), step1, step2, step);
           ippiAnd_8u_C1R(src1, (int)step1, src2, (int)step2, dst, (int)step, (IppiSize&)sz),
           (vBinOp8<uchar, OpAnd<uchar>, IF_SIMD(_VAnd8u)>(src1, step1, src2, step2, dst, step, sz)));
}

static void or8u( const uchar* src1, size_t step1,
                  const uchar* src2, size_t step2,
                  uchar* dst, size_t step, Size sz, void* )
{
    IF_IPP(fixSteps(sz, sizeof(dst[0]), step1, step2, step);
           ippiOr_8u_C1R(src1, (int)step1, src2, (int)step2, dst, (int)step, (IppiSize&)sz),
           (vBinOp8<uchar, OpOr<uchar>, IF_SIMD(_VOr8u)>(src1, step1, src2, step2, dst, step, sz)));
}

static void xor8u( const uchar* src1, size_t step1,
                   const uchar* src2, size_t step2,
                   uchar* dst, size_t step, Size sz, void* )
{
    IF_IPP(fixSteps(sz, sizeof(dst[0]), step1, step2, step);
           ippiXor_8u_C1R(src1, (int)step1, src2, (int)step2, dst, (int)step, (IppiSize&)sz),
           (vBinOp8<uchar, OpXor<uchar>, IF_SIMD(_VXor8u)>(src1, step1, src2, step2, dst, step, sz)));
}

static void not8u( const uchar* src1, size_t step1,
                   const uchar* src2, size_t step2,
                   uchar* dst, size_t step, Size sz, void* )
{
    IF_IPP(fixSteps(sz, sizeof(dst[0]), step1, step2, step);
           ippiNot_8u_C1R(src1, (int)step1, dst, (int)step, (IppiSize&)sz),
           (vBinOp8<uchar, OpNot<uchar>, IF_SIMD(_VNot8u)>(src1, step1, src2, step2, dst, step, sz)));
}

/****************************************************************************************\
*                                   logical operations                                   *
\****************************************************************************************/

void convertAndUnrollScalar( const Mat& sc, int buftype, uchar* scbuf, size_t blocksize )
{
    int scn = (int)sc.total(), cn = CV_MAT_CN(buftype);
    size_t esz = CV_ELEM_SIZE(buftype);
    getConvertFunc(sc.depth(), buftype)(sc.data, 0, 0, 0, scbuf, 0, Size(std::min(cn, scn), 1), 0);
    // unroll the scalar
    if( scn < cn )
    {
        CV_Assert( scn == 1 );
        size_t esz1 = CV_ELEM_SIZE1(buftype);
        for( size_t i = esz1; i < esz; i++ )
            scbuf[i] = scbuf[i - esz1];
    }
    for( size_t i = esz; i < blocksize*esz; i++ )
        scbuf[i] = scbuf[i - esz];
}

static void binary_op(InputArray _src1, InputArray _src2, OutputArray _dst,
               InputArray _mask, const BinaryFunc* tab, bool bitwise)
{
    int kind1 = _src1.kind(), kind2 = _src2.kind();
    Mat src1 = _src1.getMat(), src2 = _src2.getMat();
    bool haveMask = !_mask.empty(), haveScalar = false;
    BinaryFunc func;
    int c;

    if( src1.dims <= 2 && src2.dims <= 2 && kind1 == kind2 &&
        src1.size() == src2.size() && src1.type() == src2.type() && !haveMask )
    {
        _dst.create(src1.size(), src1.type());
        Mat dst = _dst.getMat();
        if( bitwise )
        {
            func = *tab;
            c = (int)src1.elemSize();
        }
        else
        {
            func = tab[src1.depth()];
            c = src1.channels();
        }

        Size sz = getContinuousSize(src1, src2, dst);
        size_t len = sz.width*(size_t)c;
        if( len == (size_t)(int)len )
        {
            sz.width = (int)len;
            func(src1.data, src1.step, src2.data, src2.step, dst.data, dst.step, sz, 0);
            return;
        }
    }

    if( (kind1 == _InputArray::MATX) + (kind2 == _InputArray::MATX) == 1 ||
        src1.size != src2.size || src1.type() != src2.type() )
    {
        if( checkScalar(src1, src2.type(), kind1, kind2) )
            // src1 is a scalar; swap it with src2
            swap(src1, src2);
        else if( !checkScalar(src2, src1.type(), kind2, kind1) )
            CV_Error( CV_StsUnmatchedSizes,
                      "The operation is neither 'array op array' (where arrays have the same size and type), "
                      "nor 'array op scalar', nor 'scalar op array'" );
        haveScalar = true;
    }

    size_t esz = src1.elemSize();
    size_t blocksize0 = (BLOCK_SIZE + esz-1)/esz;
    int cn = src1.channels();
    BinaryFunc copymask = 0;
    Mat mask;
    bool reallocate = false;

    if( haveMask )
    {
        mask = _mask.getMat();
        CV_Assert( (mask.type() == CV_8UC1 || mask.type() == CV_8SC1) );
        CV_Assert( mask.size == src1.size );
        copymask = getCopyMaskFunc(esz);
        Mat tdst = _dst.getMat();
        reallocate = tdst.size != src1.size || tdst.type() != src1.type();
    }

    AutoBuffer<uchar> _buf;
    uchar *scbuf = 0, *maskbuf = 0;

    _dst.create(src1.dims, src1.size, src1.type());
    Mat dst = _dst.getMat();

    // if this is mask operation and dst has been reallocated,
    // we have to
    if( haveMask && reallocate )
        dst = Scalar::all(0);

    if( bitwise )
    {
        func = *tab;
        c = (int)esz;
    }
    else
    {
        func = tab[src1.depth()];
        c = cn;
    }

    if( !haveScalar )
    {
        const Mat* arrays[] = { &src1, &src2, &dst, &mask, 0 };
        uchar* ptrs[4];

        NAryMatIterator it(arrays, ptrs);
        size_t total = it.size, blocksize = total;

        if( blocksize*c > INT_MAX )
            blocksize = INT_MAX/c;

        if( haveMask )
        {
            blocksize = std::min(blocksize, blocksize0);
            _buf.allocate(blocksize*esz);
            maskbuf = _buf;
        }

        for( size_t i = 0; i < it.nplanes; i++, ++it )
        {
            for( size_t j = 0; j < total; j += blocksize )
            {
                int bsz = (int)MIN(total - j, blocksize);

                func( ptrs[0], 0, ptrs[1], 0, haveMask ? maskbuf : ptrs[2], 0, Size(bsz*c, 1), 0 );
                if( haveMask )
                {
                    copymask( maskbuf, 0, ptrs[3], 0, ptrs[2], 0, Size(bsz, 1), &esz );
                    ptrs[3] += bsz;
                }

                bsz *= (int)esz;
                ptrs[0] += bsz; ptrs[1] += bsz; ptrs[2] += bsz;
            }
        }
    }
    else
    {
        const Mat* arrays[] = { &src1, &dst, &mask, 0 };
        uchar* ptrs[3];

        NAryMatIterator it(arrays, ptrs);
        size_t total = it.size, blocksize = std::min(total, blocksize0);

        _buf.allocate(blocksize*(haveMask ? 2 : 1)*esz + 32);
        scbuf = _buf;
        maskbuf = alignPtr(scbuf + blocksize*esz, 16);

        convertAndUnrollScalar( src2, src1.type(), scbuf, blocksize);

        for( size_t i = 0; i < it.nplanes; i++, ++it )
        {
            for( size_t j = 0; j < total; j += blocksize )
            {
                int bsz = (int)MIN(total - j, blocksize);

                func( ptrs[0], 0, scbuf, 0, haveMask ? maskbuf : ptrs[1], 0, Size(bsz*c, 1), 0 );
                if( haveMask )
                {
                    copymask( maskbuf, 0, ptrs[2], 0, ptrs[1], 0, Size(bsz, 1), &esz );
                    ptrs[2] += bsz;
                }

                bsz *= (int)esz;
                ptrs[0] += bsz; ptrs[1] += bsz;
            }
        }
    }
}

static BinaryFunc* getMaxTab()
{
    static BinaryFunc maxTab[] =
    {
        (BinaryFunc)GET_OPTIMIZED(max8u), (BinaryFunc)GET_OPTIMIZED(max8s),
        (BinaryFunc)GET_OPTIMIZED(max16u), (BinaryFunc)GET_OPTIMIZED(max16s),
        (BinaryFunc)GET_OPTIMIZED(max32s),
        (BinaryFunc)GET_OPTIMIZED(max32f), (BinaryFunc)max64f,
        0
    };

    return maxTab;
}

static BinaryFunc* getMinTab()
{
    static BinaryFunc minTab[] =
    {
        (BinaryFunc)GET_OPTIMIZED(min8u), (BinaryFunc)GET_OPTIMIZED(min8s),
        (BinaryFunc)GET_OPTIMIZED(min16u), (BinaryFunc)GET_OPTIMIZED(min16s),
        (BinaryFunc)GET_OPTIMIZED(min32s),
        (BinaryFunc)GET_OPTIMIZED(min32f), (BinaryFunc)min64f,
        0
    };

    return minTab;
}

}

void cv::bitwise_and(InputArray a, InputArray b, OutputArray c, InputArray mask)
{
    BinaryFunc f = (BinaryFunc)GET_OPTIMIZED(and8u);
    binary_op(a, b, c, mask, &f, true);
}

void cv::bitwise_or(InputArray a, InputArray b, OutputArray c, InputArray mask)
{
    BinaryFunc f = (BinaryFunc)GET_OPTIMIZED(or8u);
    binary_op(a, b, c, mask, &f, true);
}

void cv::bitwise_xor(InputArray a, InputArray b, OutputArray c, InputArray mask)
{
    BinaryFunc f = (BinaryFunc)GET_OPTIMIZED(xor8u);
    binary_op(a, b, c, mask, &f, true);
}

void cv::bitwise_not(InputArray a, OutputArray c, InputArray mask)
{
    BinaryFunc f = (BinaryFunc)GET_OPTIMIZED(not8u);
    binary_op(a, a, c, mask, &f, true);
}

void cv::max( InputArray src1, InputArray src2, OutputArray dst )
{
    binary_op(src1, src2, dst, noArray(), getMaxTab(), false );
}

void cv::min( InputArray src1, InputArray src2, OutputArray dst )
{
    binary_op(src1, src2, dst, noArray(), getMinTab(), false );
}

void cv::max(const Mat& src1, const Mat& src2, Mat& dst)
{
    OutputArray _dst(dst);
    binary_op(src1, src2, _dst, noArray(), getMaxTab(), false );
}

void cv::min(const Mat& src1, const Mat& src2, Mat& dst)
{
    OutputArray _dst(dst);
    binary_op(src1, src2, _dst, noArray(), getMinTab(), false );
}

<<<<<<< HEAD
=======
void cv::max(const Mat& src1, double src2, Mat& dst)
{
    OutputArray _dst(dst);
    binary_op(src1, src2, _dst, noArray(), getMaxTab(), false );
}

void cv::min(const Mat& src1, double src2, Mat& dst)
{
    OutputArray _dst(dst);
    binary_op(src1, src2, _dst, noArray(), getMinTab(), false );
}
>>>>>>> bed3512d

/****************************************************************************************\
*                                      add/subtract                                      *
\****************************************************************************************/

namespace cv
{

static int actualScalarDepth(const double* data, int len)
{
    int i = 0, minval = INT_MAX, maxval = INT_MIN;
    for(; i < len; ++i)
    {
        int ival = cvRound(data[i]);
        if( ival != data[i] )
            break;
        minval = MIN(minval, ival);
        maxval = MAX(maxval, ival);
    }
    return i < len ? CV_64F :
        minval >= 0 && maxval <= (int)UCHAR_MAX ? CV_8U :
        minval >= (int)SCHAR_MIN && maxval <= (int)SCHAR_MAX ? CV_8S :
        minval >= 0 && maxval <= (int)USHRT_MAX ? CV_16U :
        minval >= (int)SHRT_MIN && maxval <= (int)SHRT_MAX ? CV_16S :
        CV_32S;
}

static void arithm_op(InputArray _src1, InputArray _src2, OutputArray _dst,
               InputArray _mask, int dtype, BinaryFunc* tab, bool muldiv=false, void* usrdata=0)
{
    int kind1 = _src1.kind(), kind2 = _src2.kind();
    Mat src1 = _src1.getMat(), src2 = _src2.getMat();
    bool haveMask = !_mask.empty();
    bool reallocate = false;

    bool src1Scalar = checkScalar(src1, src2.type(), kind1, kind2);
    bool src2Scalar = checkScalar(src2, src1.type(), kind2, kind1);

    if( (kind1 == kind2 || src1.channels() == 1) && src1.dims <= 2 && src2.dims <= 2 &&
        src1.size() == src2.size() && src1.type() == src2.type() &&
        !haveMask && ((!_dst.fixedType() && (dtype < 0 || CV_MAT_DEPTH(dtype) == src1.depth())) ||
                       (_dst.fixedType() && _dst.type() == _src1.type())) &&
        ((src1Scalar && src2Scalar) || (!src1Scalar && !src2Scalar)) )
    {
        _dst.create(src1.size(), src1.type());
        Mat dst = _dst.getMat();
        Size sz = getContinuousSize(src1, src2, dst, src1.channels());
        tab[src1.depth()](src1.data, src1.step, src2.data, src2.step, dst.data, dst.step, sz, usrdata);
        return;
    }

    bool haveScalar = false, swapped12 = false;
    int depth2 = src2.depth();
    if( src1.size != src2.size || src1.channels() != src2.channels() ||
        ((kind1 == _InputArray::MATX || kind2 == _InputArray::MATX) &&
         src1.cols == 1 && src2.rows == 4) )
    {
        if( checkScalar(src1, src2.type(), kind1, kind2) )
        {
            // src1 is a scalar; swap it with src2
            swap(src1, src2);
            swapped12 = true;
        }
        else if( !checkScalar(src2, src1.type(), kind2, kind1) )
            CV_Error( CV_StsUnmatchedSizes,
                     "The operation is neither 'array op array' (where arrays have the same size and the same number of channels), "
                     "nor 'array op scalar', nor 'scalar op array'" );
        haveScalar = true;
        CV_Assert(src2.type() == CV_64F && (src2.rows == 4 || src2.rows == 1));

        if (!muldiv)
        {
            depth2 = actualScalarDepth(src2.ptr<double>(), src1.channels());
            if( depth2 == CV_64F && (src1.depth() < CV_32S || src1.depth() == CV_32F) )
                depth2 = CV_32F;
        }
        else
            depth2 = CV_64F;
    }

    int cn = src1.channels(), depth1 = src1.depth(), wtype;
    BinaryFunc cvtsrc1 = 0, cvtsrc2 = 0, cvtdst = 0;

    if( dtype < 0 )
    {
        if( _dst.fixedType() )
            dtype = _dst.type();
        else
        {
            if( !haveScalar && src1.type() != src2.type() )
                CV_Error(CV_StsBadArg,
                     "When the input arrays in add/subtract/multiply/divide functions have different types, "
                     "the output array type must be explicitly specified");
            dtype = src1.type();
        }
    }
    dtype = CV_MAT_DEPTH(dtype);

    if( depth1 == depth2 && dtype == depth1 )
        wtype = dtype;
    else if( !muldiv )
    {
        wtype = depth1 <= CV_8S && depth2 <= CV_8S ? CV_16S :
                depth1 <= CV_32S && depth2 <= CV_32S ? CV_32S : std::max(depth1, depth2);
        wtype = std::max(wtype, dtype);

        // when the result of addition should be converted to an integer type,
        // and just one of the input arrays is floating-point, it makes sense to convert that input to integer type before the operation,
        // instead of converting the other input to floating-point and then converting the operation result back to integers.
        if( dtype < CV_32F && (depth1 < CV_32F || depth2 < CV_32F) )
            wtype = CV_32S;
    }
    else
    {
        wtype = std::max(depth1, std::max(depth2, CV_32F));
        wtype = std::max(wtype, dtype);
    }

    cvtsrc1 = depth1 == wtype ? 0 : getConvertFunc(depth1, wtype);
    cvtsrc2 = depth2 == depth1 ? cvtsrc1 : depth2 == wtype ? 0 : getConvertFunc(depth2, wtype);
    cvtdst = dtype == wtype ? 0 : getConvertFunc(wtype, dtype);

    dtype = CV_MAKETYPE(dtype, cn);
    wtype = CV_MAKETYPE(wtype, cn);

    size_t esz1 = src1.elemSize(), esz2 = src2.elemSize();
    size_t dsz = CV_ELEM_SIZE(dtype), wsz = CV_ELEM_SIZE(wtype);
    size_t blocksize0 = (size_t)(BLOCK_SIZE + wsz-1)/wsz;
    BinaryFunc copymask = 0;
    Mat mask;

    if( haveMask )
    {
        mask = _mask.getMat();
        CV_Assert( (mask.type() == CV_8UC1 || mask.type() == CV_8SC1) );
        CV_Assert( mask.size == src1.size );
        copymask = getCopyMaskFunc(dsz);
        Mat tdst = _dst.getMat();
        reallocate = tdst.size != src1.size || tdst.type() != dtype;
    }

    AutoBuffer<uchar> _buf;
    uchar *buf, *maskbuf = 0, *buf1 = 0, *buf2 = 0, *wbuf = 0;
    size_t bufesz = (cvtsrc1 ? wsz : 0) + (cvtsrc2 || haveScalar ? wsz : 0) + (cvtdst ? wsz : 0) + (haveMask ? dsz : 0);

    _dst.create(src1.dims, src1.size, dtype);
    Mat dst = _dst.getMat();

    if( haveMask && reallocate )
        dst = Scalar::all(0);

    BinaryFunc func = tab[CV_MAT_DEPTH(wtype)];

    if( !haveScalar )
    {
        const Mat* arrays[] = { &src1, &src2, &dst, &mask, 0 };
        uchar* ptrs[4];

        NAryMatIterator it(arrays, ptrs);
        size_t total = it.size, blocksize = total;

        if( haveMask || cvtsrc1 || cvtsrc2 || cvtdst )
            blocksize = std::min(blocksize, blocksize0);

        _buf.allocate(bufesz*blocksize + 64);
        buf = _buf;
        if( cvtsrc1 )
            buf1 = buf, buf = alignPtr(buf + blocksize*wsz, 16);
        if( cvtsrc2 )
            buf2 = buf, buf = alignPtr(buf + blocksize*wsz, 16);
        wbuf = maskbuf = buf;
        if( cvtdst )
            buf = alignPtr(buf + blocksize*wsz, 16);
        if( haveMask )
            maskbuf = buf;

        for( size_t i = 0; i < it.nplanes; i++, ++it )
        {
            for( size_t j = 0; j < total; j += blocksize )
            {
                int bsz = (int)MIN(total - j, blocksize);
                Size bszn(bsz*cn, 1);
                const uchar *sptr1 = ptrs[0], *sptr2 = ptrs[1];
                uchar* dptr = ptrs[2];
                if( cvtsrc1 )
                {
                    cvtsrc1( sptr1, 0, 0, 0, buf1, 0, bszn, 0 );
                    sptr1 = buf1;
                }
                if( ptrs[0] == ptrs[1] )
                    sptr2 = sptr1;
                else if( cvtsrc2 )
                {
                    cvtsrc2( sptr2, 0, 0, 0, buf2, 0, bszn, 0 );
                    sptr2 = buf2;
                }

                if( !haveMask && !cvtdst )
                    func( sptr1, 0, sptr2, 0, dptr, 0, bszn, usrdata );
                else
                {
                    func( sptr1, 0, sptr2, 0, wbuf, 0, bszn, usrdata );
                    if( !haveMask )
                        cvtdst( wbuf, 0, 0, 0, dptr, 0, bszn, 0 );
                    else if( !cvtdst )
                    {
                        copymask( wbuf, 0, ptrs[3], 0, dptr, 0, Size(bsz, 1), &dsz );
                        ptrs[3] += bsz;
                    }
                    else
                    {
                        cvtdst( wbuf, 0, 0, 0, maskbuf, 0, bszn, 0 );
                        copymask( maskbuf, 0, ptrs[3], 0, dptr, 0, Size(bsz, 1), &dsz );
                        ptrs[3] += bsz;
                    }
                }
                ptrs[0] += bsz*esz1; ptrs[1] += bsz*esz2; ptrs[2] += bsz*dsz;
            }
        }
    }
    else
    {
        const Mat* arrays[] = { &src1, &dst, &mask, 0 };
        uchar* ptrs[3];

        NAryMatIterator it(arrays, ptrs);
        size_t total = it.size, blocksize = std::min(total, blocksize0);

        _buf.allocate(bufesz*blocksize + 64);
        buf = _buf;
        if( cvtsrc1 )
            buf1 = buf, buf = alignPtr(buf + blocksize*wsz, 16);
        buf2 = buf; buf = alignPtr(buf + blocksize*wsz, 16);
        wbuf = maskbuf = buf;
        if( cvtdst )
            buf = alignPtr(buf + blocksize*wsz, 16);
        if( haveMask )
            maskbuf = buf;

        convertAndUnrollScalar( src2, wtype, buf2, blocksize);

        for( size_t i = 0; i < it.nplanes; i++, ++it )
        {
            for( size_t j = 0; j < total; j += blocksize )
            {
                int bsz = (int)MIN(total - j, blocksize);
                Size bszn(bsz*cn, 1);
                const uchar *sptr1 = ptrs[0];
                const uchar* sptr2 = buf2;
                uchar* dptr = ptrs[1];

                if( cvtsrc1 )
                {
                    cvtsrc1( sptr1, 0, 0, 0, buf1, 0, bszn, 0 );
                    sptr1 = buf1;
                }

                if( swapped12 )
                    std::swap(sptr1, sptr2);

                if( !haveMask && !cvtdst )
                    func( sptr1, 0, sptr2, 0, dptr, 0, bszn, usrdata );
                else
                {
                    func( sptr1, 0, sptr2, 0, wbuf, 0, bszn, usrdata );
                    if( !haveMask )
                        cvtdst( wbuf, 0, 0, 0, dptr, 0, bszn, 0 );
                    else if( !cvtdst )
                    {
                        copymask( wbuf, 0, ptrs[2], 0, dptr, 0, Size(bsz, 1), &dsz );
                        ptrs[2] += bsz;
                    }
                    else
                    {
                        cvtdst( wbuf, 0, 0, 0, maskbuf, 0, bszn, 0 );
                        copymask( maskbuf, 0, ptrs[2], 0, dptr, 0, Size(bsz, 1), &dsz );
                        ptrs[2] += bsz;
                    }
                }
                ptrs[0] += bsz*esz1; ptrs[1] += bsz*dsz;
            }
        }
    }
}

static BinaryFunc* getAddTab()
{
    static BinaryFunc addTab[] =
    {
        (BinaryFunc)GET_OPTIMIZED(add8u), (BinaryFunc)GET_OPTIMIZED(add8s),
        (BinaryFunc)GET_OPTIMIZED(add16u), (BinaryFunc)GET_OPTIMIZED(add16s),
        (BinaryFunc)GET_OPTIMIZED(add32s),
        (BinaryFunc)GET_OPTIMIZED(add32f), (BinaryFunc)add64f,
        0
    };

    return addTab;
}

static BinaryFunc* getSubTab()
{
    static BinaryFunc subTab[] =
    {
        (BinaryFunc)GET_OPTIMIZED(sub8u), (BinaryFunc)GET_OPTIMIZED(sub8s),
        (BinaryFunc)GET_OPTIMIZED(sub16u), (BinaryFunc)GET_OPTIMIZED(sub16s),
        (BinaryFunc)GET_OPTIMIZED(sub32s),
        (BinaryFunc)GET_OPTIMIZED(sub32f), (BinaryFunc)sub64f,
        0
    };

    return subTab;
}

static BinaryFunc* getAbsDiffTab()
{
    static BinaryFunc absDiffTab[] =
    {
        (BinaryFunc)GET_OPTIMIZED(absdiff8u), (BinaryFunc)GET_OPTIMIZED(absdiff8s),
        (BinaryFunc)GET_OPTIMIZED(absdiff16u), (BinaryFunc)GET_OPTIMIZED(absdiff16s),
        (BinaryFunc)GET_OPTIMIZED(absdiff32s),
        (BinaryFunc)GET_OPTIMIZED(absdiff32f), (BinaryFunc)absdiff64f,
        0
    };

    return absDiffTab;
}

}

void cv::add( InputArray src1, InputArray src2, OutputArray dst,
          InputArray mask, int dtype )
{
    arithm_op(src1, src2, dst, mask, dtype, getAddTab() );
}

void cv::subtract( InputArray src1, InputArray src2, OutputArray dst,
               InputArray mask, int dtype )
{
#ifdef HAVE_TEGRA_OPTIMIZATION
    if (mask.empty() && src1.depth() == CV_8U && src2.depth() == CV_8U)
    {
        if (dtype == -1 && dst.fixedType())
            dtype = dst.depth();

        if (!dst.fixedType() || dtype == dst.depth())
        {
            if (dtype == CV_16S)
            {
                Mat _dst = dst.getMat();
                if(tegra::subtract_8u8u16s(src1.getMat(), src2.getMat(), _dst))
                    return;
            }
            else if (dtype == CV_32F)
            {
                Mat _dst = dst.getMat();
                if(tegra::subtract_8u8u32f(src1.getMat(), src2.getMat(), _dst))
                    return;
            }
            else if (dtype == CV_8S)
            {
                Mat _dst = dst.getMat();
                if(tegra::subtract_8u8u8s(src1.getMat(), src2.getMat(), _dst))
                    return;
            }
        }
    }
#endif
    arithm_op(src1, src2, dst, mask, dtype, getSubTab() );
}

void cv::absdiff( InputArray src1, InputArray src2, OutputArray dst )
{
    arithm_op(src1, src2, dst, noArray(), -1, getAbsDiffTab());
}

/****************************************************************************************\
*                                    multiply/divide                                     *
\****************************************************************************************/

namespace cv
{

template<typename T, typename WT> static void
mul_( const T* src1, size_t step1, const T* src2, size_t step2,
      T* dst, size_t step, Size size, WT scale )
{
    step1 /= sizeof(src1[0]);
    step2 /= sizeof(src2[0]);
    step /= sizeof(dst[0]);

    if( scale == (WT)1. )
    {
        for( ; size.height--; src1 += step1, src2 += step2, dst += step )
        {
            int i=0;
            #if CV_ENABLE_UNROLLED
            for(; i <= size.width - 4; i += 4 )
            {
                T t0;
                T t1;
                t0 = saturate_cast<T>(src1[i  ] * src2[i  ]);
                t1 = saturate_cast<T>(src1[i+1] * src2[i+1]);
                dst[i  ] = t0;
                dst[i+1] = t1;

                t0 = saturate_cast<T>(src1[i+2] * src2[i+2]);
                t1 = saturate_cast<T>(src1[i+3] * src2[i+3]);
                dst[i+2] = t0;
                dst[i+3] = t1;
            }
            #endif
            for( ; i < size.width; i++ )
                dst[i] = saturate_cast<T>(src1[i] * src2[i]);
        }
    }
    else
    {
        for( ; size.height--; src1 += step1, src2 += step2, dst += step )
        {
            int i = 0;
            #if CV_ENABLE_UNROLLED
            for(; i <= size.width - 4; i += 4 )
            {
                T t0 = saturate_cast<T>(scale*(WT)src1[i]*src2[i]);
                T t1 = saturate_cast<T>(scale*(WT)src1[i+1]*src2[i+1]);
                dst[i] = t0; dst[i+1] = t1;

                t0 = saturate_cast<T>(scale*(WT)src1[i+2]*src2[i+2]);
                t1 = saturate_cast<T>(scale*(WT)src1[i+3]*src2[i+3]);
                dst[i+2] = t0; dst[i+3] = t1;
            }
            #endif
            for( ; i < size.width; i++ )
                dst[i] = saturate_cast<T>(scale*(WT)src1[i]*src2[i]);
        }
    }
}

template<typename T> static void
div_( const T* src1, size_t step1, const T* src2, size_t step2,
      T* dst, size_t step, Size size, double scale )
{
    step1 /= sizeof(src1[0]);
    step2 /= sizeof(src2[0]);
    step /= sizeof(dst[0]);

    for( ; size.height--; src1 += step1, src2 += step2, dst += step )
    {
        int i = 0;
        #if CV_ENABLE_UNROLLED
        for( ; i <= size.width - 4; i += 4 )
        {
            if( src2[i] != 0 && src2[i+1] != 0 && src2[i+2] != 0 && src2[i+3] != 0 )
            {
                double a = (double)src2[i] * src2[i+1];
                double b = (double)src2[i+2] * src2[i+3];
                double d = scale/(a * b);
                b *= d;
                a *= d;

                T z0 = saturate_cast<T>(src2[i+1] * ((double)src1[i] * b));
                T z1 = saturate_cast<T>(src2[i] * ((double)src1[i+1] * b));
                T z2 = saturate_cast<T>(src2[i+3] * ((double)src1[i+2] * a));
                T z3 = saturate_cast<T>(src2[i+2] * ((double)src1[i+3] * a));

                dst[i] = z0; dst[i+1] = z1;
                dst[i+2] = z2; dst[i+3] = z3;
            }
            else
            {
                T z0 = src2[i] != 0 ? saturate_cast<T>(src1[i]*scale/src2[i]) : 0;
                T z1 = src2[i+1] != 0 ? saturate_cast<T>(src1[i+1]*scale/src2[i+1]) : 0;
                T z2 = src2[i+2] != 0 ? saturate_cast<T>(src1[i+2]*scale/src2[i+2]) : 0;
                T z3 = src2[i+3] != 0 ? saturate_cast<T>(src1[i+3]*scale/src2[i+3]) : 0;

                dst[i] = z0; dst[i+1] = z1;
                dst[i+2] = z2; dst[i+3] = z3;
            }
        }
        #endif
        for( ; i < size.width; i++ )
            dst[i] = src2[i] != 0 ? saturate_cast<T>(src1[i]*scale/src2[i]) : 0;
    }
}

template<typename T> static void
recip_( const T*, size_t, const T* src2, size_t step2,
        T* dst, size_t step, Size size, double scale )
{
    step2 /= sizeof(src2[0]);
    step /= sizeof(dst[0]);

    for( ; size.height--; src2 += step2, dst += step )
    {
        int i = 0;
        #if CV_ENABLE_UNROLLED
        for( ; i <= size.width - 4; i += 4 )
        {
            if( src2[i] != 0 && src2[i+1] != 0 && src2[i+2] != 0 && src2[i+3] != 0 )
            {
                double a = (double)src2[i] * src2[i+1];
                double b = (double)src2[i+2] * src2[i+3];
                double d = scale/(a * b);
                b *= d;
                a *= d;

                T z0 = saturate_cast<T>(src2[i+1] * b);
                T z1 = saturate_cast<T>(src2[i] * b);
                T z2 = saturate_cast<T>(src2[i+3] * a);
                T z3 = saturate_cast<T>(src2[i+2] * a);

                dst[i] = z0; dst[i+1] = z1;
                dst[i+2] = z2; dst[i+3] = z3;
            }
            else
            {
                T z0 = src2[i] != 0 ? saturate_cast<T>(scale/src2[i]) : 0;
                T z1 = src2[i+1] != 0 ? saturate_cast<T>(scale/src2[i+1]) : 0;
                T z2 = src2[i+2] != 0 ? saturate_cast<T>(scale/src2[i+2]) : 0;
                T z3 = src2[i+3] != 0 ? saturate_cast<T>(scale/src2[i+3]) : 0;

                dst[i] = z0; dst[i+1] = z1;
                dst[i+2] = z2; dst[i+3] = z3;
            }
        }
        #endif
        for( ; i < size.width; i++ )
            dst[i] = src2[i] != 0 ? saturate_cast<T>(scale/src2[i]) : 0;
    }
}


static void mul8u( const uchar* src1, size_t step1, const uchar* src2, size_t step2,
                   uchar* dst, size_t step, Size sz, void* scale)
{
    mul_(src1, step1, src2, step2, dst, step, sz, (float)*(const double*)scale);
}

static void mul8s( const schar* src1, size_t step1, const schar* src2, size_t step2,
                   schar* dst, size_t step, Size sz, void* scale)
{
    mul_(src1, step1, src2, step2, dst, step, sz, (float)*(const double*)scale);
}

static void mul16u( const ushort* src1, size_t step1, const ushort* src2, size_t step2,
                    ushort* dst, size_t step, Size sz, void* scale)
{
    mul_(src1, step1, src2, step2, dst, step, sz, (float)*(const double*)scale);
}

static void mul16s( const short* src1, size_t step1, const short* src2, size_t step2,
                    short* dst, size_t step, Size sz, void* scale)
{
    mul_(src1, step1, src2, step2, dst, step, sz, (float)*(const double*)scale);
}

static void mul32s( const int* src1, size_t step1, const int* src2, size_t step2,
                    int* dst, size_t step, Size sz, void* scale)
{
    mul_(src1, step1, src2, step2, dst, step, sz, *(const double*)scale);
}

static void mul32f( const float* src1, size_t step1, const float* src2, size_t step2,
                    float* dst, size_t step, Size sz, void* scale)
{
    mul_(src1, step1, src2, step2, dst, step, sz, (float)*(const double*)scale);
}

static void mul64f( const double* src1, size_t step1, const double* src2, size_t step2,
                    double* dst, size_t step, Size sz, void* scale)
{
    mul_(src1, step1, src2, step2, dst, step, sz, *(const double*)scale);
}

static void div8u( const uchar* src1, size_t step1, const uchar* src2, size_t step2,
                   uchar* dst, size_t step, Size sz, void* scale)
{
    if( src1 )
        div_(src1, step1, src2, step2, dst, step, sz, *(const double*)scale);
    else
        recip_(src1, step1, src2, step2, dst, step, sz, *(const double*)scale);
}

static void div8s( const schar* src1, size_t step1, const schar* src2, size_t step2,
                  schar* dst, size_t step, Size sz, void* scale)
{
    div_(src1, step1, src2, step2, dst, step, sz, *(const double*)scale);
}

static void div16u( const ushort* src1, size_t step1, const ushort* src2, size_t step2,
                    ushort* dst, size_t step, Size sz, void* scale)
{
    div_(src1, step1, src2, step2, dst, step, sz, *(const double*)scale);
}

static void div16s( const short* src1, size_t step1, const short* src2, size_t step2,
                    short* dst, size_t step, Size sz, void* scale)
{
    div_(src1, step1, src2, step2, dst, step, sz, *(const double*)scale);
}

static void div32s( const int* src1, size_t step1, const int* src2, size_t step2,
                    int* dst, size_t step, Size sz, void* scale)
{
    div_(src1, step1, src2, step2, dst, step, sz, *(const double*)scale);
}

static void div32f( const float* src1, size_t step1, const float* src2, size_t step2,
                    float* dst, size_t step, Size sz, void* scale)
{
    div_(src1, step1, src2, step2, dst, step, sz, *(const double*)scale);
}

static void div64f( const double* src1, size_t step1, const double* src2, size_t step2,
                    double* dst, size_t step, Size sz, void* scale)
{
    div_(src1, step1, src2, step2, dst, step, sz, *(const double*)scale);
}

static void recip8u( const uchar* src1, size_t step1, const uchar* src2, size_t step2,
                  uchar* dst, size_t step, Size sz, void* scale)
{
    recip_(src1, step1, src2, step2, dst, step, sz, *(const double*)scale);
}

static void recip8s( const schar* src1, size_t step1, const schar* src2, size_t step2,
                  schar* dst, size_t step, Size sz, void* scale)
{
    recip_(src1, step1, src2, step2, dst, step, sz, *(const double*)scale);
}

static void recip16u( const ushort* src1, size_t step1, const ushort* src2, size_t step2,
                   ushort* dst, size_t step, Size sz, void* scale)
{
    recip_(src1, step1, src2, step2, dst, step, sz, *(const double*)scale);
}

static void recip16s( const short* src1, size_t step1, const short* src2, size_t step2,
                   short* dst, size_t step, Size sz, void* scale)
{
    recip_(src1, step1, src2, step2, dst, step, sz, *(const double*)scale);
}

static void recip32s( const int* src1, size_t step1, const int* src2, size_t step2,
                   int* dst, size_t step, Size sz, void* scale)
{
    recip_(src1, step1, src2, step2, dst, step, sz, *(const double*)scale);
}

static void recip32f( const float* src1, size_t step1, const float* src2, size_t step2,
                   float* dst, size_t step, Size sz, void* scale)
{
    recip_(src1, step1, src2, step2, dst, step, sz, *(const double*)scale);
}

static void recip64f( const double* src1, size_t step1, const double* src2, size_t step2,
                   double* dst, size_t step, Size sz, void* scale)
{
    recip_(src1, step1, src2, step2, dst, step, sz, *(const double*)scale);
}


static BinaryFunc* getMulTab()
{
    static BinaryFunc mulTab[] =
    {
        (BinaryFunc)mul8u, (BinaryFunc)mul8s, (BinaryFunc)mul16u,
        (BinaryFunc)mul16s, (BinaryFunc)mul32s, (BinaryFunc)mul32f,
        (BinaryFunc)mul64f, 0
    };

    return mulTab;
}

static BinaryFunc* getDivTab()
{
    static BinaryFunc divTab[] =
    {
        (BinaryFunc)div8u, (BinaryFunc)div8s, (BinaryFunc)div16u,
        (BinaryFunc)div16s, (BinaryFunc)div32s, (BinaryFunc)div32f,
        (BinaryFunc)div64f, 0
    };

    return divTab;
}

static BinaryFunc* getRecipTab()
{
    static BinaryFunc recipTab[] =
    {
        (BinaryFunc)recip8u, (BinaryFunc)recip8s, (BinaryFunc)recip16u,
        (BinaryFunc)recip16s, (BinaryFunc)recip32s, (BinaryFunc)recip32f,
        (BinaryFunc)recip64f, 0
    };

    return recipTab;
}

}

void cv::multiply(InputArray src1, InputArray src2,
                  OutputArray dst, double scale, int dtype)
{
    arithm_op(src1, src2, dst, noArray(), dtype, getMulTab(), true, &scale);
}

void cv::divide(InputArray src1, InputArray src2,
                OutputArray dst, double scale, int dtype)
{
    arithm_op(src1, src2, dst, noArray(), dtype, getDivTab(), true, &scale);
}

void cv::divide(double scale, InputArray src2,
                OutputArray dst, int dtype)
{
    arithm_op(src2, src2, dst, noArray(), dtype, getRecipTab(), true, &scale);
}

/****************************************************************************************\
*                                      addWeighted                                       *
\****************************************************************************************/

namespace cv
{

template<typename T, typename WT> static void
addWeighted_( const T* src1, size_t step1, const T* src2, size_t step2,
              T* dst, size_t step, Size size, void* _scalars )
{
    const double* scalars = (const double*)_scalars;
    WT alpha = (WT)scalars[0], beta = (WT)scalars[1], gamma = (WT)scalars[2];
    step1 /= sizeof(src1[0]);
    step2 /= sizeof(src2[0]);
    step /= sizeof(dst[0]);

    for( ; size.height--; src1 += step1, src2 += step2, dst += step )
    {
        int x = 0;
        #if CV_ENABLE_UNROLLED
        for( ; x <= size.width - 4; x += 4 )
        {
            T t0 = saturate_cast<T>(src1[x]*alpha + src2[x]*beta + gamma);
            T t1 = saturate_cast<T>(src1[x+1]*alpha + src2[x+1]*beta + gamma);
            dst[x] = t0; dst[x+1] = t1;

            t0 = saturate_cast<T>(src1[x+2]*alpha + src2[x+2]*beta + gamma);
            t1 = saturate_cast<T>(src1[x+3]*alpha + src2[x+3]*beta + gamma);
            dst[x+2] = t0; dst[x+3] = t1;
        }
        #endif
        for( ; x < size.width; x++ )
            dst[x] = saturate_cast<T>(src1[x]*alpha + src2[x]*beta + gamma);
    }
}


static void
addWeighted8u( const uchar* src1, size_t step1,
               const uchar* src2, size_t step2,
               uchar* dst, size_t step, Size size,
               void* _scalars )
{
    const double* scalars = (const double*)_scalars;
    float alpha = (float)scalars[0], beta = (float)scalars[1], gamma = (float)scalars[2];

    for( ; size.height--; src1 += step1, src2 += step2, dst += step )
    {
        int x = 0;

#if CV_SSE2
        if( USE_SSE2 )
        {
            __m128 a4 = _mm_set1_ps(alpha), b4 = _mm_set1_ps(beta), g4 = _mm_set1_ps(gamma);
            __m128i z = _mm_setzero_si128();

            for( ; x <= size.width - 8; x += 8 )
            {
                __m128i u = _mm_unpacklo_epi8(_mm_loadl_epi64((const __m128i*)(src1 + x)), z);
                __m128i v = _mm_unpacklo_epi8(_mm_loadl_epi64((const __m128i*)(src2 + x)), z);

                __m128 u0 = _mm_cvtepi32_ps(_mm_unpacklo_epi16(u, z));
                __m128 u1 = _mm_cvtepi32_ps(_mm_unpackhi_epi16(u, z));
                __m128 v0 = _mm_cvtepi32_ps(_mm_unpacklo_epi16(v, z));
                __m128 v1 = _mm_cvtepi32_ps(_mm_unpackhi_epi16(v, z));

                u0 = _mm_add_ps(_mm_mul_ps(u0, a4), _mm_mul_ps(v0, b4));
                u1 = _mm_add_ps(_mm_mul_ps(u1, a4), _mm_mul_ps(v1, b4));
                u0 = _mm_add_ps(u0, g4); u1 = _mm_add_ps(u1, g4);

                u = _mm_packs_epi32(_mm_cvtps_epi32(u0), _mm_cvtps_epi32(u1));
                u = _mm_packus_epi16(u, u);

                _mm_storel_epi64((__m128i*)(dst + x), u);
            }
        }
#endif
        #if CV_ENABLE_UNROLLED
        for( ; x <= size.width - 4; x += 4 )
        {
            float t0, t1;
            t0 = CV_8TO32F(src1[x])*alpha + CV_8TO32F(src2[x])*beta + gamma;
            t1 = CV_8TO32F(src1[x+1])*alpha + CV_8TO32F(src2[x+1])*beta + gamma;

            dst[x] = saturate_cast<uchar>(t0);
            dst[x+1] = saturate_cast<uchar>(t1);

            t0 = CV_8TO32F(src1[x+2])*alpha + CV_8TO32F(src2[x+2])*beta + gamma;
            t1 = CV_8TO32F(src1[x+3])*alpha + CV_8TO32F(src2[x+3])*beta + gamma;

            dst[x+2] = saturate_cast<uchar>(t0);
            dst[x+3] = saturate_cast<uchar>(t1);
        }
        #endif

        for( ; x < size.width; x++ )
        {
            float t0 = CV_8TO32F(src1[x])*alpha + CV_8TO32F(src2[x])*beta + gamma;
            dst[x] = saturate_cast<uchar>(t0);
        }
    }
}

static void addWeighted8s( const schar* src1, size_t step1, const schar* src2, size_t step2,
                           schar* dst, size_t step, Size sz, void* scalars )
{
    addWeighted_<schar, float>(src1, step1, src2, step2, dst, step, sz, scalars);
}

static void addWeighted16u( const ushort* src1, size_t step1, const ushort* src2, size_t step2,
                            ushort* dst, size_t step, Size sz, void* scalars )
{
    addWeighted_<ushort, float>(src1, step1, src2, step2, dst, step, sz, scalars);
}

static void addWeighted16s( const short* src1, size_t step1, const short* src2, size_t step2,
                            short* dst, size_t step, Size sz, void* scalars )
{
    addWeighted_<short, float>(src1, step1, src2, step2, dst, step, sz, scalars);
}

static void addWeighted32s( const int* src1, size_t step1, const int* src2, size_t step2,
                            int* dst, size_t step, Size sz, void* scalars )
{
    addWeighted_<int, double>(src1, step1, src2, step2, dst, step, sz, scalars);
}

static void addWeighted32f( const float* src1, size_t step1, const float* src2, size_t step2,
                            float* dst, size_t step, Size sz, void* scalars )
{
    addWeighted_<float, double>(src1, step1, src2, step2, dst, step, sz, scalars);
}

static void addWeighted64f( const double* src1, size_t step1, const double* src2, size_t step2,
                            double* dst, size_t step, Size sz, void* scalars )
{
    addWeighted_<double, double>(src1, step1, src2, step2, dst, step, sz, scalars);
}

static BinaryFunc* getAddWeightedTab()
{
    static BinaryFunc addWeightedTab[] =
    {
        (BinaryFunc)GET_OPTIMIZED(addWeighted8u), (BinaryFunc)GET_OPTIMIZED(addWeighted8s), (BinaryFunc)GET_OPTIMIZED(addWeighted16u),
        (BinaryFunc)GET_OPTIMIZED(addWeighted16s), (BinaryFunc)GET_OPTIMIZED(addWeighted32s), (BinaryFunc)addWeighted32f,
        (BinaryFunc)addWeighted64f, 0
    };

    return addWeightedTab;
}

}

void cv::addWeighted( InputArray src1, double alpha, InputArray src2,
                      double beta, double gamma, OutputArray dst, int dtype )
{
    double scalars[] = {alpha, beta, gamma};
    arithm_op(src1, src2, dst, noArray(), dtype, getAddWeightedTab(), true, scalars);
}


/****************************************************************************************\
*                                          compare                                       *
\****************************************************************************************/

namespace cv
{

template<typename T> static void
cmp_(const T* src1, size_t step1, const T* src2, size_t step2,
     uchar* dst, size_t step, Size size, int code)
{
    step1 /= sizeof(src1[0]);
    step2 /= sizeof(src2[0]);
    if( code == CMP_GE || code == CMP_LT )
    {
        std::swap(src1, src2);
        std::swap(step1, step2);
        code = code == CMP_GE ? CMP_LE : CMP_GT;
    }

    if( code == CMP_GT || code == CMP_LE )
    {
        int m = code == CMP_GT ? 0 : 255;
        for( ; size.height--; src1 += step1, src2 += step2, dst += step )
        {
            int x = 0;
            #if CV_ENABLE_UNROLLED
            for( ; x <= size.width - 4; x += 4 )
            {
                int t0, t1;
                t0 = -(src1[x] > src2[x]) ^ m;
                t1 = -(src1[x+1] > src2[x+1]) ^ m;
                dst[x] = (uchar)t0; dst[x+1] = (uchar)t1;
                t0 = -(src1[x+2] > src2[x+2]) ^ m;
                t1 = -(src1[x+3] > src2[x+3]) ^ m;
                dst[x+2] = (uchar)t0; dst[x+3] = (uchar)t1;
            }
            #endif
            for( ; x < size.width; x++ )
                dst[x] = (uchar)(-(src1[x] > src2[x]) ^ m);
               }
    }
    else if( code == CMP_EQ || code == CMP_NE )
    {
        int m = code == CMP_EQ ? 0 : 255;
        for( ; size.height--; src1 += step1, src2 += step2, dst += step )
        {
            int x = 0;
            #if CV_ENABLE_UNROLLED
            for( ; x <= size.width - 4; x += 4 )
            {
                int t0, t1;
                t0 = -(src1[x] == src2[x]) ^ m;
                t1 = -(src1[x+1] == src2[x+1]) ^ m;
                dst[x] = (uchar)t0; dst[x+1] = (uchar)t1;
                t0 = -(src1[x+2] == src2[x+2]) ^ m;
                t1 = -(src1[x+3] == src2[x+3]) ^ m;
                dst[x+2] = (uchar)t0; dst[x+3] = (uchar)t1;
            }
            #endif
            for( ; x < size.width; x++ )
                dst[x] = (uchar)(-(src1[x] == src2[x]) ^ m);
        }
    }
}


static void cmp8u(const uchar* src1, size_t step1, const uchar* src2, size_t step2,
                  uchar* dst, size_t step, Size size, void* _cmpop)
{
  //vz optimized  cmp_(src1, step1, src2, step2, dst, step, size, *(int*)_cmpop);
    int code = *(int*)_cmpop;
    step1 /= sizeof(src1[0]);
    step2 /= sizeof(src2[0]);
    if( code == CMP_GE || code == CMP_LT )
    {
        std::swap(src1, src2);
        std::swap(step1, step2);
        code = code == CMP_GE ? CMP_LE : CMP_GT;
    }

    if( code == CMP_GT || code == CMP_LE )
    {
        int m = code == CMP_GT ? 0 : 255;
        for( ; size.height--; src1 += step1, src2 += step2, dst += step )
        {
            int x =0;
            #if CV_SSE2
            if( USE_SSE2 ){
                __m128i m128 = code == CMP_GT ? _mm_setzero_si128() : _mm_set1_epi8 (-1);
                __m128i c128 = _mm_set1_epi8 (-128);
                for( ; x <= size.width - 16; x += 16 )
                {
                    __m128i r00 = _mm_loadu_si128((const __m128i*)(src1 + x));
                    __m128i r10 = _mm_loadu_si128((const __m128i*)(src2 + x));
                    // no simd for 8u comparison, that's why we need the trick
                    r00 = _mm_sub_epi8(r00,c128);
                    r10 = _mm_sub_epi8(r10,c128);

                    r00 =_mm_xor_si128(_mm_cmpgt_epi8(r00, r10), m128);
                    _mm_storeu_si128((__m128i*)(dst + x),r00);

                }
            }
           #endif

            for( ; x < size.width; x++ ){
                dst[x] = (uchar)(-(src1[x] > src2[x]) ^ m);
            }
        }
    }
    else if( code == CMP_EQ || code == CMP_NE )
    {
        int m = code == CMP_EQ ? 0 : 255;
        for( ; size.height--; src1 += step1, src2 += step2, dst += step )
        {
            int x = 0;
            #if CV_SSE2
            if( USE_SSE2 ){
                __m128i m128 =  code == CMP_EQ ? _mm_setzero_si128() : _mm_set1_epi8 (-1);
                for( ; x <= size.width - 16; x += 16 )
                {
                    __m128i r00 = _mm_loadu_si128((const __m128i*)(src1 + x));
                    __m128i r10 = _mm_loadu_si128((const __m128i*)(src2 + x));
                    r00 = _mm_xor_si128 ( _mm_cmpeq_epi8 (r00, r10), m128);
                    _mm_storeu_si128((__m128i*)(dst + x), r00);
                }
            }
           #endif
           for( ; x < size.width; x++ )
                dst[x] = (uchar)(-(src1[x] == src2[x]) ^ m);
        }
    }
}

static void cmp8s(const schar* src1, size_t step1, const schar* src2, size_t step2,
                  uchar* dst, size_t step, Size size, void* _cmpop)
{
    cmp_(src1, step1, src2, step2, dst, step, size, *(int*)_cmpop);
}

static void cmp16u(const ushort* src1, size_t step1, const ushort* src2, size_t step2,
                  uchar* dst, size_t step, Size size, void* _cmpop)
{
    cmp_(src1, step1, src2, step2, dst, step, size, *(int*)_cmpop);
}

static void cmp16s(const short* src1, size_t step1, const short* src2, size_t step2,
                  uchar* dst, size_t step, Size size, void* _cmpop)
{
   //vz optimized cmp_(src1, step1, src2, step2, dst, step, size, *(int*)_cmpop);

    int code = *(int*)_cmpop;
    step1 /= sizeof(src1[0]);
    step2 /= sizeof(src2[0]);
    if( code == CMP_GE || code == CMP_LT )
    {
        std::swap(src1, src2);
        std::swap(step1, step2);
        code = code == CMP_GE ? CMP_LE : CMP_GT;
    }

    if( code == CMP_GT || code == CMP_LE )
    {
        int m = code == CMP_GT ? 0 : 255;
        for( ; size.height--; src1 += step1, src2 += step2, dst += step )
        {
            int x =0;
            #if CV_SSE2
            if( USE_SSE2){//
                __m128i m128 =  code == CMP_GT ? _mm_setzero_si128() : _mm_set1_epi16 (-1);
                for( ; x <= size.width - 16; x += 16 )
                {
                    __m128i r00 = _mm_loadu_si128((const __m128i*)(src1 + x));
                    __m128i r10 = _mm_loadu_si128((const __m128i*)(src2 + x));
                    r00 = _mm_xor_si128 ( _mm_cmpgt_epi16 (r00, r10), m128);
                    __m128i r01 = _mm_loadu_si128((const __m128i*)(src1 + x + 8));
                    __m128i r11 = _mm_loadu_si128((const __m128i*)(src2 + x + 8));
                    r01 = _mm_xor_si128 ( _mm_cmpgt_epi16 (r01, r11), m128);
                    r11 = _mm_packs_epi16(r00, r01);
                    _mm_storeu_si128((__m128i*)(dst + x), r11);
                }
                if( x <= size.width-8)
                {
                    __m128i r00 = _mm_loadu_si128((const __m128i*)(src1 + x));
                    __m128i r10 = _mm_loadu_si128((const __m128i*)(src2 + x));
                    r00 = _mm_xor_si128 ( _mm_cmpgt_epi16 (r00, r10), m128);
                    r10 = _mm_packs_epi16(r00, r00);
                    _mm_storel_epi64((__m128i*)(dst + x), r10);

                    x += 8;
                }
            }
           #endif

            for( ; x < size.width; x++ ){
                 dst[x] = (uchar)(-(src1[x] > src2[x]) ^ m);
            }
        }
    }
    else if( code == CMP_EQ || code == CMP_NE )
    {
        int m = code == CMP_EQ ? 0 : 255;
        for( ; size.height--; src1 += step1, src2 += step2, dst += step )
        {
            int x = 0;
            #if CV_SSE2
            if( USE_SSE2 ){
                __m128i m128 =  code == CMP_EQ ? _mm_setzero_si128() : _mm_set1_epi16 (-1);
                for( ; x <= size.width - 16; x += 16 )
                {
                    __m128i r00 = _mm_loadu_si128((const __m128i*)(src1 + x));
                    __m128i r10 = _mm_loadu_si128((const __m128i*)(src2 + x));
                    r00 = _mm_xor_si128 ( _mm_cmpeq_epi16 (r00, r10), m128);
                    __m128i r01 = _mm_loadu_si128((const __m128i*)(src1 + x + 8));
                    __m128i r11 = _mm_loadu_si128((const __m128i*)(src2 + x + 8));
                    r01 = _mm_xor_si128 ( _mm_cmpeq_epi16 (r01, r11), m128);
                    r11 = _mm_packs_epi16(r00, r01);
                    _mm_storeu_si128((__m128i*)(dst + x), r11);
                }
                if( x <= size.width - 8)
                {
                    __m128i r00 = _mm_loadu_si128((const __m128i*)(src1 + x));
                    __m128i r10 = _mm_loadu_si128((const __m128i*)(src2 + x));
                    r00 = _mm_xor_si128 ( _mm_cmpeq_epi16 (r00, r10), m128);
                    r10 = _mm_packs_epi16(r00, r00);
                    _mm_storel_epi64((__m128i*)(dst + x), r10);

                    x += 8;
                }
            }
           #endif
           for( ; x < size.width; x++ )
                dst[x] = (uchar)(-(src1[x] == src2[x]) ^ m);
        }
    }
}

static void cmp32s(const int* src1, size_t step1, const int* src2, size_t step2,
                   uchar* dst, size_t step, Size size, void* _cmpop)
{
    cmp_(src1, step1, src2, step2, dst, step, size, *(int*)_cmpop);
}

static void cmp32f(const float* src1, size_t step1, const float* src2, size_t step2,
                  uchar* dst, size_t step, Size size, void* _cmpop)
{
    cmp_(src1, step1, src2, step2, dst, step, size, *(int*)_cmpop);
}

static void cmp64f(const double* src1, size_t step1, const double* src2, size_t step2,
                  uchar* dst, size_t step, Size size, void* _cmpop)
{
    cmp_(src1, step1, src2, step2, dst, step, size, *(int*)_cmpop);
}

static BinaryFunc getCmpFunc(int depth)
{
    static BinaryFunc cmpTab[] =
    {
        (BinaryFunc)GET_OPTIMIZED(cmp8u), (BinaryFunc)GET_OPTIMIZED(cmp8s),
        (BinaryFunc)GET_OPTIMIZED(cmp16u), (BinaryFunc)GET_OPTIMIZED(cmp16s),
        (BinaryFunc)GET_OPTIMIZED(cmp32s),
        (BinaryFunc)GET_OPTIMIZED(cmp32f), (BinaryFunc)cmp64f,
        0
    };

    return cmpTab[depth];
}

static double getMinVal(int depth)
{
    static const double tab[] = {0, -128, 0, -32768, INT_MIN, -FLT_MAX, -DBL_MAX, 0};
    return tab[depth];
}

static double getMaxVal(int depth)
{
    static const double tab[] = {255, 127, 65535, 32767, INT_MAX, FLT_MAX, DBL_MAX, 0};
    return tab[depth];
}

}

void cv::compare(InputArray _src1, InputArray _src2, OutputArray _dst, int op)
{
    CV_Assert( op == CMP_LT || op == CMP_LE || op == CMP_EQ ||
               op == CMP_NE || op == CMP_GE || op == CMP_GT );

    int kind1 = _src1.kind(), kind2 = _src2.kind();
    Mat src1 = _src1.getMat(), src2 = _src2.getMat();

    if( kind1 == kind2 && src1.dims <= 2 && src2.dims <= 2 && src1.size() == src2.size() && src1.type() == src2.type() )
    {
        int cn = src1.channels();
        _dst.create(src1.size(), CV_8UC(cn));
        Mat dst = _dst.getMat();
        Size sz = getContinuousSize(src1, src2, dst, src1.channels());
        getCmpFunc(src1.depth())(src1.data, src1.step, src2.data, src2.step, dst.data, dst.step, sz, &op);
        return;
    }

    bool haveScalar = false;

    if( (kind1 == _InputArray::MATX) + (kind2 == _InputArray::MATX) == 1 ||
        src1.size != src2.size || src1.type() != src2.type() )
    {
        if( checkScalar(src1, src2.type(), kind1, kind2) )
        {
            // src1 is a scalar; swap it with src2
            swap(src1, src2);
            op = op == CMP_LT ? CMP_GT : op == CMP_LE ? CMP_GE :
                op == CMP_GE ? CMP_LE : op == CMP_GT ? CMP_LT : op;
        }
        else if( !checkScalar(src2, src1.type(), kind2, kind1) )
            CV_Error( CV_StsUnmatchedSizes,
                     "The operation is neither 'array op array' (where arrays have the same size and the same type), "
                     "nor 'array op scalar', nor 'scalar op array'" );
        haveScalar = true;
    }


    int cn = src1.channels(), depth1 = src1.depth(), depth2 = src2.depth();

    _dst.create(src1.dims, src1.size, CV_8UC(cn));
    src1 = src1.reshape(1); src2 = src2.reshape(1);
    Mat dst = _dst.getMat().reshape(1);

    size_t esz = src1.elemSize();
    size_t blocksize0 = (size_t)(BLOCK_SIZE + esz-1)/esz;
    BinaryFunc func = getCmpFunc(depth1);

    if( !haveScalar )
    {
        const Mat* arrays[] = { &src1, &src2, &dst, 0 };
        uchar* ptrs[3];

        NAryMatIterator it(arrays, ptrs);
        size_t total = it.size;

        for( size_t i = 0; i < it.nplanes; i++, ++it )
            func( ptrs[0], 0, ptrs[1], 0, ptrs[2], 0, Size((int)total, 1), &op );
    }
    else
    {
        const Mat* arrays[] = { &src1, &dst, 0 };
        uchar* ptrs[2];

        NAryMatIterator it(arrays, ptrs);
        size_t total = it.size, blocksize = std::min(total, blocksize0);

        AutoBuffer<uchar> _buf(blocksize*esz);
        uchar *buf = _buf;

        if( depth1 > CV_32S )
            convertAndUnrollScalar( src2, depth1, buf, blocksize );
        else
        {
            double fval=0;
            getConvertFunc(depth2, CV_64F)(src2.data, 0, 0, 0, (uchar*)&fval, 0, Size(1,1), 0);
            if( fval < getMinVal(depth1) )
            {
                dst = Scalar::all(op == CMP_GT || op == CMP_GE || op == CMP_NE ? 255 : 0);
                return;
            }

            if( fval > getMaxVal(depth1) )
            {
                dst = Scalar::all(op == CMP_LT || op == CMP_LE || op == CMP_NE ? 255 : 0);
                return;
            }

            int ival = cvRound(fval);
            if( fval != ival )
            {
                if( op == CMP_LT || op == CMP_GE )
                    ival = cvCeil(fval);
                else if( op == CMP_LE || op == CMP_GT )
                    ival = cvFloor(fval);
                else
                {
                    dst = Scalar::all(op == CMP_NE ? 255 : 0);
                    return;
                }
            }
            convertAndUnrollScalar(Mat(1, 1, CV_32S, &ival), depth1, buf, blocksize);
        }

        for( size_t i = 0; i < it.nplanes; i++, ++it )
        {
            for( size_t j = 0; j < total; j += blocksize )
            {
                int bsz = (int)MIN(total - j, blocksize);
                func( ptrs[0], 0, buf, 0, ptrs[1], 0, Size(bsz, 1), &op);
                ptrs[0] += bsz*esz;
                ptrs[1] += bsz;
            }
        }
    }
}

/****************************************************************************************\
*                                        inRange                                         *
\****************************************************************************************/

namespace cv
{

template<typename T> static void
inRange_(const T* src1, size_t step1, const T* src2, size_t step2,
         const T* src3, size_t step3, uchar* dst, size_t step,
         Size size)
{
    step1 /= sizeof(src1[0]);
    step2 /= sizeof(src2[0]);
    step3 /= sizeof(src3[0]);

    for( ; size.height--; src1 += step1, src2 += step2, src3 += step3, dst += step )
    {
        int x = 0;
        #if CV_ENABLE_UNROLLED
        for( ; x <= size.width - 4; x += 4 )
        {
            int t0, t1;
            t0 = src2[x] <= src1[x] && src1[x] <= src3[x];
            t1 = src2[x+1] <= src1[x+1] && src1[x+1] <= src3[x+1];
            dst[x] = (uchar)-t0; dst[x+1] = (uchar)-t1;
            t0 = src2[x+2] <= src1[x+2] && src1[x+2] <= src3[x+2];
            t1 = src2[x+3] <= src1[x+3] && src1[x+3] <= src3[x+3];
            dst[x+2] = (uchar)-t0; dst[x+3] = (uchar)-t1;
        }
        #endif
        for( ; x < size.width; x++ )
            dst[x] = (uchar)-(src2[x] <= src1[x] && src1[x] <= src3[x]);
    }
}


static void inRange8u(const uchar* src1, size_t step1, const uchar* src2, size_t step2,
                      const uchar* src3, size_t step3, uchar* dst, size_t step, Size size)
{
    inRange_(src1, step1, src2, step2, src3, step3, dst, step, size);
}

static void inRange8s(const schar* src1, size_t step1, const schar* src2, size_t step2,
                      const schar* src3, size_t step3, uchar* dst, size_t step, Size size)
{
    inRange_(src1, step1, src2, step2, src3, step3, dst, step, size);
}

static void inRange16u(const ushort* src1, size_t step1, const ushort* src2, size_t step2,
                       const ushort* src3, size_t step3, uchar* dst, size_t step, Size size)
{
    inRange_(src1, step1, src2, step2, src3, step3, dst, step, size);
}

static void inRange16s(const short* src1, size_t step1, const short* src2, size_t step2,
                       const short* src3, size_t step3, uchar* dst, size_t step, Size size)
{
    inRange_(src1, step1, src2, step2, src3, step3, dst, step, size);
}

static void inRange32s(const int* src1, size_t step1, const int* src2, size_t step2,
                       const int* src3, size_t step3, uchar* dst, size_t step, Size size)
{
    inRange_(src1, step1, src2, step2, src3, step3, dst, step, size);
}

static void inRange32f(const float* src1, size_t step1, const float* src2, size_t step2,
                       const float* src3, size_t step3, uchar* dst, size_t step, Size size)
{
    inRange_(src1, step1, src2, step2, src3, step3, dst, step, size);
}

static void inRange64f(const double* src1, size_t step1, const double* src2, size_t step2,
                       const double* src3, size_t step3, uchar* dst, size_t step, Size size)
{
    inRange_(src1, step1, src2, step2, src3, step3, dst, step, size);
}

static void inRangeReduce(const uchar* src, uchar* dst, size_t len, int cn)
{
    int k = cn % 4 ? cn % 4 : 4;
    size_t i, j;
    if( k == 1 )
        for( i = j = 0; i < len; i++, j += cn )
            dst[i] = src[j];
    else if( k == 2 )
        for( i = j = 0; i < len; i++, j += cn )
            dst[i] = src[j] & src[j+1];
    else if( k == 3 )
        for( i = j = 0; i < len; i++, j += cn )
            dst[i] = src[j] & src[j+1] & src[j+2];
    else
        for( i = j = 0; i < len; i++, j += cn )
            dst[i] = src[j] & src[j+1] & src[j+2] & src[j+3];

    for( ; k < cn; k += 4 )
    {
        for( i = 0, j = k; i < len; i++, j += cn )
            dst[i] &= src[j] & src[j+1] & src[j+2] & src[j+3];
    }
}

typedef void (*InRangeFunc)( const uchar* src1, size_t step1, const uchar* src2, size_t step2,
                             const uchar* src3, size_t step3, uchar* dst, size_t step, Size sz );

static InRangeFunc getInRangeFunc(int depth)
{
    static InRangeFunc inRangeTab[] =
    {
        (InRangeFunc)GET_OPTIMIZED(inRange8u), (InRangeFunc)GET_OPTIMIZED(inRange8s), (InRangeFunc)GET_OPTIMIZED(inRange16u),
        (InRangeFunc)GET_OPTIMIZED(inRange16s), (InRangeFunc)GET_OPTIMIZED(inRange32s), (InRangeFunc)GET_OPTIMIZED(inRange32f),
        (InRangeFunc)inRange64f, 0
    };

    return inRangeTab[depth];
}

}

void cv::inRange(InputArray _src, InputArray _lowerb,
                 InputArray _upperb, OutputArray _dst)
{
    int skind = _src.kind(), lkind = _lowerb.kind(), ukind = _upperb.kind();
    Mat src = _src.getMat(), lb = _lowerb.getMat(), ub = _upperb.getMat();

    bool lbScalar = false, ubScalar = false;

    if( (lkind == _InputArray::MATX && skind != _InputArray::MATX) ||
        src.size != lb.size || src.type() != lb.type() )
    {
        if( !checkScalar(lb, src.type(), lkind, skind) )
            CV_Error( CV_StsUnmatchedSizes,
                     "The lower bounary is neither an array of the same size and same type as src, nor a scalar");
        lbScalar = true;
    }

    if( (ukind == _InputArray::MATX && skind != _InputArray::MATX) ||
        src.size != ub.size || src.type() != ub.type() )
    {
        if( !checkScalar(ub, src.type(), ukind, skind) )
            CV_Error( CV_StsUnmatchedSizes,
                     "The upper bounary is neither an array of the same size and same type as src, nor a scalar");
        ubScalar = true;
    }

    CV_Assert( ((int)lbScalar ^ (int)ubScalar) == 0 );

    int cn = src.channels(), depth = src.depth();

    size_t esz = src.elemSize();
    size_t blocksize0 = (size_t)(BLOCK_SIZE + esz-1)/esz;

    _dst.create(src.dims, src.size, CV_8U);
    Mat dst = _dst.getMat();
    InRangeFunc func = getInRangeFunc(depth);

    const Mat* arrays_sc[] = { &src, &dst, 0 };
    const Mat* arrays_nosc[] = { &src, &dst, &lb, &ub, 0 };
    uchar* ptrs[4];

    NAryMatIterator it(lbScalar && ubScalar ? arrays_sc : arrays_nosc, ptrs);
    size_t total = it.size, blocksize = std::min(total, blocksize0);

    AutoBuffer<uchar> _buf(blocksize*(((int)lbScalar + (int)ubScalar)*esz + cn) + 2*cn*sizeof(int) + 128);
    uchar *buf = _buf, *mbuf = buf, *lbuf = 0, *ubuf = 0;
    buf = alignPtr(buf + blocksize*cn, 16);

    if( lbScalar && ubScalar )
    {
        lbuf = buf;
        ubuf = buf = alignPtr(buf + blocksize*esz, 16);

        CV_Assert( lb.type() == ub.type() );
        int scdepth = lb.depth();

        if( scdepth != depth && depth < CV_32S )
        {
            int* ilbuf = (int*)alignPtr(buf + blocksize*esz, 16);
            int* iubuf = ilbuf + cn;

            BinaryFunc sccvtfunc = getConvertFunc(scdepth, CV_32S);
            sccvtfunc(lb.data, 0, 0, 0, (uchar*)ilbuf, 0, Size(cn, 1), 0);
            sccvtfunc(ub.data, 0, 0, 0, (uchar*)iubuf, 0, Size(cn, 1), 0);
            int minval = cvRound(getMinVal(depth)), maxval = cvRound(getMaxVal(depth));

            for( int k = 0; k < cn; k++ )
            {
                if( ilbuf[k] > iubuf[k] || ilbuf[k] > maxval || iubuf[k] < minval )
                    ilbuf[k] = minval+1, iubuf[k] = minval;
            }
            lb = Mat(cn, 1, CV_32S, ilbuf);
            ub = Mat(cn, 1, CV_32S, iubuf);
        }

        convertAndUnrollScalar( lb, src.type(), lbuf, blocksize );
        convertAndUnrollScalar( ub, src.type(), ubuf, blocksize );
    }

    for( size_t i = 0; i < it.nplanes; i++, ++it )
    {
        for( size_t j = 0; j < total; j += blocksize )
        {
            int bsz = (int)MIN(total - j, blocksize);
            size_t delta = bsz*esz;
            uchar *lptr = lbuf, *uptr = ubuf;
            if( !lbScalar )
            {
                lptr = ptrs[2];
                ptrs[2] += delta;
            }
            if( !ubScalar )
            {
                int idx = !lbScalar ? 3 : 2;
                uptr = ptrs[idx];
                ptrs[idx] += delta;
            }
            func( ptrs[0], 0, lptr, 0, uptr, 0, cn == 1 ? ptrs[1] : mbuf, 0, Size(bsz*cn, 1));
            if( cn > 1 )
                inRangeReduce(mbuf, ptrs[1], bsz, cn);
            ptrs[0] += delta;
            ptrs[1] += bsz;
        }
    }
}

/****************************************************************************************\
*                                Earlier API: cvAdd etc.                                 *
\****************************************************************************************/

CV_IMPL void
cvNot( const CvArr* srcarr, CvArr* dstarr )
{
    cv::Mat src = cv::cvarrToMat(srcarr), dst = cv::cvarrToMat(dstarr);
    CV_Assert( src.size == dst.size && src.type() == dst.type() );
    cv::bitwise_not( src, dst );
}


CV_IMPL void
cvAnd( const CvArr* srcarr1, const CvArr* srcarr2, CvArr* dstarr, const CvArr* maskarr )
{
    cv::Mat src1 = cv::cvarrToMat(srcarr1), src2 = cv::cvarrToMat(srcarr2),
        dst = cv::cvarrToMat(dstarr), mask;
    CV_Assert( src1.size == dst.size && src1.type() == dst.type() );
    if( maskarr )
        mask = cv::cvarrToMat(maskarr);
    cv::bitwise_and( src1, src2, dst, mask );
}


CV_IMPL void
cvOr( const CvArr* srcarr1, const CvArr* srcarr2, CvArr* dstarr, const CvArr* maskarr )
{
    cv::Mat src1 = cv::cvarrToMat(srcarr1), src2 = cv::cvarrToMat(srcarr2),
        dst = cv::cvarrToMat(dstarr), mask;
    CV_Assert( src1.size == dst.size && src1.type() == dst.type() );
    if( maskarr )
        mask = cv::cvarrToMat(maskarr);
    cv::bitwise_or( src1, src2, dst, mask );
}


CV_IMPL void
cvXor( const CvArr* srcarr1, const CvArr* srcarr2, CvArr* dstarr, const CvArr* maskarr )
{
    cv::Mat src1 = cv::cvarrToMat(srcarr1), src2 = cv::cvarrToMat(srcarr2),
        dst = cv::cvarrToMat(dstarr), mask;
    CV_Assert( src1.size == dst.size && src1.type() == dst.type() );
    if( maskarr )
        mask = cv::cvarrToMat(maskarr);
    cv::bitwise_xor( src1, src2, dst, mask );
}


CV_IMPL void
cvAndS( const CvArr* srcarr, CvScalar s, CvArr* dstarr, const CvArr* maskarr )
{
    cv::Mat src = cv::cvarrToMat(srcarr), dst = cv::cvarrToMat(dstarr), mask;
    CV_Assert( src.size == dst.size && src.type() == dst.type() );
    if( maskarr )
        mask = cv::cvarrToMat(maskarr);
    cv::bitwise_and( src, (const cv::Scalar&)s, dst, mask );
}


CV_IMPL void
cvOrS( const CvArr* srcarr, CvScalar s, CvArr* dstarr, const CvArr* maskarr )
{
    cv::Mat src = cv::cvarrToMat(srcarr), dst = cv::cvarrToMat(dstarr), mask;
    CV_Assert( src.size == dst.size && src.type() == dst.type() );
    if( maskarr )
        mask = cv::cvarrToMat(maskarr);
    cv::bitwise_or( src, (const cv::Scalar&)s, dst, mask );
}


CV_IMPL void
cvXorS( const CvArr* srcarr, CvScalar s, CvArr* dstarr, const CvArr* maskarr )
{
    cv::Mat src = cv::cvarrToMat(srcarr), dst = cv::cvarrToMat(dstarr), mask;
    CV_Assert( src.size == dst.size && src.type() == dst.type() );
    if( maskarr )
        mask = cv::cvarrToMat(maskarr);
    cv::bitwise_xor( src, (const cv::Scalar&)s, dst, mask );
}


CV_IMPL void cvAdd( const CvArr* srcarr1, const CvArr* srcarr2, CvArr* dstarr, const CvArr* maskarr )
{
    cv::Mat src1 = cv::cvarrToMat(srcarr1), src2 = cv::cvarrToMat(srcarr2),
        dst = cv::cvarrToMat(dstarr), mask;
    CV_Assert( src1.size == dst.size && src1.channels() == dst.channels() );
    if( maskarr )
        mask = cv::cvarrToMat(maskarr);
    cv::add( src1, src2, dst, mask, dst.type() );
}


CV_IMPL void cvSub( const CvArr* srcarr1, const CvArr* srcarr2, CvArr* dstarr, const CvArr* maskarr )
{
    cv::Mat src1 = cv::cvarrToMat(srcarr1), src2 = cv::cvarrToMat(srcarr2),
        dst = cv::cvarrToMat(dstarr), mask;
    CV_Assert( src1.size == dst.size && src1.channels() == dst.channels() );
    if( maskarr )
        mask = cv::cvarrToMat(maskarr);
    cv::subtract( src1, src2, dst, mask, dst.type() );
}


CV_IMPL void cvAddS( const CvArr* srcarr1, CvScalar value, CvArr* dstarr, const CvArr* maskarr )
{
    cv::Mat src1 = cv::cvarrToMat(srcarr1),
        dst = cv::cvarrToMat(dstarr), mask;
    CV_Assert( src1.size == dst.size && src1.channels() == dst.channels() );
    if( maskarr )
        mask = cv::cvarrToMat(maskarr);
    cv::add( src1, (const cv::Scalar&)value, dst, mask, dst.type() );
}


CV_IMPL void cvSubRS( const CvArr* srcarr1, CvScalar value, CvArr* dstarr, const CvArr* maskarr )
{
    cv::Mat src1 = cv::cvarrToMat(srcarr1),
        dst = cv::cvarrToMat(dstarr), mask;
    CV_Assert( src1.size == dst.size && src1.channels() == dst.channels() );
    if( maskarr )
        mask = cv::cvarrToMat(maskarr);
    cv::subtract( (const cv::Scalar&)value, src1, dst, mask, dst.type() );
}


CV_IMPL void cvMul( const CvArr* srcarr1, const CvArr* srcarr2,
                    CvArr* dstarr, double scale )
{
    cv::Mat src1 = cv::cvarrToMat(srcarr1), src2 = cv::cvarrToMat(srcarr2),
        dst = cv::cvarrToMat(dstarr);
    CV_Assert( src1.size == dst.size && src1.channels() == dst.channels() );
    cv::multiply( src1, src2, dst, scale, dst.type() );
}


CV_IMPL void cvDiv( const CvArr* srcarr1, const CvArr* srcarr2,
                    CvArr* dstarr, double scale )
{
    cv::Mat src2 = cv::cvarrToMat(srcarr2),
        dst = cv::cvarrToMat(dstarr), mask;
    CV_Assert( src2.size == dst.size && src2.channels() == dst.channels() );

    if( srcarr1 )
        cv::divide( cv::cvarrToMat(srcarr1), src2, dst, scale, dst.type() );
    else
        cv::divide( scale, src2, dst, dst.type() );
}


CV_IMPL void
cvAddWeighted( const CvArr* srcarr1, double alpha,
               const CvArr* srcarr2, double beta,
               double gamma, CvArr* dstarr )
{
    cv::Mat src1 = cv::cvarrToMat(srcarr1), src2 = cv::cvarrToMat(srcarr2),
        dst = cv::cvarrToMat(dstarr);
    CV_Assert( src1.size == dst.size && src1.channels() == dst.channels() );
    cv::addWeighted( src1, alpha, src2, beta, gamma, dst, dst.type() );
}


CV_IMPL  void
cvAbsDiff( const CvArr* srcarr1, const CvArr* srcarr2, CvArr* dstarr )
{
    cv::Mat src1 = cv::cvarrToMat(srcarr1), dst = cv::cvarrToMat(dstarr);
    CV_Assert( src1.size == dst.size && src1.type() == dst.type() );

    cv::absdiff( src1, cv::cvarrToMat(srcarr2), dst );
}


CV_IMPL void
cvAbsDiffS( const CvArr* srcarr1, CvArr* dstarr, CvScalar scalar )
{
    cv::Mat src1 = cv::cvarrToMat(srcarr1), dst = cv::cvarrToMat(dstarr);
    CV_Assert( src1.size == dst.size && src1.type() == dst.type() );

    cv::absdiff( src1, (const cv::Scalar&)scalar, dst );
}


CV_IMPL void
cvInRange( const void* srcarr1, const void* srcarr2,
           const void* srcarr3, void* dstarr )
{
    cv::Mat src1 = cv::cvarrToMat(srcarr1), dst = cv::cvarrToMat(dstarr);
    CV_Assert( src1.size == dst.size && dst.type() == CV_8U );

    cv::inRange( src1, cv::cvarrToMat(srcarr2), cv::cvarrToMat(srcarr3), dst );
}


CV_IMPL void
cvInRangeS( const void* srcarr1, CvScalar lowerb, CvScalar upperb, void* dstarr )
{
    cv::Mat src1 = cv::cvarrToMat(srcarr1), dst = cv::cvarrToMat(dstarr);
    CV_Assert( src1.size == dst.size && dst.type() == CV_8U );

    cv::inRange( src1, (const cv::Scalar&)lowerb, (const cv::Scalar&)upperb, dst );
}


CV_IMPL void
cvCmp( const void* srcarr1, const void* srcarr2, void* dstarr, int cmp_op )
{
    cv::Mat src1 = cv::cvarrToMat(srcarr1), dst = cv::cvarrToMat(dstarr);
    CV_Assert( src1.size == dst.size && dst.type() == CV_8U );

    cv::compare( src1, cv::cvarrToMat(srcarr2), dst, cmp_op );
}


CV_IMPL void
cvCmpS( const void* srcarr1, double value, void* dstarr, int cmp_op )
{
    cv::Mat src1 = cv::cvarrToMat(srcarr1), dst = cv::cvarrToMat(dstarr);
    CV_Assert( src1.size == dst.size && dst.type() == CV_8U );

    cv::compare( src1, value, dst, cmp_op );
}


CV_IMPL void
cvMin( const void* srcarr1, const void* srcarr2, void* dstarr )
{
    cv::Mat src1 = cv::cvarrToMat(srcarr1), dst = cv::cvarrToMat(dstarr);
    CV_Assert( src1.size == dst.size && src1.type() == dst.type() );

    cv::min( src1, cv::cvarrToMat(srcarr2), dst );
}


CV_IMPL void
cvMax( const void* srcarr1, const void* srcarr2, void* dstarr )
{
    cv::Mat src1 = cv::cvarrToMat(srcarr1), dst = cv::cvarrToMat(dstarr);
    CV_Assert( src1.size == dst.size && src1.type() == dst.type() );

    cv::max( src1, cv::cvarrToMat(srcarr2), dst );
}


CV_IMPL void
cvMinS( const void* srcarr1, double value, void* dstarr )
{
    cv::Mat src1 = cv::cvarrToMat(srcarr1), dst = cv::cvarrToMat(dstarr);
    CV_Assert( src1.size == dst.size && src1.type() == dst.type() );

    cv::min( src1, value, dst );
}


CV_IMPL void
cvMaxS( const void* srcarr1, double value, void* dstarr )
{
    cv::Mat src1 = cv::cvarrToMat(srcarr1), dst = cv::cvarrToMat(dstarr);
    CV_Assert( src1.size == dst.size && src1.type() == dst.type() );

    cv::max( src1, value, dst );
}

/* End of file. */<|MERGE_RESOLUTION|>--- conflicted
+++ resolved
@@ -1207,20 +1207,6 @@
     binary_op(src1, src2, _dst, noArray(), getMinTab(), false );
 }
 
-<<<<<<< HEAD
-=======
-void cv::max(const Mat& src1, double src2, Mat& dst)
-{
-    OutputArray _dst(dst);
-    binary_op(src1, src2, _dst, noArray(), getMaxTab(), false );
-}
-
-void cv::min(const Mat& src1, double src2, Mat& dst)
-{
-    OutputArray _dst(dst);
-    binary_op(src1, src2, _dst, noArray(), getMinTab(), false );
-}
->>>>>>> bed3512d
 
 /****************************************************************************************\
 *                                      add/subtract                                      *
