/*M///////////////////////////////////////////////////////////////////////////////////////
//
//  IMPORTANT: READ BEFORE DOWNLOADING, COPYING, INSTALLING OR USING.
//
//  By downloading, copying, installing or using the software you agree to this license.
//  If you do not agree to this license, do not download, install,
//  copy or use the software.
//
//
//                           License Agreement
//                For Open Source Computer Vision Library
//
// Copyright (C) 2000-2008, Intel Corporation, all rights reserved.
// Copyright (C) 2009-2011, Willow Garage Inc., all rights reserved.
// Third party copyrights are property of their respective owners.
//
// Redistribution and use in source and binary forms, with or without modification,
// are permitted provided that the following conditions are met:
//
//   * Redistribution's of source code must retain the above copyright notice,
//     this list of conditions and the following disclaimer.
//
//   * Redistribution's in binary form must reproduce the above copyright notice,
//     this list of conditions and the following disclaimer in the documentation
//     and/or other materials provided with the distribution.
//
//   * The name of the copyright holders may not be used to endorse or promote products
//     derived from this software without specific prior written permission.
//
// This software is provided by the copyright holders and contributors "as is" and
// any express or implied warranties, including, but not limited to, the implied
// warranties of merchantability and fitness for a particular purpose are disclaimed.
// In no event shall the Intel Corporation or contributors be liable for any direct,
// indirect, incidental, special, exemplary, or consequential damages
// (including, but not limited to, procurement of substitute goods or services;
// loss of use, data, or profits; or business interruption) however caused
// and on any theory of liability, whether in contract, strict liability,
// or tort (including negligence or otherwise) arising in any way out of
// the use of this software, even if advised of the possibility of such damage.
//
//M*/

#include "precomp.hpp"

namespace cv
{

template<typename _KeyTp, typename _ValueTp> struct sorted_vector
{
    sorted_vector() {}
    void clear() { vec.clear(); }
    size_t size() const { return vec.size(); }
    _ValueTp& operator [](size_t idx) { return vec[idx]; }
    const _ValueTp& operator [](size_t idx) const { return vec[idx]; }

    void add(const _KeyTp& k, const _ValueTp& val)
    {
        std::pair<_KeyTp, _ValueTp> p(k, val);
        vec.push_back(p);
        size_t i = vec.size()-1;
        for( ; i > 0 && vec[i].first < vec[i-1].first; i-- )
            std::swap(vec[i-1], vec[i]);
        CV_Assert( i == 0 || vec[i].first != vec[i-1].first );
    }

    bool find(const _KeyTp& key, _ValueTp& value) const
    {
        size_t a = 0, b = vec.size();
        while( b > a )
        {
            size_t c = (a + b)/2;
            if( vec[c].first < key )
                a = c+1;
            else
                b = c;
        }

        if( a < vec.size() && vec[a].first == key )
        {
            value = vec[a].second;
            return true;
        }
        return false;
    }

    void get_keys(std::vector<_KeyTp>& keys) const
    {
        size_t i = 0, n = vec.size();
        keys.resize(n);

        for( i = 0; i < n; i++ )
            keys[i] = vec[i].first;
    }

    std::vector<std::pair<_KeyTp, _ValueTp> > vec;
};


template<typename _ValueTp> inline const _ValueTp* findstr(const sorted_vector<String, _ValueTp>& vec,
                                                           const char* key)
{
    if( !key )
        return 0;

    size_t a = 0, b = vec.vec.size();
    while( b > a )
    {
        size_t c = (a + b)/2;
        if( strcmp(vec.vec[c].first.c_str(), key) < 0 )
            a = c+1;
        else
            b = c;
    }

    if( ( a < vec.vec.size() ) && ( strcmp(vec.vec[a].first.c_str(), key) == 0 ))
        return &vec.vec[a].second;
    return 0;
}


Param::Param()
{
    type = 0;
    offset = 0;
    readonly = false;
    getter = 0;
    setter = 0;
}


Param::Param(int _type, bool _readonly, int _offset,
             Algorithm::Getter _getter, Algorithm::Setter _setter,
             const String& _help)
{
    type = _type;
    readonly = _readonly;
    offset = _offset;
    getter = _getter;
    setter = _setter;
    help = _help;
}

struct CV_EXPORTS AlgorithmInfoData
{
    sorted_vector<String, Param> params;
    String _name;
};


static sorted_vector<String, Algorithm::Constructor>& alglist()
{
    static sorted_vector<String, Algorithm::Constructor> alglist_var;
    return alglist_var;
}

void Algorithm::getList(std::vector<String>& algorithms)
{
    alglist().get_keys(algorithms);
}

Ptr<Algorithm> Algorithm::_create(const String& name)
{
    Algorithm::Constructor c = 0;
    if( !alglist().find(name, c) )
        return Ptr<Algorithm>();
    return Ptr<Algorithm>(c());
}

Algorithm::Algorithm()
{
}

Algorithm::~Algorithm()
{
}

String Algorithm::name() const
{
    return info()->name();
}

void Algorithm::set(const String& parameter, int value)
{
    info()->set(this, parameter.c_str(), ParamType<int>::type, &value);
}

void Algorithm::set(const String& parameter, double value)
{
    info()->set(this, parameter.c_str(), ParamType<double>::type, &value);
}

void Algorithm::set(const String& parameter, bool value)
{
    info()->set(this, parameter.c_str(), ParamType<bool>::type, &value);
}

void Algorithm::set(const String& parameter, const String& value)
{
    info()->set(this, parameter.c_str(), ParamType<String>::type, &value);
}

void Algorithm::set(const String& parameter, const Mat& value)
{
    info()->set(this, parameter.c_str(), ParamType<Mat>::type, &value);
}

void Algorithm::set(const String& parameter, const std::vector<Mat>& value)
{
    info()->set(this, parameter.c_str(), ParamType<std::vector<Mat> >::type, &value);
}

void Algorithm::set(const String& parameter, const Ptr<Algorithm>& value)
{
    info()->set(this, parameter.c_str(), ParamType<Algorithm>::type, &value);
}

void Algorithm::set(const char* parameter, int value)
{
    info()->set(this, parameter, ParamType<int>::type, &value);
}

void Algorithm::set(const char* parameter, double value)
{
    info()->set(this, parameter, ParamType<double>::type, &value);
}

void Algorithm::set(const char* parameter, bool value)
{
    info()->set(this, parameter, ParamType<bool>::type, &value);
}

void Algorithm::set(const char* parameter, const String& value)
{
    info()->set(this, parameter, ParamType<String>::type, &value);
}

void Algorithm::set(const char* parameter, const Mat& value)
{
    info()->set(this, parameter, ParamType<Mat>::type, &value);
}

void Algorithm::set(const char* parameter, const std::vector<Mat>& value)
{
    info()->set(this, parameter, ParamType<std::vector<Mat> >::type, &value);
}

void Algorithm::set(const char* parameter, const Ptr<Algorithm>& value)
{
    info()->set(this, parameter, ParamType<Algorithm>::type, &value);
}


void Algorithm::setInt(const String& parameter, int value)
{
    info()->set(this, parameter.c_str(), ParamType<int>::type, &value);
}

void Algorithm::setDouble(const String& parameter, double value)
{
    info()->set(this, parameter.c_str(), ParamType<double>::type, &value);
}

void Algorithm::setBool(const String& parameter, bool value)
{
    info()->set(this, parameter.c_str(), ParamType<bool>::type, &value);
}

void Algorithm::setString(const String& parameter, const String& value)
{
    info()->set(this, parameter.c_str(), ParamType<String>::type, &value);
}

void Algorithm::setMat(const String& parameter, const Mat& value)
{
    info()->set(this, parameter.c_str(), ParamType<Mat>::type, &value);
}

void Algorithm::setMatVector(const String& parameter, const std::vector<Mat>& value)
{
    info()->set(this, parameter.c_str(), ParamType<std::vector<Mat> >::type, &value);
}

void Algorithm::setAlgorithm(const String& parameter, const Ptr<Algorithm>& value)
{
    info()->set(this, parameter.c_str(), ParamType<Algorithm>::type, &value);
}

void Algorithm::setInt(const char* parameter, int value)
{
    info()->set(this, parameter, ParamType<int>::type, &value);
}

void Algorithm::setDouble(const char* parameter, double value)
{
    info()->set(this, parameter, ParamType<double>::type, &value);
}

void Algorithm::setBool(const char* parameter, bool value)
{
    info()->set(this, parameter, ParamType<bool>::type, &value);
}

void Algorithm::setString(const char* parameter, const String& value)
{
    info()->set(this, parameter, ParamType<String>::type, &value);
}

void Algorithm::setMat(const char* parameter, const Mat& value)
{
    info()->set(this, parameter, ParamType<Mat>::type, &value);
}

void Algorithm::setMatVector(const char* parameter, const std::vector<Mat>& value)
{
    info()->set(this, parameter, ParamType<std::vector<Mat> >::type, &value);
}

void Algorithm::setAlgorithm(const char* parameter, const Ptr<Algorithm>& value)
{
    info()->set(this, parameter, ParamType<Algorithm>::type, &value);
}



int Algorithm::getInt(const String& parameter) const
{
    return get<int>(parameter);
}

double Algorithm::getDouble(const String& parameter) const
{
    return get<double>(parameter);
}

bool Algorithm::getBool(const String& parameter) const
{
    return get<bool>(parameter);
}

String Algorithm::getString(const String& parameter) const
{
    return get<String>(parameter);
}

Mat Algorithm::getMat(const String& parameter) const
{
    return get<Mat>(parameter);
}

std::vector<Mat> Algorithm::getMatVector(const String& parameter) const
{
    return get<std::vector<Mat> >(parameter);
}

Ptr<Algorithm> Algorithm::getAlgorithm(const String& parameter) const
{
    return get<Algorithm>(parameter);
}

String Algorithm::paramHelp(const String& parameter) const
{
    return info()->paramHelp(parameter.c_str());
}

int Algorithm::paramType(const String& parameter) const
{
    return info()->paramType(parameter.c_str());
}

int Algorithm::paramType(const char* parameter) const
{
    return info()->paramType(parameter);
}

void Algorithm::getParams(std::vector<String>& names) const
{
    info()->getParams(names);
}

void Algorithm::write(FileStorage& fs) const
{
    info()->write(this, fs);
}

void Algorithm::read(const FileNode& fn)
{
    info()->read(this, fn);
}


AlgorithmInfo::AlgorithmInfo(const String& _name, Algorithm::Constructor create)
{
    data = new AlgorithmInfoData;
    data->_name = _name;
    if (!alglist().find(_name, create))
        alglist().add(_name, create);
}

AlgorithmInfo::~AlgorithmInfo()
{
    delete data;
}

void AlgorithmInfo::write(const Algorithm* algo, FileStorage& fs) const
{
    size_t i = 0, nparams = data->params.vec.size();
    cv::write(fs, "name", algo->name());
    for( i = 0; i < nparams; i++ )
    {
        const Param& p = data->params.vec[i].second;
        const String& pname = data->params.vec[i].first;
        if( p.type == Param::INT )
            cv::write(fs, pname, algo->get<int>(pname));
        else if( p.type == Param::BOOLEAN )
            cv::write(fs, pname, (int)algo->get<bool>(pname));
        else if( p.type == Param::REAL )
            cv::write(fs, pname, algo->get<double>(pname));
        else if( p.type == Param::STRING )
            cv::write(fs, pname, algo->get<String>(pname));
        else if( p.type == Param::MAT )
            cv::write(fs, pname, algo->get<Mat>(pname));
        else if( p.type == Param::MAT_VECTOR )
            cv::write(fs, pname, algo->get<std::vector<Mat> >(pname));
        else if( p.type == Param::ALGORITHM )
        {
            internal::WriteStructContext ws(fs, pname, CV_NODE_MAP);
            Ptr<Algorithm> nestedAlgo = algo->get<Algorithm>(pname);
            nestedAlgo->write(fs);
        }
        else if( p.type == Param::FLOAT)
            cv::write(fs, pname, algo->getDouble(pname));
        else if( p.type == Param::UNSIGNED_INT)
            cv::write(fs, pname, algo->getInt(pname));//TODO: implement cv::write(, , unsigned int)
        else if( p.type == Param::UINT64)
            cv::write(fs, pname, algo->getInt(pname));//TODO: implement cv::write(, , uint64)
        else if( p.type == Param::UCHAR)
            cv::write(fs, pname, algo->getInt(pname));
        else
        {
            String msg = format("unknown/unsupported type of '%s' parameter == %d", pname.c_str(), p.type);
            CV_Error( CV_StsUnsupportedFormat, msg.c_str());
        }
    }
}

void AlgorithmInfo::read(Algorithm* algo, const FileNode& fn) const
{
    size_t i = 0, nparams = data->params.vec.size();
    AlgorithmInfo* info = algo->info();

    for( i = 0; i < nparams; i++ )
    {
        const Param& p = data->params.vec[i].second;
        const String& pname = data->params.vec[i].first;
        const FileNode n = fn[pname];
        if( n.empty() )
            continue;
        if( p.type == Param::INT )
        {
            int val = (int)n;
            info->set(algo, pname.c_str(), p.type, &val, true);
        }
        else if( p.type == Param::BOOLEAN )
        {
            bool val = (int)n != 0;
            info->set(algo, pname.c_str(), p.type, &val, true);
        }
        else if( p.type == Param::REAL )
        {
            double val = (double)n;
            info->set(algo, pname.c_str(), p.type, &val, true);
        }
        else if( p.type == Param::STRING )
        {
            String val = (String)n;
            info->set(algo, pname.c_str(), p.type, &val, true);
        }
        else if( p.type == Param::MAT )
        {
            Mat m;
            cv::read(n, m);
            info->set(algo, pname.c_str(), p.type, &m, true);
        }
        else if( p.type == Param::MAT_VECTOR )
        {
            std::vector<Mat> mv;
            cv::read(n, mv);
            info->set(algo, pname.c_str(), p.type, &mv, true);
        }
        else if( p.type == Param::ALGORITHM )
        {
            Ptr<Algorithm> nestedAlgo = Algorithm::_create((String)n["name"]);
            CV_Assert( nestedAlgo );
            nestedAlgo->read(n);
            info->set(algo, pname.c_str(), p.type, &nestedAlgo, true);
        }
        else if( p.type == Param::FLOAT )
        {
            float val = (float)n;
            info->set(algo, pname.c_str(), p.type, &val, true);
        }
        else if( p.type == Param::UNSIGNED_INT )
        {
            unsigned int val = (unsigned int)((int)n);//TODO: implement conversion (unsigned int)FileNode
            info->set(algo, pname.c_str(), p.type, &val, true);
        }
        else if( p.type == Param::UINT64)
        {
            uint64 val = (uint64)((int)n);//TODO: implement conversion (uint64)FileNode
            info->set(algo, pname.c_str(), p.type, &val, true);
        }
        else if( p.type == Param::UCHAR)
        {
            uchar val = (uchar)((int)n);
            info->set(algo, pname.c_str(), p.type, &val, true);
        }
        else
        {
            String msg = format("unknown/unsupported type of '%s' parameter == %d", pname.c_str(), p.type);
            CV_Error( CV_StsUnsupportedFormat, msg.c_str());
        }
    }
}

String AlgorithmInfo::name() const
{
    return data->_name;
}

union GetSetParam
{
    int (Algorithm::*get_int)() const;
    bool (Algorithm::*get_bool)() const;
    double (Algorithm::*get_double)() const;
    String (Algorithm::*get_string)() const;
    Mat (Algorithm::*get_mat)() const;
    std::vector<Mat> (Algorithm::*get_mat_vector)() const;
    Ptr<Algorithm> (Algorithm::*get_algo)() const;
    float (Algorithm::*get_float)() const;
    unsigned int (Algorithm::*get_uint)() const;
    uint64 (Algorithm::*get_uint64)() const;
    uchar (Algorithm::*get_uchar)() const;

    void (Algorithm::*set_int)(int);
    void (Algorithm::*set_bool)(bool);
    void (Algorithm::*set_double)(double);
    void (Algorithm::*set_string)(const String&);
    void (Algorithm::*set_mat)(const Mat&);
    void (Algorithm::*set_mat_vector)(const std::vector<Mat>&);
    void (Algorithm::*set_algo)(const Ptr<Algorithm>&);
    void (Algorithm::*set_float)(float);
    void (Algorithm::*set_uint)(unsigned int);
    void (Algorithm::*set_uint64)(uint64);
    void (Algorithm::*set_uchar)(uchar);
};

static String getNameOfType(int argType);

static String getNameOfType(int argType)
{
    switch(argType)
    {
        case Param::INT: return "integer";
        case Param::BOOLEAN: return "boolean";
        case Param::REAL: return "double";
        case Param::STRING: return "string";
        case Param::MAT: return "cv::Mat";
        case Param::MAT_VECTOR: return "std::vector<cv::Mat>";
        case Param::ALGORITHM: return "algorithm";
        case Param::FLOAT: return "float";
        case Param::UNSIGNED_INT: return "unsigned int";
        case Param::UINT64: return "unsigned int64";
        case Param::UCHAR: return "unsigned char";
        default: CV_Error(CV_StsBadArg, "Wrong argument type");
    }
    return "";
}

static String getErrorMessageForWrongArgumentInSetter(String algoName, String paramName, int paramType, int argType)
{
    String message = String("Argument error: the setter")
        + " method was called for the parameter '" + paramName + "' of the algorithm '" + algoName
        +"', the parameter has " + getNameOfType(paramType) + " type, ";

    if (paramType == Param::INT || paramType == Param::BOOLEAN || paramType == Param::REAL
            || paramType == Param::FLOAT || paramType == Param::UNSIGNED_INT || paramType == Param::UINT64 || paramType == Param::UCHAR)
    {
        message = message + "so it should be set by integer, unsigned integer, uint64, unsigned char, boolean, float or double value, ";
    }
    message = message + "but the setter was called with " + getNameOfType(argType) + " value";

    return message;
}

static String getErrorMessageForWrongArgumentInGetter(String algoName, String paramName, int paramType, int argType)
{
    String message = String("Argument error: the getter")
        + " method was called for the parameter '" + paramName + "' of the algorithm '" + algoName
        +"', the parameter has " + getNameOfType(paramType) + " type, ";

    if (paramType == Param::BOOLEAN)
    {
        message = message + "so it should be get as integer, unsigned integer, uint64, boolean, unsigned char, float or double value, ";
    }
    else if (paramType == Param::INT || paramType == Param::UNSIGNED_INT || paramType == Param::UINT64 || paramType == Param::UCHAR)
    {
        message = message + "so it should be get as integer, unsigned integer, uint64, unsigned char, float or double value, ";
    }
    message = message + "but the getter was called to get a " + getNameOfType(argType) + " value";

    return message;
}

void AlgorithmInfo::set(Algorithm* algo, const char* parameter, int argType, const void* value, bool force) const
{
    const Param* p = findstr(data->params, parameter);

    if( !p )
        CV_Error_( CV_StsBadArg, ("No parameter '%s' is found", parameter ? parameter : "<NULL>") );

    if( !force && p->readonly )
        CV_Error_( CV_StsError, ("Parameter '%s' is readonly", parameter));

    GetSetParam f;
    f.set_int = p->setter;

    if( argType == Param::INT || argType == Param::BOOLEAN || argType == Param::REAL
            || argType == Param::FLOAT || argType == Param::UNSIGNED_INT || argType == Param::UINT64 || argType == Param::UCHAR)
    {
        if ( !( p->type == Param::INT || p->type == Param::REAL || p->type == Param::BOOLEAN
<<<<<<< HEAD
                || p->type == Param::UNSIGNED_INT || p->type == Param::UINT64 || p->type == Param::FLOAT || argType == Param::UCHAR) )
=======
                || p->type == Param::UNSIGNED_INT || p->type == Param::UINT64 || p->type == Param::FLOAT || p->type == Param::UCHAR
                || (p->type == Param::SHORT && argType == Param::INT)) )
>>>>>>> 9628abc7
        {
            String message = getErrorMessageForWrongArgumentInSetter(algo->name(), parameter, p->type, argType);
            CV_Error(CV_StsBadArg, message);
        }

        if( p->type == Param::INT )
        {
            bool is_ok = true;
            int val = argType == Param::INT ? *(const int*)value :
            argType == Param::BOOLEAN ? (int)*(const bool*)value :
                argType == Param::REAL ? saturate_cast<int>(*(const double*)value) :
                argType == Param::FLOAT ?  saturate_cast<int>(*(const float*)value) :
                argType == Param::UNSIGNED_INT ? (int)*(const unsigned int*)value :
                argType == Param::UINT64 ? (int)*(const uint64*)value :
                argType == Param::UCHAR ? (int)*(const uchar*)value :
                (int)(is_ok = false);

            if (!is_ok)
            {
                CV_Error(CV_StsBadArg, "Wrong argument type in the setter");
            }

            if( p->setter )
                (algo->*f.set_int)(val);
            else
                *(int*)((uchar*)algo + p->offset) = val;
        }
        else if( p->type == Param::BOOLEAN )
        {
            bool is_ok = true;
            bool val = argType == Param::INT ? *(const int*)value != 0 :
                    argType == Param::BOOLEAN ? *(const bool*)value :
                    argType == Param::REAL ? (*(const double*)value != 0) :
                    argType == Param::FLOAT ?  (*(const float*)value != 0) :
                    argType == Param::UNSIGNED_INT ? (*(const unsigned int*)value != 0):
                    argType == Param::UINT64 ? (*(const uint64*)value != 0):
                    argType == Param::UCHAR ? (*(const uchar*)value != 0):
                    (int)(is_ok = false);

            if (!is_ok)
            {
                CV_Error(CV_StsBadArg, "Wrong argument type in the setter");
            }

            if( p->setter )
                (algo->*f.set_bool)(val);
            else
                *(bool*)((uchar*)algo + p->offset) = val;
        }
        else if( p->type == Param::REAL )
        {
            bool is_ok = true;
            double val = argType == Param::INT ? (double)*(const int*)value :
                         argType == Param::BOOLEAN ? (double)*(const bool*)value :
                         argType == Param::REAL ? (double)(*(const double*)value ) :
                         argType == Param::FLOAT ?  (double)(*(const float*)value ) :
                         argType == Param::UNSIGNED_INT ? (double)(*(const unsigned int*)value ) :
                         argType == Param::UINT64 ? (double)(*(const uint64*)value ) :
                         argType == Param::UCHAR ? (double)(*(const uchar*)value ) :
                         (double)(is_ok = false);

            if (!is_ok)
            {
                CV_Error(CV_StsBadArg, "Wrong argument type in the setter");
            }
            if( p->setter )
                (algo->*f.set_double)(val);
            else
                *(double*)((uchar*)algo + p->offset) = val;
        }
        else if( p->type == Param::FLOAT )
        {
            bool is_ok = true;
            double val = argType == Param::INT ? (double)*(const int*)value :
                         argType == Param::BOOLEAN ? (double)*(const bool*)value :
                         argType == Param::REAL ? (double)(*(const double*)value ) :
                         argType == Param::FLOAT ?  (double)(*(const float*)value ) :
                         argType == Param::UNSIGNED_INT ? (double)(*(const unsigned int*)value ) :
                         argType == Param::UINT64 ? (double)(*(const uint64*)value ) :
                         argType == Param::UCHAR ? (double)(*(const uchar*)value ) :
                         (double)(is_ok = false);

            if (!is_ok)
            {
                CV_Error(CV_StsBadArg, "Wrong argument type in the setter");
            }
            if( p->setter )
                (algo->*f.set_float)((float)val);
            else
                *(float*)((uchar*)algo + p->offset) = (float)val;
        }
        else if( p->type == Param::UNSIGNED_INT )
        {
            bool is_ok = true;
            unsigned int val = argType == Param::INT ? (unsigned int)*(const int*)value :
                         argType == Param::BOOLEAN ? (unsigned int)*(const bool*)value :
                         argType == Param::REAL ? saturate_cast<unsigned int>(*(const double*)value ) :
                         argType == Param::FLOAT ?  saturate_cast<unsigned int>(*(const float*)value ) :
                         argType == Param::UNSIGNED_INT ? (unsigned int)(*(const unsigned int*)value ) :
                         argType == Param::UINT64 ? (unsigned int)(*(const uint64*)value ) :
                         argType == Param::UCHAR ? (unsigned int)(*(const uchar*)value ) :
                         (int)(is_ok = false);

            if (!is_ok)
            {
                CV_Error(CV_StsBadArg, "Wrong argument type in the setter");
            }
            if( p->setter )
                (algo->*f.set_uint)(val);
            else
                *(unsigned int*)((uchar*)algo + p->offset) = val;
        }
        else if( p->type == Param::UINT64 )
        {
            bool is_ok = true;
            uint64 val = argType == Param::INT ? (uint64)*(const int*)value :
                         argType == Param::BOOLEAN ? (uint64)*(const bool*)value :
                         argType == Param::REAL ? saturate_cast<uint64>(*(const double*)value ) :
                         argType == Param::FLOAT ?  saturate_cast<uint64>(*(const float*)value ) :
                         argType == Param::UNSIGNED_INT ? (uint64)(*(const unsigned int*)value ) :
                         argType == Param::UINT64 ? (uint64)(*(const uint64*)value ) :
                         argType == Param::UCHAR ? (uint64)(*(const uchar*)value ) :
                         (int)(is_ok = false);

            if (!is_ok)
            {
                CV_Error(CV_StsBadArg, "Wrong argument type in the setter");
            }
            if( p->setter )
                (algo->*f.set_uint64)(val);
            else
                *(uint64*)((uchar*)algo + p->offset) = val;
        }
        else if( p->type == Param::UCHAR )
        {
            bool is_ok = true;
            uchar val = argType == Param::INT ? (uchar)*(const int*)value :
                         argType == Param::BOOLEAN ? (uchar)*(const bool*)value :
                         argType == Param::REAL ? saturate_cast<uchar>(*(const double*)value ) :
                         argType == Param::FLOAT ?  saturate_cast<uchar>(*(const float*)value ) :
                         argType == Param::UNSIGNED_INT ? (uchar)(*(const unsigned int*)value ) :
                         argType == Param::UINT64 ? (uchar)(*(const uint64*)value ) :
                         argType == Param::UCHAR ? (uchar)(*(const uchar*)value ) :
                         (int)(is_ok = false);

            if (!is_ok)
            {
                CV_Error(CV_StsBadArg, "Wrong argument type in the setter");
            }
            if( p->setter )
                (algo->*f.set_uchar)(val);
            else
                *(uchar*)((uchar*)algo + p->offset) = val;
        }
        else
            CV_Error(CV_StsBadArg, "Wrong parameter type in the setter");
    }
    else if( argType == Param::STRING )
    {
        if( p->type != Param::STRING )
        {
            String message = getErrorMessageForWrongArgumentInSetter(algo->name(), parameter, p->type, argType);
            CV_Error(CV_StsBadArg, message);
        }

        const String& val = *(const String*)value;
        if( p->setter )
            (algo->*f.set_string)(val);
        else
            *(String*)((uchar*)algo + p->offset) = val;
    }
    else if( argType == Param::MAT )
    {
        if( p->type != Param::MAT )
        {
            String message = getErrorMessageForWrongArgumentInSetter(algo->name(), parameter, p->type, argType);
            CV_Error(CV_StsBadArg, message);
        }

        const Mat& val = *(const Mat*)value;
        if( p->setter )
            (algo->*f.set_mat)(val);
        else
            *(Mat*)((uchar*)algo + p->offset) = val;
    }
    else if( argType == Param::MAT_VECTOR )
    {
        if( p->type != Param::MAT_VECTOR )
        {
            String message = getErrorMessageForWrongArgumentInSetter(algo->name(), parameter, p->type, argType);
            CV_Error(CV_StsBadArg, message);
        }

        const std::vector<Mat>& val = *(const std::vector<Mat>*)value;
        if( p->setter )
            (algo->*f.set_mat_vector)(val);
        else
            *(std::vector<Mat>*)((uchar*)algo + p->offset) = val;
    }
    else if( argType == Param::ALGORITHM )
    {
        if( p->type != Param::ALGORITHM )
        {
            String message = getErrorMessageForWrongArgumentInSetter(algo->name(), parameter, p->type, argType);
            CV_Error(CV_StsBadArg, message);
        }

        const Ptr<Algorithm>& val = *(const Ptr<Algorithm>*)value;
        if( p->setter )
            (algo->*f.set_algo)(val);
        else
            *(Ptr<Algorithm>*)((uchar*)algo + p->offset) = val;
    }
    else
        CV_Error(CV_StsBadArg, "Unknown/unsupported parameter type");
}

void AlgorithmInfo::get(const Algorithm* algo, const char* parameter, int argType, void* value) const
{
    const Param* p = findstr(data->params, parameter);
    if( !p )
        CV_Error_( CV_StsBadArg, ("No parameter '%s' is found", parameter ? parameter : "<NULL>") );

    GetSetParam f;
    f.get_int = p->getter;

    if( argType == Param::INT || argType == Param::BOOLEAN || argType == Param::REAL
            || argType == Param::FLOAT || argType == Param::UNSIGNED_INT || argType == Param::UINT64 || argType == Param::UCHAR)
    {
        if( p->type == Param::INT )
        {
            if (!( argType == Param::INT || argType == Param::REAL || argType == Param::FLOAT || argType == Param::UNSIGNED_INT || argType == Param::UINT64 || argType == Param::UCHAR))
            {
                String message = getErrorMessageForWrongArgumentInGetter(algo->name(), parameter, p->type, argType);
                CV_Error(CV_StsBadArg, message);
            }
            int val = p->getter ? (algo->*f.get_int)() : *(int*)((uchar*)algo + p->offset);

            if( argType == Param::INT )
                *(int*)value = (int)val;
            else if ( argType == Param::REAL )
                *(double*)value = (double)val;
            else if ( argType == Param::FLOAT)
                *(float*)value = (float)val;
            else if ( argType == Param::UNSIGNED_INT )
                *(unsigned int*)value = (unsigned int)val;
            else if ( argType == Param::UINT64 )
                *(uint64*)value = (uint64)val;
            else if ( argType == Param::UCHAR)
                *(uchar*)value = (uchar)val;
            else
                CV_Error(CV_StsBadArg, "Wrong argument type");

        }
        else if( p->type == Param::BOOLEAN )
        {
            if (!( argType == Param::INT || argType == Param::BOOLEAN || argType == Param::REAL || argType == Param::FLOAT || argType == Param::UNSIGNED_INT || argType == Param::UINT64 || argType == Param::UCHAR))
            {
                String message = getErrorMessageForWrongArgumentInGetter(algo->name(), parameter, p->type, argType);
                CV_Error(CV_StsBadArg, message);
            }
            bool val = p->getter ? (algo->*f.get_bool)() : *(bool*)((uchar*)algo + p->offset);

            if( argType == Param::INT )
                *(int*)value = (int)val;
            else if( argType == Param::BOOLEAN )
                *(bool*)value = val;
            else if ( argType == Param::REAL )
                *(double*)value = (int)val;
            else if ( argType == Param::FLOAT)
                *(float*)value = (float)((int)val);
            else if ( argType == Param::UNSIGNED_INT )
                *(unsigned int*)value = (unsigned int)val;
            else if ( argType == Param::UINT64 )
                *(uint64*)value = (int)val;
            else if ( argType == Param::UCHAR)
                *(uchar*)value = (uchar)val;
            else
                CV_Error(CV_StsBadArg, "Wrong argument type");
        }
        else if( p->type == Param::REAL )
        {
            if(!( argType == Param::REAL || argType == Param::FLOAT))
            {
                String message = getErrorMessageForWrongArgumentInGetter(algo->name(), parameter, p->type, argType);
                CV_Error(CV_StsBadArg, message);
            }
            double val = p->getter ? (algo->*f.get_double)() : *(double*)((uchar*)algo + p->offset);

            if ( argType == Param::REAL )
                *(double*)value = val;
            else if ( argType == Param::FLOAT)
                *(float*)value = (float)val;
            else
                CV_Error(CV_StsBadArg, "Wrong argument type");
        }
        else if( p->type == Param::FLOAT )
        {
            if(!( argType == Param::REAL || argType == Param::FLOAT))
            {
                String message = getErrorMessageForWrongArgumentInGetter(algo->name(), parameter, p->type, argType);
                CV_Error(CV_StsBadArg, message);
            }
            float val = p->getter ? (algo->*f.get_float)() : *(float*)((uchar*)algo + p->offset);

            if ( argType == Param::REAL )
                *(double*)value = (double)val;
            else if ( argType == Param::FLOAT)
                *(float*)value = (float)val;
            else
                CV_Error(CV_StsBadArg, "Wrong argument type");
        }
        else if( p->type == Param::UNSIGNED_INT )
        {
            if (!( argType == Param::INT || argType == Param::REAL || argType == Param::FLOAT || argType == Param::UNSIGNED_INT || argType == Param::UINT64 || argType == Param::UCHAR))
            {
                String message = getErrorMessageForWrongArgumentInGetter(algo->name(), parameter, p->type, argType);
                CV_Error(CV_StsBadArg, message);
            }
            unsigned int val = p->getter ? (algo->*f.get_uint)() : *(unsigned int*)((uchar*)algo + p->offset);

            if( argType == Param::INT )
                *(int*)value = (int)val;
            else if ( argType == Param::REAL )
                *(double*)value = (double)val;
            else if ( argType == Param::FLOAT)
                *(float*)value = (float)val;
            else if ( argType == Param::UNSIGNED_INT )
                *(unsigned int*)value = (unsigned int)val;
            else if ( argType == Param::UINT64 )
                *(uint64*)value = (uint64)val;
            else if ( argType == Param::UCHAR)
                *(uchar*)value = (uchar)val;
            else
                CV_Error(CV_StsBadArg, "Wrong argument type");
        }
        else if( p->type == Param::UINT64 )
        {
            if (!( argType == Param::INT || argType == Param::REAL || argType == Param::FLOAT || argType == Param::UNSIGNED_INT || argType == Param::UINT64 || argType == Param::UCHAR))
            {
                String message = getErrorMessageForWrongArgumentInGetter(algo->name(), parameter, p->type, argType);
                CV_Error(CV_StsBadArg, message);
        }
            uint64 val = p->getter ? (algo->*f.get_uint64)() : *(uint64*)((uchar*)algo + p->offset);

            if( argType == Param::INT )
                *(int*)value = (int)val;
            else if ( argType == Param::REAL )
                *(double*)value = (double)val;
            else if ( argType == Param::FLOAT)
                *(float*)value = (float)val;
            else if ( argType == Param::UNSIGNED_INT )
                *(unsigned int*)value = (unsigned int)val;
            else if ( argType == Param::UINT64 )
                *(uint64*)value = (uint64)val;
            else if ( argType == Param::UCHAR)
                *(uchar*)value = (uchar)val;
        else
                CV_Error(CV_StsBadArg, "Wrong argument type");
        }
        else if( p->type == Param::UCHAR )
        {
            if (!( argType == Param::INT || argType == Param::REAL || argType == Param::FLOAT || argType == Param::UNSIGNED_INT || argType == Param::UINT64 || argType == Param::UCHAR))
            {
                String message = getErrorMessageForWrongArgumentInGetter(algo->name(), parameter, p->type, argType);
                CV_Error(CV_StsBadArg, message);
            }
            uchar val = p->getter ? (algo->*f.get_uchar)() : *(uchar*)((uchar*)algo + p->offset);

            if( argType == Param::INT )
                *(int*)value = val;
            else if ( argType == Param::REAL )
            *(double*)value = val;
            else if ( argType == Param::FLOAT)
                *(float*)value = val;
            else if ( argType == Param::UNSIGNED_INT )
                *(unsigned int*)value = val;
            else if ( argType == Param::UINT64 )
                *(uint64*)value = val;
            else if ( argType == Param::UCHAR)
                *(uchar*)value = val;
            else
                CV_Error(CV_StsBadArg, "Wrong argument type");

        }
        else
            CV_Error(CV_StsBadArg, "Unknown/unsupported parameter type");
    }
    else if( argType == Param::STRING )
    {
        if( p->type != Param::STRING )
        {
            String message = getErrorMessageForWrongArgumentInGetter(algo->name(), parameter, p->type, argType);
            CV_Error(CV_StsBadArg, message);
        }

        *(String*)value = p->getter ? (algo->*f.get_string)() :
            *(String*)((uchar*)algo + p->offset);
    }
    else if( argType == Param::MAT )
    {
        if( p->type != Param::MAT )
        {
            String message = getErrorMessageForWrongArgumentInGetter(algo->name(), parameter, p->type, argType);
            CV_Error(CV_StsBadArg, message);
        }

        *(Mat*)value = p->getter ? (algo->*f.get_mat)() :
            *(Mat*)((uchar*)algo + p->offset);
    }
    else if( argType == Param::MAT_VECTOR )
    {
        if( p->type != Param::MAT_VECTOR )
        {
            String message = getErrorMessageForWrongArgumentInGetter(algo->name(), parameter, p->type, argType);
            CV_Error(CV_StsBadArg, message);
        }

        *(std::vector<Mat>*)value = p->getter ? (algo->*f.get_mat_vector)() :
        *(std::vector<Mat>*)((uchar*)algo + p->offset);
    }
    else if( argType == Param::ALGORITHM )
    {
        if( p->type != Param::ALGORITHM )
        {
            String message = getErrorMessageForWrongArgumentInGetter(algo->name(), parameter, p->type, argType);
            CV_Error(CV_StsBadArg, message);
        }

        *(Ptr<Algorithm>*)value = p->getter ? (algo->*f.get_algo)() :
            *(Ptr<Algorithm>*)((uchar*)algo + p->offset);
    }
    else
    {
        String message = getErrorMessageForWrongArgumentInGetter(algo->name(), parameter, p->type, argType);
        CV_Error(CV_StsBadArg, message);
    }
}


int AlgorithmInfo::paramType(const char* parameter) const
{
    const Param* p = findstr(data->params, parameter);
    if( !p )
        CV_Error_( CV_StsBadArg, ("No parameter '%s' is found", parameter ? parameter : "<NULL>") );
    return p->type;
}


String AlgorithmInfo::paramHelp(const char* parameter) const
{
    const Param* p = findstr(data->params, parameter);
    if( !p )
        CV_Error_( CV_StsBadArg, ("No parameter '%s' is found", parameter ? parameter : "<NULL>") );
    return p->help;
}


void AlgorithmInfo::getParams(std::vector<String>& names) const
{
    data->params.get_keys(names);
}


void AlgorithmInfo::addParam_(Algorithm& algo, const char* parameter, int argType,
                              void* value, bool readOnly,
                              Algorithm::Getter getter, Algorithm::Setter setter,
                              const String& help)
{
    CV_Assert( argType == Param::INT || argType == Param::BOOLEAN ||
               argType == Param::REAL || argType == Param::STRING ||
               argType == Param::MAT || argType == Param::MAT_VECTOR ||
               argType == Param::ALGORITHM
               || argType == Param::FLOAT || argType == Param::UNSIGNED_INT || argType == Param::UINT64
               || argType == Param::UCHAR);
    data->params.add(String(parameter), Param(argType, readOnly,
                     (int)((size_t)value - (size_t)(void*)&algo),
                     getter, setter, help));
}


void AlgorithmInfo::addParam(Algorithm& algo, const char* parameter,
                             int& value, bool readOnly,
                             int (Algorithm::*getter)(),
                             void (Algorithm::*setter)(int),
                             const String& help)
{
    addParam_(algo, parameter, ParamType<int>::type, &value, readOnly,
              (Algorithm::Getter)getter, (Algorithm::Setter)setter, help);
}

void AlgorithmInfo::addParam(Algorithm& algo, const char* parameter,
                             bool& value, bool readOnly,
                             int (Algorithm::*getter)(),
                             void (Algorithm::*setter)(int),
                             const String& help)
{
    addParam_(algo, parameter, ParamType<bool>::type, &value, readOnly,
              (Algorithm::Getter)getter, (Algorithm::Setter)setter, help);
}

void AlgorithmInfo::addParam(Algorithm& algo, const char* parameter,
                             double& value, bool readOnly,
                             double (Algorithm::*getter)(),
                             void (Algorithm::*setter)(double),
                             const String& help)
{
    addParam_(algo, parameter, ParamType<double>::type, &value, readOnly,
              (Algorithm::Getter)getter, (Algorithm::Setter)setter, help);
}

void AlgorithmInfo::addParam(Algorithm& algo, const char* parameter,
                             String& value, bool readOnly,
                             String (Algorithm::*getter)(),
                             void (Algorithm::*setter)(const String&),
                             const String& help)
{
    addParam_(algo, parameter, ParamType<String>::type, &value, readOnly,
              (Algorithm::Getter)getter, (Algorithm::Setter)setter, help);
}

void AlgorithmInfo::addParam(Algorithm& algo, const char* parameter,
                             Mat& value, bool readOnly,
                             Mat (Algorithm::*getter)(),
                             void (Algorithm::*setter)(const Mat&),
                             const String& help)
{
    addParam_(algo, parameter, ParamType<Mat>::type, &value, readOnly,
              (Algorithm::Getter)getter, (Algorithm::Setter)setter, help);
}

void AlgorithmInfo::addParam(Algorithm& algo, const char* parameter,
                             std::vector<Mat>& value, bool readOnly,
                             std::vector<Mat> (Algorithm::*getter)(),
                             void (Algorithm::*setter)(const std::vector<Mat>&),
                             const String& help)
{
    addParam_(algo, parameter, ParamType<std::vector<Mat> >::type, &value, readOnly,
              (Algorithm::Getter)getter, (Algorithm::Setter)setter, help);
}

void AlgorithmInfo::addParam(Algorithm& algo, const char* parameter,
                             Ptr<Algorithm>& value, bool readOnly,
                             Ptr<Algorithm> (Algorithm::*getter)(),
                             void (Algorithm::*setter)(const Ptr<Algorithm>&),
                             const String& help)
{
    addParam_(algo, parameter, ParamType<Algorithm>::type, &value, readOnly,
              (Algorithm::Getter)getter, (Algorithm::Setter)setter, help);
}

void AlgorithmInfo::addParam(Algorithm& algo, const char* parameter,
                             float& value, bool readOnly,
                             float (Algorithm::*getter)(),
                             void (Algorithm::*setter)(float),
                             const String& help)
{
    addParam_(algo, parameter, ParamType<float>::type, &value, readOnly,
              (Algorithm::Getter)getter, (Algorithm::Setter)setter, help);
}

void AlgorithmInfo::addParam(Algorithm& algo, const char* parameter,
                             unsigned int& value, bool readOnly,
                             unsigned int (Algorithm::*getter)(),
                             void (Algorithm::*setter)(unsigned int),
                             const String& help)
{
    addParam_(algo, parameter, ParamType<unsigned int>::type, &value, readOnly,
              (Algorithm::Getter)getter, (Algorithm::Setter)setter, help);
}

void AlgorithmInfo::addParam(Algorithm& algo, const char* parameter,
                             uint64& value, bool readOnly,
                             uint64 (Algorithm::*getter)(),
                             void (Algorithm::*setter)(uint64),
                             const String& help)
{
    addParam_(algo, parameter, ParamType<uint64>::type, &value, readOnly,
              (Algorithm::Getter)getter, (Algorithm::Setter)setter, help);
}

void AlgorithmInfo::addParam(Algorithm& algo, const char* parameter,
                             uchar& value, bool readOnly,
                             uchar (Algorithm::*getter)(),
                             void (Algorithm::*setter)(uchar),
                             const String& help)
{
    addParam_(algo, parameter, ParamType<uchar>::type, &value, readOnly,
              (Algorithm::Getter)getter, (Algorithm::Setter)setter, help);
}

}

/* End of file. */<|MERGE_RESOLUTION|>--- conflicted
+++ resolved
@@ -628,12 +628,7 @@
             || argType == Param::FLOAT || argType == Param::UNSIGNED_INT || argType == Param::UINT64 || argType == Param::UCHAR)
     {
         if ( !( p->type == Param::INT || p->type == Param::REAL || p->type == Param::BOOLEAN
-<<<<<<< HEAD
-                || p->type == Param::UNSIGNED_INT || p->type == Param::UINT64 || p->type == Param::FLOAT || argType == Param::UCHAR) )
-=======
-                || p->type == Param::UNSIGNED_INT || p->type == Param::UINT64 || p->type == Param::FLOAT || p->type == Param::UCHAR
-                || (p->type == Param::SHORT && argType == Param::INT)) )
->>>>>>> 9628abc7
+                || p->type == Param::UNSIGNED_INT || p->type == Param::UINT64 || p->type == Param::FLOAT || p->type == Param::UCHAR) )
         {
             String message = getErrorMessageForWrongArgumentInSetter(algo->name(), parameter, p->type, argType);
             CV_Error(CV_StsBadArg, message);
