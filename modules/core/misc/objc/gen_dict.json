--- conflicted
+++ resolved
@@ -169,11 +169,7 @@
         "Range": {
             "objc_type": "Range*",
             "to_cpp": "%(n)s.nativeRef",
-<<<<<<< HEAD
-            "from_cpp": "[Point3i fromNative:%(n)s]"
-=======
             "from_cpp": "[Range fromNative:%(n)s]"
->>>>>>> 7c9231ff
         },
         "Rect": {
             "objc_type": "Rect2i*",
