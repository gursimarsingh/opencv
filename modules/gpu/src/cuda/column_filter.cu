--- conflicted
+++ resolved
@@ -1,393 +1,388 @@
-/*M///////////////////////////////////////////////////////////////////////////////////////
-//
-//  IMPORTANT: READ BEFORE DOWNLOADING, COPYING, INSTALLING OR USING.
-//
-//  By downloading, copying, installing or using the software you agree to this license.
-//  If you do not agree to this license, do not download, install,
-//  copy or use the software.
-//
-//
-//                           License Agreement
-//                For Open Source Computer Vision Library
-//
-// Copyright (C) 2000-2008, Intel Corporation, all rights reserved.
-// Copyright (C) 2009, Willow Garage Inc., all rights reserved.
-// Copyright (C) 1993-2011, NVIDIA Corporation, all rights reserved.
-// Third party copyrights are property of their respective owners.
-//
-// Redistribution and use in source and binary forms, with or without modification,
-// are permitted provided that the following conditions are met:
-//
-//   * Redistribution's of source code must retain the above copyright notice,
-//     this list of conditions and the following disclaimer.
-//
-//   * Redistribution's in binary form must reproduce the above copyright notice,
-//     this list of conditions and the following disclaimer in the documentation
-//     and/or other materials provided with the distribution.
-//
-//   * The name of the copyright holders may not be used to endorse or promote products
-//     derived from this software without specific prior written permission.
-//
-// This software is provided by the copyright holders and contributors "as is" and
-// any express or implied warranties, including, but not limited to, the implied
-// warranties of merchantability and fitness for a particular purpose are disclaimed.
-// In no event shall the Intel Corporation or contributors be liable for any direct,
-// indirect, incidental, special, exemplary, or consequential damages
-// (including, but not limited to, procurement of substitute goods or services;
-// loss of use, data, or profits; or business interruption) however caused
-// and on any theory of liability, whether in contract, strict liability,
-// or tort (including negligence or otherwise) arising in any way out of
-// the use of this software, even if advised of the possibility of such damage.
-//
-//M*/
-
-#if !defined CUDA_DISABLER
-
-#include "internal_shared.hpp"
-#include "opencv2/gpu/device/saturate_cast.hpp"
-#include "opencv2/gpu/device/vec_math.hpp"
-#include "opencv2/gpu/device/limits.hpp"
-#include "opencv2/gpu/device/border_interpolate.hpp"
-#include "opencv2/gpu/device/static_check.hpp"
-
-namespace cv { namespace gpu { namespace device
-{
-    namespace column_filter
-    {
-        #define MAX_KERNEL_SIZE 32
-
-        __constant__ float c_kernel[MAX_KERNEL_SIZE];
-
-        void loadKernel(const float* kernel, int ksize, cudaStream_t stream)
-        {
-            if (stream == 0)
-                cudaSafeCall( cudaMemcpyToSymbol(c_kernel, kernel, ksize * sizeof(float), 0, cudaMemcpyDeviceToDevice) );
-            else
-                cudaSafeCall( cudaMemcpyToSymbolAsync(c_kernel, kernel, ksize * sizeof(float), 0, cudaMemcpyDeviceToDevice, stream) );
-        }
-
-        template <int KSIZE, typename T, typename D, typename B>
-        __global__ void linearColumnFilter(const PtrStepSz<T> src, PtrStep<D> dst, const int anchor, const B brd)
-        {
-            #if defined(__CUDA_ARCH__) && (__CUDA_ARCH__ >= 200)
-                const int BLOCK_DIM_X = 16;
-                const int BLOCK_DIM_Y = 16;
-                const int PATCH_PER_BLOCK = 4;
-                const int HALO_SIZE = KSIZE <= 16 ? 1 : 2;
-            #else
-                const int BLOCK_DIM_X = 16;
-                const int BLOCK_DIM_Y = 8;
-                const int PATCH_PER_BLOCK = 2;
-                const int HALO_SIZE = 2;
-            #endif
-
-            typedef typename TypeVec<float, VecTraits<T>::cn>::vec_type sum_t;
-
-            __shared__ sum_t smem[(PATCH_PER_BLOCK + 2 * HALO_SIZE) * BLOCK_DIM_Y][BLOCK_DIM_X];
-
-            const int x = blockIdx.x * BLOCK_DIM_X + threadIdx.x;
-
-            if (x >= src.cols)
-                return;
-
-            const T* src_col = src.ptr() + x;
-
-            const int yStart = blockIdx.y * (BLOCK_DIM_Y * PATCH_PER_BLOCK) + threadIdx.y;
-
-            if (blockIdx.y > 0)
-            {
-                //Upper halo
-                #pragma unroll
-                for (int j = 0; j < HALO_SIZE; ++j)
-                    smem[threadIdx.y + j * BLOCK_DIM_Y][threadIdx.x] = saturate_cast<sum_t>(src(yStart - (HALO_SIZE - j) * BLOCK_DIM_Y, x));
-            }
-            else
-            {
-                //Upper halo
-                #pragma unroll
-                for (int j = 0; j < HALO_SIZE; ++j)
-                    smem[threadIdx.y + j * BLOCK_DIM_Y][threadIdx.x] = saturate_cast<sum_t>(brd.at_low(yStart - (HALO_SIZE - j) * BLOCK_DIM_Y, src_col, src.step));
-            }
-
-            if (blockIdx.y + 2 < gridDim.y)
-            {
-                //Main data
-                #pragma unroll
-                for (int j = 0; j < PATCH_PER_BLOCK; ++j)
-                    smem[threadIdx.y + HALO_SIZE * BLOCK_DIM_Y + j * BLOCK_DIM_Y][threadIdx.x] = saturate_cast<sum_t>(src(yStart + j * BLOCK_DIM_Y, x));
-
-                //Lower halo
-                #pragma unroll
-                for (int j = 0; j < HALO_SIZE; ++j)
-                    smem[threadIdx.y + (PATCH_PER_BLOCK + HALO_SIZE) * BLOCK_DIM_Y + j * BLOCK_DIM_Y][threadIdx.x] = saturate_cast<sum_t>(src(yStart + (PATCH_PER_BLOCK + j) * BLOCK_DIM_Y, x));
-            }
-            else
-            {
-                //Main data
-                #pragma unroll
-                for (int j = 0; j < PATCH_PER_BLOCK; ++j)
-                    smem[threadIdx.y + HALO_SIZE * BLOCK_DIM_Y + j * BLOCK_DIM_Y][threadIdx.x] = saturate_cast<sum_t>(brd.at_high(yStart + j * BLOCK_DIM_Y, src_col, src.step));
-
-                //Lower halo
-                #pragma unroll
-                for (int j = 0; j < HALO_SIZE; ++j)
-                    smem[threadIdx.y + (PATCH_PER_BLOCK + HALO_SIZE) * BLOCK_DIM_Y + j * BLOCK_DIM_Y][threadIdx.x] = saturate_cast<sum_t>(brd.at_high(yStart + (PATCH_PER_BLOCK + j) * BLOCK_DIM_Y, src_col, src.step));
-            }
-
-            __syncthreads();
-
-            #pragma unroll
-            for (int j = 0; j < PATCH_PER_BLOCK; ++j)
-            {
-                const int y = yStart + j * BLOCK_DIM_Y;
-
-                if (y < src.rows)
-                {
-                    sum_t sum = VecTraits<sum_t>::all(0);
-
-                    #pragma unroll
-                    for (int k = 0; k < KSIZE; ++k)
-                        sum = sum + smem[threadIdx.y + HALO_SIZE * BLOCK_DIM_Y + j * BLOCK_DIM_Y - anchor + k][threadIdx.x] * c_kernel[k];
-
-                    dst(y, x) = saturate_cast<D>(sum);
-                }
-            }
-        }
-
-        template <int KSIZE, typename T, typename D, template<typename> class B>
-        void linearColumnFilter_caller(PtrStepSz<T> src, PtrStepSz<D> dst, int anchor, int cc, cudaStream_t stream)
-        {
-            int BLOCK_DIM_X;
-            int BLOCK_DIM_Y;
-            int PATCH_PER_BLOCK;
-
-            if (cc >= 20)
-            {
-                BLOCK_DIM_X = 16;
-                BLOCK_DIM_Y = 16;
-                PATCH_PER_BLOCK = 4;
-            }
-            else
-            {
-                BLOCK_DIM_X = 16;
-                BLOCK_DIM_Y = 8;
-                PATCH_PER_BLOCK = 2;
-            }
-
-            const dim3 block(BLOCK_DIM_X, BLOCK_DIM_Y);
-            const dim3 grid(divUp(src.cols, BLOCK_DIM_X), divUp(src.rows, BLOCK_DIM_Y * PATCH_PER_BLOCK));
-
-            B<T> brd(src.rows);
-
-            linearColumnFilter<KSIZE, T, D><<<grid, block, 0, stream>>>(src, dst, anchor, brd);
-
-            cudaSafeCall( cudaGetLastError() );
-
-            if (stream == 0)
-                cudaSafeCall( cudaDeviceSynchronize() );
-        }
-
-        template <typename T, typename D>
-        void linearColumnFilter_gpu(PtrStepSzb src, PtrStepSzb dst, const float* kernel, int ksize, int anchor, int brd_type, int cc, cudaStream_t stream)
-        {
-            typedef void (*caller_t)(PtrStepSz<T> src, PtrStepSz<D> dst, int anchor, int cc, cudaStream_t stream);
-
-            static const caller_t callers[5][33] =
-            {
-                {
-                    0,
-                    linearColumnFilter_caller< 1, T, D, BrdColReflect101>,
-                    linearColumnFilter_caller< 2, T, D, BrdColReflect101>,
-                    linearColumnFilter_caller< 3, T, D, BrdColReflect101>,
-                    linearColumnFilter_caller< 4, T, D, BrdColReflect101>,
-                    linearColumnFilter_caller< 5, T, D, BrdColReflect101>,
-                    linearColumnFilter_caller< 6, T, D, BrdColReflect101>,
-                    linearColumnFilter_caller< 7, T, D, BrdColReflect101>,
-                    linearColumnFilter_caller< 8, T, D, BrdColReflect101>,
-                    linearColumnFilter_caller< 9, T, D, BrdColReflect101>,
-                    linearColumnFilter_caller<10, T, D, BrdColReflect101>,
-                    linearColumnFilter_caller<11, T, D, BrdColReflect101>,
-                    linearColumnFilter_caller<12, T, D, BrdColReflect101>,
-                    linearColumnFilter_caller<13, T, D, BrdColReflect101>,
-                    linearColumnFilter_caller<14, T, D, BrdColReflect101>,
-                    linearColumnFilter_caller<15, T, D, BrdColReflect101>,
-                    linearColumnFilter_caller<16, T, D, BrdColReflect101>,
-                    linearColumnFilter_caller<17, T, D, BrdColReflect101>,
-                    linearColumnFilter_caller<18, T, D, BrdColReflect101>,
-                    linearColumnFilter_caller<19, T, D, BrdColReflect101>,
-                    linearColumnFilter_caller<20, T, D, BrdColReflect101>,
-                    linearColumnFilter_caller<21, T, D, BrdColReflect101>,
-                    linearColumnFilter_caller<22, T, D, BrdColReflect101>,
-                    linearColumnFilter_caller<23, T, D, BrdColReflect101>,
-                    linearColumnFilter_caller<24, T, D, BrdColReflect101>,
-                    linearColumnFilter_caller<25, T, D, BrdColReflect101>,
-                    linearColumnFilter_caller<26, T, D, BrdColReflect101>,
-                    linearColumnFilter_caller<27, T, D, BrdColReflect101>,
-                    linearColumnFilter_caller<28, T, D, BrdColReflect101>,
-                    linearColumnFilter_caller<29, T, D, BrdColReflect101>,
-                    linearColumnFilter_caller<30, T, D, BrdColReflect101>,
-                    linearColumnFilter_caller<31, T, D, BrdColReflect101>,
-                    linearColumnFilter_caller<32, T, D, BrdColReflect101>
-                },
-                {
-                    0,
-                    linearColumnFilter_caller< 1, T, D, BrdColReplicate>,
-                    linearColumnFilter_caller< 2, T, D, BrdColReplicate>,
-                    linearColumnFilter_caller< 3, T, D, BrdColReplicate>,
-                    linearColumnFilter_caller< 4, T, D, BrdColReplicate>,
-                    linearColumnFilter_caller< 5, T, D, BrdColReplicate>,
-                    linearColumnFilter_caller< 6, T, D, BrdColReplicate>,
-                    linearColumnFilter_caller< 7, T, D, BrdColReplicate>,
-                    linearColumnFilter_caller< 8, T, D, BrdColReplicate>,
-                    linearColumnFilter_caller< 9, T, D, BrdColReplicate>,
-                    linearColumnFilter_caller<10, T, D, BrdColReplicate>,
-                    linearColumnFilter_caller<11, T, D, BrdColReplicate>,
-                    linearColumnFilter_caller<12, T, D, BrdColReplicate>,
-                    linearColumnFilter_caller<13, T, D, BrdColReplicate>,
-                    linearColumnFilter_caller<14, T, D, BrdColReplicate>,
-                    linearColumnFilter_caller<15, T, D, BrdColReplicate>,
-                    linearColumnFilter_caller<16, T, D, BrdColReplicate>,
-                    linearColumnFilter_caller<17, T, D, BrdColReplicate>,
-                    linearColumnFilter_caller<18, T, D, BrdColReplicate>,
-                    linearColumnFilter_caller<19, T, D, BrdColReplicate>,
-                    linearColumnFilter_caller<20, T, D, BrdColReplicate>,
-                    linearColumnFilter_caller<21, T, D, BrdColReplicate>,
-                    linearColumnFilter_caller<22, T, D, BrdColReplicate>,
-                    linearColumnFilter_caller<23, T, D, BrdColReplicate>,
-                    linearColumnFilter_caller<24, T, D, BrdColReplicate>,
-                    linearColumnFilter_caller<25, T, D, BrdColReplicate>,
-                    linearColumnFilter_caller<26, T, D, BrdColReplicate>,
-                    linearColumnFilter_caller<27, T, D, BrdColReplicate>,
-                    linearColumnFilter_caller<28, T, D, BrdColReplicate>,
-                    linearColumnFilter_caller<29, T, D, BrdColReplicate>,
-                    linearColumnFilter_caller<30, T, D, BrdColReplicate>,
-                    linearColumnFilter_caller<31, T, D, BrdColReplicate>,
-                    linearColumnFilter_caller<32, T, D, BrdColReplicate>
-                },
-                {
-                    0,
-                    linearColumnFilter_caller< 1, T, D, BrdColConstant>,
-                    linearColumnFilter_caller< 2, T, D, BrdColConstant>,
-                    linearColumnFilter_caller< 3, T, D, BrdColConstant>,
-                    linearColumnFilter_caller< 4, T, D, BrdColConstant>,
-                    linearColumnFilter_caller< 5, T, D, BrdColConstant>,
-                    linearColumnFilter_caller< 6, T, D, BrdColConstant>,
-                    linearColumnFilter_caller< 7, T, D, BrdColConstant>,
-                    linearColumnFilter_caller< 8, T, D, BrdColConstant>,
-                    linearColumnFilter_caller< 9, T, D, BrdColConstant>,
-                    linearColumnFilter_caller<10, T, D, BrdColConstant>,
-                    linearColumnFilter_caller<11, T, D, BrdColConstant>,
-                    linearColumnFilter_caller<12, T, D, BrdColConstant>,
-                    linearColumnFilter_caller<13, T, D, BrdColConstant>,
-                    linearColumnFilter_caller<14, T, D, BrdColConstant>,
-                    linearColumnFilter_caller<15, T, D, BrdColConstant>,
-                    linearColumnFilter_caller<16, T, D, BrdColConstant>,
-                    linearColumnFilter_caller<17, T, D, BrdColConstant>,
-                    linearColumnFilter_caller<18, T, D, BrdColConstant>,
-                    linearColumnFilter_caller<19, T, D, BrdColConstant>,
-                    linearColumnFilter_caller<20, T, D, BrdColConstant>,
-                    linearColumnFilter_caller<21, T, D, BrdColConstant>,
-                    linearColumnFilter_caller<22, T, D, BrdColConstant>,
-                    linearColumnFilter_caller<23, T, D, BrdColConstant>,
-                    linearColumnFilter_caller<24, T, D, BrdColConstant>,
-                    linearColumnFilter_caller<25, T, D, BrdColConstant>,
-                    linearColumnFilter_caller<26, T, D, BrdColConstant>,
-                    linearColumnFilter_caller<27, T, D, BrdColConstant>,
-                    linearColumnFilter_caller<28, T, D, BrdColConstant>,
-                    linearColumnFilter_caller<29, T, D, BrdColConstant>,
-                    linearColumnFilter_caller<30, T, D, BrdColConstant>,
-                    linearColumnFilter_caller<31, T, D, BrdColConstant>,
-                    linearColumnFilter_caller<32, T, D, BrdColConstant>
-                },
-                {
-                    0,
-                    linearColumnFilter_caller< 1, T, D, BrdColReflect>,
-                    linearColumnFilter_caller< 2, T, D, BrdColReflect>,
-                    linearColumnFilter_caller< 3, T, D, BrdColReflect>,
-                    linearColumnFilter_caller< 4, T, D, BrdColReflect>,
-                    linearColumnFilter_caller< 5, T, D, BrdColReflect>,
-                    linearColumnFilter_caller< 6, T, D, BrdColReflect>,
-                    linearColumnFilter_caller< 7, T, D, BrdColReflect>,
-                    linearColumnFilter_caller< 8, T, D, BrdColReflect>,
-                    linearColumnFilter_caller< 9, T, D, BrdColReflect>,
-                    linearColumnFilter_caller<10, T, D, BrdColReflect>,
-                    linearColumnFilter_caller<11, T, D, BrdColReflect>,
-                    linearColumnFilter_caller<12, T, D, BrdColReflect>,
-                    linearColumnFilter_caller<13, T, D, BrdColReflect>,
-                    linearColumnFilter_caller<14, T, D, BrdColReflect>,
-                    linearColumnFilter_caller<15, T, D, BrdColReflect>,
-                    linearColumnFilter_caller<16, T, D, BrdColReflect>,
-                    linearColumnFilter_caller<17, T, D, BrdColReflect>,
-                    linearColumnFilter_caller<18, T, D, BrdColReflect>,
-                    linearColumnFilter_caller<19, T, D, BrdColReflect>,
-                    linearColumnFilter_caller<20, T, D, BrdColReflect>,
-                    linearColumnFilter_caller<21, T, D, BrdColReflect>,
-                    linearColumnFilter_caller<22, T, D, BrdColReflect>,
-                    linearColumnFilter_caller<23, T, D, BrdColReflect>,
-                    linearColumnFilter_caller<24, T, D, BrdColReflect>,
-                    linearColumnFilter_caller<25, T, D, BrdColReflect>,
-                    linearColumnFilter_caller<26, T, D, BrdColReflect>,
-                    linearColumnFilter_caller<27, T, D, BrdColReflect>,
-                    linearColumnFilter_caller<28, T, D, BrdColReflect>,
-                    linearColumnFilter_caller<29, T, D, BrdColReflect>,
-                    linearColumnFilter_caller<30, T, D, BrdColReflect>,
-                    linearColumnFilter_caller<31, T, D, BrdColReflect>,
-                    linearColumnFilter_caller<32, T, D, BrdColReflect>
-                },
-                {
-                    0,
-                    linearColumnFilter_caller< 1, T, D, BrdColWrap>,
-                    linearColumnFilter_caller< 2, T, D, BrdColWrap>,
-                    linearColumnFilter_caller< 3, T, D, BrdColWrap>,
-                    linearColumnFilter_caller< 4, T, D, BrdColWrap>,
-                    linearColumnFilter_caller< 5, T, D, BrdColWrap>,
-                    linearColumnFilter_caller< 6, T, D, BrdColWrap>,
-                    linearColumnFilter_caller< 7, T, D, BrdColWrap>,
-                    linearColumnFilter_caller< 8, T, D, BrdColWrap>,
-                    linearColumnFilter_caller< 9, T, D, BrdColWrap>,
-                    linearColumnFilter_caller<10, T, D, BrdColWrap>,
-                    linearColumnFilter_caller<11, T, D, BrdColWrap>,
-                    linearColumnFilter_caller<12, T, D, BrdColWrap>,
-                    linearColumnFilter_caller<13, T, D, BrdColWrap>,
-                    linearColumnFilter_caller<14, T, D, BrdColWrap>,
-                    linearColumnFilter_caller<15, T, D, BrdColWrap>,
-                    linearColumnFilter_caller<16, T, D, BrdColWrap>,
-                    linearColumnFilter_caller<17, T, D, BrdColWrap>,
-                    linearColumnFilter_caller<18, T, D, BrdColWrap>,
-                    linearColumnFilter_caller<19, T, D, BrdColWrap>,
-                    linearColumnFilter_caller<20, T, D, BrdColWrap>,
-                    linearColumnFilter_caller<21, T, D, BrdColWrap>,
-                    linearColumnFilter_caller<22, T, D, BrdColWrap>,
-                    linearColumnFilter_caller<23, T, D, BrdColWrap>,
-                    linearColumnFilter_caller<24, T, D, BrdColWrap>,
-                    linearColumnFilter_caller<25, T, D, BrdColWrap>,
-                    linearColumnFilter_caller<26, T, D, BrdColWrap>,
-                    linearColumnFilter_caller<27, T, D, BrdColWrap>,
-                    linearColumnFilter_caller<28, T, D, BrdColWrap>,
-                    linearColumnFilter_caller<29, T, D, BrdColWrap>,
-                    linearColumnFilter_caller<30, T, D, BrdColWrap>,
-                    linearColumnFilter_caller<31, T, D, BrdColWrap>,
-                    linearColumnFilter_caller<32, T, D, BrdColWrap>
-                }
-            };
-<<<<<<< HEAD
-
-            loadKernel(kernel, ksize);
-=======
->>>>>>> f4e33ea0
-
-            loadKernel(kernel, ksize, stream);
-
-            callers[brd_type][ksize]((PtrStepSz<T>)src, (PtrStepSz<D>)dst, anchor, cc, stream);
-        }
-
-        template void linearColumnFilter_gpu<float , uchar >(PtrStepSzb src, PtrStepSzb dst, const float* kernel, int ksize, int anchor, int brd_type, int cc, cudaStream_t stream);
-        template void linearColumnFilter_gpu<float4, uchar4>(PtrStepSzb src, PtrStepSzb dst, const float* kernel, int ksize, int anchor, int brd_type, int cc, cudaStream_t stream);
-        template void linearColumnFilter_gpu<float3, short3>(PtrStepSzb src, PtrStepSzb dst, const float* kernel, int ksize, int anchor, int brd_type, int cc, cudaStream_t stream);
-        template void linearColumnFilter_gpu<float , int   >(PtrStepSzb src, PtrStepSzb dst, const float* kernel, int ksize, int anchor, int brd_type, int cc, cudaStream_t stream);
-        template void linearColumnFilter_gpu<float , float >(PtrStepSzb src, PtrStepSzb dst, const float* kernel, int ksize, int anchor, int brd_type, int cc, cudaStream_t stream);
-    } // namespace column_filter
-}}} // namespace cv { namespace gpu { namespace device
-
-
-#endif /* CUDA_DISABLER */
+/*M///////////////////////////////////////////////////////////////////////////////////////
+//
+//  IMPORTANT: READ BEFORE DOWNLOADING, COPYING, INSTALLING OR USING.
+//
+//  By downloading, copying, installing or using the software you agree to this license.
+//  If you do not agree to this license, do not download, install,
+//  copy or use the software.
+//
+//
+//                           License Agreement
+//                For Open Source Computer Vision Library
+//
+// Copyright (C) 2000-2008, Intel Corporation, all rights reserved.
+// Copyright (C) 2009, Willow Garage Inc., all rights reserved.
+// Copyright (C) 1993-2011, NVIDIA Corporation, all rights reserved.
+// Third party copyrights are property of their respective owners.
+//
+// Redistribution and use in source and binary forms, with or without modification,
+// are permitted provided that the following conditions are met:
+//
+//   * Redistribution's of source code must retain the above copyright notice,
+//     this list of conditions and the following disclaimer.
+//
+//   * Redistribution's in binary form must reproduce the above copyright notice,
+//     this list of conditions and the following disclaimer in the documentation
+//     and/or other materials provided with the distribution.
+//
+//   * The name of the copyright holders may not be used to endorse or promote products
+//     derived from this software without specific prior written permission.
+//
+// This software is provided by the copyright holders and contributors "as is" and
+// any express or implied warranties, including, but not limited to, the implied
+// warranties of merchantability and fitness for a particular purpose are disclaimed.
+// In no event shall the Intel Corporation or contributors be liable for any direct,
+// indirect, incidental, special, exemplary, or consequential damages
+// (including, but not limited to, procurement of substitute goods or services;
+// loss of use, data, or profits; or business interruption) however caused
+// and on any theory of liability, whether in contract, strict liability,
+// or tort (including negligence or otherwise) arising in any way out of
+// the use of this software, even if advised of the possibility of such damage.
+//
+//M*/
+
+#if !defined CUDA_DISABLER
+
+#include "internal_shared.hpp"
+#include "opencv2/gpu/device/saturate_cast.hpp"
+#include "opencv2/gpu/device/vec_math.hpp"
+#include "opencv2/gpu/device/limits.hpp"
+#include "opencv2/gpu/device/border_interpolate.hpp"
+#include "opencv2/gpu/device/static_check.hpp"
+
+namespace cv { namespace gpu { namespace device
+{
+    namespace column_filter
+    {
+        #define MAX_KERNEL_SIZE 32
+
+        __constant__ float c_kernel[MAX_KERNEL_SIZE];
+
+        void loadKernel(const float* kernel, int ksize, cudaStream_t stream)
+        {
+            if (stream == 0)
+                cudaSafeCall( cudaMemcpyToSymbol(c_kernel, kernel, ksize * sizeof(float), 0, cudaMemcpyDeviceToDevice) );
+            else
+                cudaSafeCall( cudaMemcpyToSymbolAsync(c_kernel, kernel, ksize * sizeof(float), 0, cudaMemcpyDeviceToDevice, stream) );
+        }
+
+        template <int KSIZE, typename T, typename D, typename B>
+        __global__ void linearColumnFilter(const PtrStepSz<T> src, PtrStep<D> dst, const int anchor, const B brd)
+        {
+            #if defined(__CUDA_ARCH__) && (__CUDA_ARCH__ >= 200)
+                const int BLOCK_DIM_X = 16;
+                const int BLOCK_DIM_Y = 16;
+                const int PATCH_PER_BLOCK = 4;
+                const int HALO_SIZE = KSIZE <= 16 ? 1 : 2;
+            #else
+                const int BLOCK_DIM_X = 16;
+                const int BLOCK_DIM_Y = 8;
+                const int PATCH_PER_BLOCK = 2;
+                const int HALO_SIZE = 2;
+            #endif
+
+            typedef typename TypeVec<float, VecTraits<T>::cn>::vec_type sum_t;
+
+            __shared__ sum_t smem[(PATCH_PER_BLOCK + 2 * HALO_SIZE) * BLOCK_DIM_Y][BLOCK_DIM_X];
+
+            const int x = blockIdx.x * BLOCK_DIM_X + threadIdx.x;
+
+            if (x >= src.cols)
+                return;
+
+            const T* src_col = src.ptr() + x;
+
+            const int yStart = blockIdx.y * (BLOCK_DIM_Y * PATCH_PER_BLOCK) + threadIdx.y;
+
+            if (blockIdx.y > 0)
+            {
+                //Upper halo
+                #pragma unroll
+                for (int j = 0; j < HALO_SIZE; ++j)
+                    smem[threadIdx.y + j * BLOCK_DIM_Y][threadIdx.x] = saturate_cast<sum_t>(src(yStart - (HALO_SIZE - j) * BLOCK_DIM_Y, x));
+            }
+            else
+            {
+                //Upper halo
+                #pragma unroll
+                for (int j = 0; j < HALO_SIZE; ++j)
+                    smem[threadIdx.y + j * BLOCK_DIM_Y][threadIdx.x] = saturate_cast<sum_t>(brd.at_low(yStart - (HALO_SIZE - j) * BLOCK_DIM_Y, src_col, src.step));
+            }
+
+            if (blockIdx.y + 2 < gridDim.y)
+            {
+                //Main data
+                #pragma unroll
+                for (int j = 0; j < PATCH_PER_BLOCK; ++j)
+                    smem[threadIdx.y + HALO_SIZE * BLOCK_DIM_Y + j * BLOCK_DIM_Y][threadIdx.x] = saturate_cast<sum_t>(src(yStart + j * BLOCK_DIM_Y, x));
+
+                //Lower halo
+                #pragma unroll
+                for (int j = 0; j < HALO_SIZE; ++j)
+                    smem[threadIdx.y + (PATCH_PER_BLOCK + HALO_SIZE) * BLOCK_DIM_Y + j * BLOCK_DIM_Y][threadIdx.x] = saturate_cast<sum_t>(src(yStart + (PATCH_PER_BLOCK + j) * BLOCK_DIM_Y, x));
+            }
+            else
+            {
+                //Main data
+                #pragma unroll
+                for (int j = 0; j < PATCH_PER_BLOCK; ++j)
+                    smem[threadIdx.y + HALO_SIZE * BLOCK_DIM_Y + j * BLOCK_DIM_Y][threadIdx.x] = saturate_cast<sum_t>(brd.at_high(yStart + j * BLOCK_DIM_Y, src_col, src.step));
+
+                //Lower halo
+                #pragma unroll
+                for (int j = 0; j < HALO_SIZE; ++j)
+                    smem[threadIdx.y + (PATCH_PER_BLOCK + HALO_SIZE) * BLOCK_DIM_Y + j * BLOCK_DIM_Y][threadIdx.x] = saturate_cast<sum_t>(brd.at_high(yStart + (PATCH_PER_BLOCK + j) * BLOCK_DIM_Y, src_col, src.step));
+            }
+
+            __syncthreads();
+
+            #pragma unroll
+            for (int j = 0; j < PATCH_PER_BLOCK; ++j)
+            {
+                const int y = yStart + j * BLOCK_DIM_Y;
+
+                if (y < src.rows)
+                {
+                    sum_t sum = VecTraits<sum_t>::all(0);
+
+                    #pragma unroll
+                    for (int k = 0; k < KSIZE; ++k)
+                        sum = sum + smem[threadIdx.y + HALO_SIZE * BLOCK_DIM_Y + j * BLOCK_DIM_Y - anchor + k][threadIdx.x] * c_kernel[k];
+
+                    dst(y, x) = saturate_cast<D>(sum);
+                }
+            }
+        }
+
+        template <int KSIZE, typename T, typename D, template<typename> class B>
+        void linearColumnFilter_caller(PtrStepSz<T> src, PtrStepSz<D> dst, int anchor, int cc, cudaStream_t stream)
+        {
+            int BLOCK_DIM_X;
+            int BLOCK_DIM_Y;
+            int PATCH_PER_BLOCK;
+
+            if (cc >= 20)
+            {
+                BLOCK_DIM_X = 16;
+                BLOCK_DIM_Y = 16;
+                PATCH_PER_BLOCK = 4;
+            }
+            else
+            {
+                BLOCK_DIM_X = 16;
+                BLOCK_DIM_Y = 8;
+                PATCH_PER_BLOCK = 2;
+            }
+
+            const dim3 block(BLOCK_DIM_X, BLOCK_DIM_Y);
+            const dim3 grid(divUp(src.cols, BLOCK_DIM_X), divUp(src.rows, BLOCK_DIM_Y * PATCH_PER_BLOCK));
+
+            B<T> brd(src.rows);
+
+            linearColumnFilter<KSIZE, T, D><<<grid, block, 0, stream>>>(src, dst, anchor, brd);
+
+            cudaSafeCall( cudaGetLastError() );
+
+            if (stream == 0)
+                cudaSafeCall( cudaDeviceSynchronize() );
+        }
+
+        template <typename T, typename D>
+        void linearColumnFilter_gpu(PtrStepSzb src, PtrStepSzb dst, const float* kernel, int ksize, int anchor, int brd_type, int cc, cudaStream_t stream)
+        {
+            typedef void (*caller_t)(PtrStepSz<T> src, PtrStepSz<D> dst, int anchor, int cc, cudaStream_t stream);
+
+            static const caller_t callers[5][33] =
+            {
+                {
+                    0,
+                    linearColumnFilter_caller< 1, T, D, BrdColReflect101>,
+                    linearColumnFilter_caller< 2, T, D, BrdColReflect101>,
+                    linearColumnFilter_caller< 3, T, D, BrdColReflect101>,
+                    linearColumnFilter_caller< 4, T, D, BrdColReflect101>,
+                    linearColumnFilter_caller< 5, T, D, BrdColReflect101>,
+                    linearColumnFilter_caller< 6, T, D, BrdColReflect101>,
+                    linearColumnFilter_caller< 7, T, D, BrdColReflect101>,
+                    linearColumnFilter_caller< 8, T, D, BrdColReflect101>,
+                    linearColumnFilter_caller< 9, T, D, BrdColReflect101>,
+                    linearColumnFilter_caller<10, T, D, BrdColReflect101>,
+                    linearColumnFilter_caller<11, T, D, BrdColReflect101>,
+                    linearColumnFilter_caller<12, T, D, BrdColReflect101>,
+                    linearColumnFilter_caller<13, T, D, BrdColReflect101>,
+                    linearColumnFilter_caller<14, T, D, BrdColReflect101>,
+                    linearColumnFilter_caller<15, T, D, BrdColReflect101>,
+                    linearColumnFilter_caller<16, T, D, BrdColReflect101>,
+                    linearColumnFilter_caller<17, T, D, BrdColReflect101>,
+                    linearColumnFilter_caller<18, T, D, BrdColReflect101>,
+                    linearColumnFilter_caller<19, T, D, BrdColReflect101>,
+                    linearColumnFilter_caller<20, T, D, BrdColReflect101>,
+                    linearColumnFilter_caller<21, T, D, BrdColReflect101>,
+                    linearColumnFilter_caller<22, T, D, BrdColReflect101>,
+                    linearColumnFilter_caller<23, T, D, BrdColReflect101>,
+                    linearColumnFilter_caller<24, T, D, BrdColReflect101>,
+                    linearColumnFilter_caller<25, T, D, BrdColReflect101>,
+                    linearColumnFilter_caller<26, T, D, BrdColReflect101>,
+                    linearColumnFilter_caller<27, T, D, BrdColReflect101>,
+                    linearColumnFilter_caller<28, T, D, BrdColReflect101>,
+                    linearColumnFilter_caller<29, T, D, BrdColReflect101>,
+                    linearColumnFilter_caller<30, T, D, BrdColReflect101>,
+                    linearColumnFilter_caller<31, T, D, BrdColReflect101>,
+                    linearColumnFilter_caller<32, T, D, BrdColReflect101>
+                },
+                {
+                    0,
+                    linearColumnFilter_caller< 1, T, D, BrdColReplicate>,
+                    linearColumnFilter_caller< 2, T, D, BrdColReplicate>,
+                    linearColumnFilter_caller< 3, T, D, BrdColReplicate>,
+                    linearColumnFilter_caller< 4, T, D, BrdColReplicate>,
+                    linearColumnFilter_caller< 5, T, D, BrdColReplicate>,
+                    linearColumnFilter_caller< 6, T, D, BrdColReplicate>,
+                    linearColumnFilter_caller< 7, T, D, BrdColReplicate>,
+                    linearColumnFilter_caller< 8, T, D, BrdColReplicate>,
+                    linearColumnFilter_caller< 9, T, D, BrdColReplicate>,
+                    linearColumnFilter_caller<10, T, D, BrdColReplicate>,
+                    linearColumnFilter_caller<11, T, D, BrdColReplicate>,
+                    linearColumnFilter_caller<12, T, D, BrdColReplicate>,
+                    linearColumnFilter_caller<13, T, D, BrdColReplicate>,
+                    linearColumnFilter_caller<14, T, D, BrdColReplicate>,
+                    linearColumnFilter_caller<15, T, D, BrdColReplicate>,
+                    linearColumnFilter_caller<16, T, D, BrdColReplicate>,
+                    linearColumnFilter_caller<17, T, D, BrdColReplicate>,
+                    linearColumnFilter_caller<18, T, D, BrdColReplicate>,
+                    linearColumnFilter_caller<19, T, D, BrdColReplicate>,
+                    linearColumnFilter_caller<20, T, D, BrdColReplicate>,
+                    linearColumnFilter_caller<21, T, D, BrdColReplicate>,
+                    linearColumnFilter_caller<22, T, D, BrdColReplicate>,
+                    linearColumnFilter_caller<23, T, D, BrdColReplicate>,
+                    linearColumnFilter_caller<24, T, D, BrdColReplicate>,
+                    linearColumnFilter_caller<25, T, D, BrdColReplicate>,
+                    linearColumnFilter_caller<26, T, D, BrdColReplicate>,
+                    linearColumnFilter_caller<27, T, D, BrdColReplicate>,
+                    linearColumnFilter_caller<28, T, D, BrdColReplicate>,
+                    linearColumnFilter_caller<29, T, D, BrdColReplicate>,
+                    linearColumnFilter_caller<30, T, D, BrdColReplicate>,
+                    linearColumnFilter_caller<31, T, D, BrdColReplicate>,
+                    linearColumnFilter_caller<32, T, D, BrdColReplicate>
+                },
+                {
+                    0,
+                    linearColumnFilter_caller< 1, T, D, BrdColConstant>,
+                    linearColumnFilter_caller< 2, T, D, BrdColConstant>,
+                    linearColumnFilter_caller< 3, T, D, BrdColConstant>,
+                    linearColumnFilter_caller< 4, T, D, BrdColConstant>,
+                    linearColumnFilter_caller< 5, T, D, BrdColConstant>,
+                    linearColumnFilter_caller< 6, T, D, BrdColConstant>,
+                    linearColumnFilter_caller< 7, T, D, BrdColConstant>,
+                    linearColumnFilter_caller< 8, T, D, BrdColConstant>,
+                    linearColumnFilter_caller< 9, T, D, BrdColConstant>,
+                    linearColumnFilter_caller<10, T, D, BrdColConstant>,
+                    linearColumnFilter_caller<11, T, D, BrdColConstant>,
+                    linearColumnFilter_caller<12, T, D, BrdColConstant>,
+                    linearColumnFilter_caller<13, T, D, BrdColConstant>,
+                    linearColumnFilter_caller<14, T, D, BrdColConstant>,
+                    linearColumnFilter_caller<15, T, D, BrdColConstant>,
+                    linearColumnFilter_caller<16, T, D, BrdColConstant>,
+                    linearColumnFilter_caller<17, T, D, BrdColConstant>,
+                    linearColumnFilter_caller<18, T, D, BrdColConstant>,
+                    linearColumnFilter_caller<19, T, D, BrdColConstant>,
+                    linearColumnFilter_caller<20, T, D, BrdColConstant>,
+                    linearColumnFilter_caller<21, T, D, BrdColConstant>,
+                    linearColumnFilter_caller<22, T, D, BrdColConstant>,
+                    linearColumnFilter_caller<23, T, D, BrdColConstant>,
+                    linearColumnFilter_caller<24, T, D, BrdColConstant>,
+                    linearColumnFilter_caller<25, T, D, BrdColConstant>,
+                    linearColumnFilter_caller<26, T, D, BrdColConstant>,
+                    linearColumnFilter_caller<27, T, D, BrdColConstant>,
+                    linearColumnFilter_caller<28, T, D, BrdColConstant>,
+                    linearColumnFilter_caller<29, T, D, BrdColConstant>,
+                    linearColumnFilter_caller<30, T, D, BrdColConstant>,
+                    linearColumnFilter_caller<31, T, D, BrdColConstant>,
+                    linearColumnFilter_caller<32, T, D, BrdColConstant>
+                },
+                {
+                    0,
+                    linearColumnFilter_caller< 1, T, D, BrdColReflect>,
+                    linearColumnFilter_caller< 2, T, D, BrdColReflect>,
+                    linearColumnFilter_caller< 3, T, D, BrdColReflect>,
+                    linearColumnFilter_caller< 4, T, D, BrdColReflect>,
+                    linearColumnFilter_caller< 5, T, D, BrdColReflect>,
+                    linearColumnFilter_caller< 6, T, D, BrdColReflect>,
+                    linearColumnFilter_caller< 7, T, D, BrdColReflect>,
+                    linearColumnFilter_caller< 8, T, D, BrdColReflect>,
+                    linearColumnFilter_caller< 9, T, D, BrdColReflect>,
+                    linearColumnFilter_caller<10, T, D, BrdColReflect>,
+                    linearColumnFilter_caller<11, T, D, BrdColReflect>,
+                    linearColumnFilter_caller<12, T, D, BrdColReflect>,
+                    linearColumnFilter_caller<13, T, D, BrdColReflect>,
+                    linearColumnFilter_caller<14, T, D, BrdColReflect>,
+                    linearColumnFilter_caller<15, T, D, BrdColReflect>,
+                    linearColumnFilter_caller<16, T, D, BrdColReflect>,
+                    linearColumnFilter_caller<17, T, D, BrdColReflect>,
+                    linearColumnFilter_caller<18, T, D, BrdColReflect>,
+                    linearColumnFilter_caller<19, T, D, BrdColReflect>,
+                    linearColumnFilter_caller<20, T, D, BrdColReflect>,
+                    linearColumnFilter_caller<21, T, D, BrdColReflect>,
+                    linearColumnFilter_caller<22, T, D, BrdColReflect>,
+                    linearColumnFilter_caller<23, T, D, BrdColReflect>,
+                    linearColumnFilter_caller<24, T, D, BrdColReflect>,
+                    linearColumnFilter_caller<25, T, D, BrdColReflect>,
+                    linearColumnFilter_caller<26, T, D, BrdColReflect>,
+                    linearColumnFilter_caller<27, T, D, BrdColReflect>,
+                    linearColumnFilter_caller<28, T, D, BrdColReflect>,
+                    linearColumnFilter_caller<29, T, D, BrdColReflect>,
+                    linearColumnFilter_caller<30, T, D, BrdColReflect>,
+                    linearColumnFilter_caller<31, T, D, BrdColReflect>,
+                    linearColumnFilter_caller<32, T, D, BrdColReflect>
+                },
+                {
+                    0,
+                    linearColumnFilter_caller< 1, T, D, BrdColWrap>,
+                    linearColumnFilter_caller< 2, T, D, BrdColWrap>,
+                    linearColumnFilter_caller< 3, T, D, BrdColWrap>,
+                    linearColumnFilter_caller< 4, T, D, BrdColWrap>,
+                    linearColumnFilter_caller< 5, T, D, BrdColWrap>,
+                    linearColumnFilter_caller< 6, T, D, BrdColWrap>,
+                    linearColumnFilter_caller< 7, T, D, BrdColWrap>,
+                    linearColumnFilter_caller< 8, T, D, BrdColWrap>,
+                    linearColumnFilter_caller< 9, T, D, BrdColWrap>,
+                    linearColumnFilter_caller<10, T, D, BrdColWrap>,
+                    linearColumnFilter_caller<11, T, D, BrdColWrap>,
+                    linearColumnFilter_caller<12, T, D, BrdColWrap>,
+                    linearColumnFilter_caller<13, T, D, BrdColWrap>,
+                    linearColumnFilter_caller<14, T, D, BrdColWrap>,
+                    linearColumnFilter_caller<15, T, D, BrdColWrap>,
+                    linearColumnFilter_caller<16, T, D, BrdColWrap>,
+                    linearColumnFilter_caller<17, T, D, BrdColWrap>,
+                    linearColumnFilter_caller<18, T, D, BrdColWrap>,
+                    linearColumnFilter_caller<19, T, D, BrdColWrap>,
+                    linearColumnFilter_caller<20, T, D, BrdColWrap>,
+                    linearColumnFilter_caller<21, T, D, BrdColWrap>,
+                    linearColumnFilter_caller<22, T, D, BrdColWrap>,
+                    linearColumnFilter_caller<23, T, D, BrdColWrap>,
+                    linearColumnFilter_caller<24, T, D, BrdColWrap>,
+                    linearColumnFilter_caller<25, T, D, BrdColWrap>,
+                    linearColumnFilter_caller<26, T, D, BrdColWrap>,
+                    linearColumnFilter_caller<27, T, D, BrdColWrap>,
+                    linearColumnFilter_caller<28, T, D, BrdColWrap>,
+                    linearColumnFilter_caller<29, T, D, BrdColWrap>,
+                    linearColumnFilter_caller<30, T, D, BrdColWrap>,
+                    linearColumnFilter_caller<31, T, D, BrdColWrap>,
+                    linearColumnFilter_caller<32, T, D, BrdColWrap>
+                }
+            };
+
+            loadKernel(kernel, ksize, stream);
+
+            callers[brd_type][ksize]((PtrStepSz<T>)src, (PtrStepSz<D>)dst, anchor, cc, stream);
+        }
+
+        template void linearColumnFilter_gpu<float , uchar >(PtrStepSzb src, PtrStepSzb dst, const float* kernel, int ksize, int anchor, int brd_type, int cc, cudaStream_t stream);
+        template void linearColumnFilter_gpu<float4, uchar4>(PtrStepSzb src, PtrStepSzb dst, const float* kernel, int ksize, int anchor, int brd_type, int cc, cudaStream_t stream);
+        template void linearColumnFilter_gpu<float3, short3>(PtrStepSzb src, PtrStepSzb dst, const float* kernel, int ksize, int anchor, int brd_type, int cc, cudaStream_t stream);
+        template void linearColumnFilter_gpu<float , int   >(PtrStepSzb src, PtrStepSzb dst, const float* kernel, int ksize, int anchor, int brd_type, int cc, cudaStream_t stream);
+        template void linearColumnFilter_gpu<float , float >(PtrStepSzb src, PtrStepSzb dst, const float* kernel, int ksize, int anchor, int brd_type, int cc, cudaStream_t stream);
+    } // namespace column_filter
+}}} // namespace cv { namespace gpu { namespace device
+
+
+#endif /* CUDA_DISABLER */