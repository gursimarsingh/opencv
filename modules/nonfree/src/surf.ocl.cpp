/*M/////////////////////////////////////////////////////////////////////////////////////////
//
//  IMPORTANT: READ BEFORE DOWNLOADING, COPYING, INSTALLING OR USING.
//
//  By downloading, copying, installing or using the software you agree to this license.
//  If you do not agree to this license, do not download, install,
//  copy or use the software.
//
//
//                           License Agreement
//                For Open Source Computer Vision Library
//
// Copyright (C) 2010-2012, Multicoreware, Inc., all rights reserved.
// Copyright (C) 2010-2012, Advanced Micro Devices, Inc., all rights reserved.
// Third party copyrights are property of their respective owners.
//
// @Authors
//    Peng Xiao, pengxiao@multicorewareinc.com
//
// Redistribution and use in source and binary forms, with or without modification,
// are permitted provided that the following conditions are met:
//
//   * Redistribution's of source code must retain the above copyright notice,
//     this list of conditions and the following disclaimer.
//
//   * Redistribution's in binary form must reproduce the above copyright notice,
//     this list of conditions and the following disclaimer in the documentation
//     and/or other oclMaterials provided with the distribution.
//
//   * The name of the copyright holders may not be used to endorse or promote products
//     derived from this software without specific prior written permission.
//
// This software is provided by the copyright holders and contributors as is and
// any express or implied warranties, including, but not limited to, the implied
// warranties of merchantability and fitness for a particular purpose are disclaimed.
// In no event shall the Intel Corporation or contributors be liable for any direct,
// indirect, incidental, special, exemplary, or consequential damages
// (including, but not limited to, procurement of substitute goods or services;
// loss of use, data, or profits; or business interruption) however caused
// and on any theory of liability, whether in contract, strict liability,
// or tort (including negligence or otherwise) arising in any way out of
// the use of this software, even if advised of the possibility of such damage.
//
//M*/
#include "precomp.hpp"

#ifdef HAVE_OPENCV_OCL
#include <cstdio>
#include "opencl_kernels.hpp"

using namespace cv;
using namespace cv::ocl;

namespace cv
{
    namespace ocl
    {
<<<<<<< HEAD
        static const char noImage2dOption[] = "-D DISABLE_IMAGE2D";

        static bool use_image2d = false;

        static void openCLExecuteKernelSURF(Context *clCxt, const cv::ocl::ProgramEntry* source, String kernelName, size_t globalThreads[3],
=======
        static void openCLExecuteKernelSURF(Context *clCxt, const cv::ocl::ProgramEntry* source, string kernelName, size_t globalThreads[3],
>>>>>>> 98d55f34
            size_t localThreads[3],  std::vector< std::pair<size_t, const void *> > &args, int channels, int depth)
        {
            char optBuf [100] = {0};
            char * optBufPtr = optBuf;
            cl_kernel kernel;
            kernel = openCLGetKernelFromSource(clCxt, source, kernelName, optBufPtr);
            size_t wave_size = queryWaveFrontSize(kernel);
            CV_Assert(clReleaseKernel(kernel) == CL_SUCCESS);
            sprintf(optBufPtr, "-D WAVE_SIZE=%d", static_cast<int>(wave_size));
            openCLExecuteKernel(clCxt, source, kernelName, globalThreads, localThreads, args, channels, depth, optBufPtr);
        }
    }
}

static inline int calcSize(int octave, int layer)
{
    /* Wavelet size at first layer of first octave. */
    const int HAAR_SIZE0 = 9;

    /* Wavelet size increment between layers. This should be an even number,
    such that the wavelet sizes in an octave are either all even or all odd.
    This ensures that when looking for the neighbors of a sample, the layers

    above and below are aligned correctly. */
    const int HAAR_SIZE_INC = 6;

    return (HAAR_SIZE0 + HAAR_SIZE_INC * layer) << octave;
}


class SURF_OCL_Invoker
{
public:
    // facilities
    void bindImgTex(const oclMat &img, cl_mem &texture);

    //void loadGlobalConstants(int maxCandidates, int maxFeatures, int img_rows, int img_cols, int nOctaveLayers, float hessianThreshold);
    //void loadOctaveConstants(int octave, int layer_rows, int layer_cols);

    // kernel callers declarations
    void icvCalcLayerDetAndTrace_gpu(oclMat &det, oclMat &trace, int octave, int nOctaveLayers, int layer_rows);

    void icvFindMaximaInLayer_gpu(const oclMat &det, const oclMat &trace, oclMat &maxPosBuffer, oclMat &maxCounter, int counterOffset,
                                  int octave, bool use_mask, int nLayers, int layer_rows, int layer_cols);

    void icvInterpolateKeypoint_gpu(const oclMat &det, const oclMat &maxPosBuffer, int maxCounter,
                                    oclMat &keypoints, oclMat &counters, int octave, int layer_rows, int maxFeatures);

    void icvCalcOrientation_gpu(const oclMat &keypoints, int nFeatures);

    void icvSetUpright_gpu(const oclMat &keypoints, int nFeatures);

    void compute_descriptors_gpu(const oclMat &descriptors, const oclMat &keypoints, int nFeatures);
    // end of kernel callers declarations

    SURF_OCL_Invoker(SURF_OCL &surf, const oclMat &img, const oclMat &mask) :
        surf_(surf),
        img_cols(img.cols), img_rows(img.rows),
        use_mask(!mask.empty()), counters(oclMat()),
        imgTex(NULL), sumTex(NULL), maskSumTex(NULL), _img(img)
    {
        CV_Assert(!img.empty() && img.type() == CV_8UC1);
        CV_Assert(mask.empty() || (mask.size() == img.size() && mask.type() == CV_8UC1));
        CV_Assert(surf_.nOctaves > 0 && surf_.nOctaveLayers > 0);

        const int min_size = calcSize(surf_.nOctaves - 1, 0);
        CV_Assert(img_rows - min_size >= 0);
        CV_Assert(img_cols - min_size >= 0);

        const int layer_rows = img_rows >> (surf_.nOctaves - 1);
        const int layer_cols = img_cols >> (surf_.nOctaves - 1);
        const int min_margin = ((calcSize((surf_.nOctaves - 1), 2) >> 1) >> (surf_.nOctaves - 1)) + 1;
        CV_Assert(layer_rows - 2 * min_margin > 0);
        CV_Assert(layer_cols - 2 * min_margin > 0);

        maxFeatures   = std::min(static_cast<int>(img.size().area() * surf.keypointsRatio), 65535);
        maxCandidates = std::min(static_cast<int>(1.5 * maxFeatures), 65535);

        CV_Assert(maxFeatures > 0);

        counters.create(1, surf_.nOctaves + 1, CV_32SC1);
        counters.setTo(Scalar::all(0));

        integral(img, surf_.sum);

        bindImgTex(img, imgTex);
        bindImgTex(surf_.sum, sumTex);
        finish();

        maskSumTex = 0;

        if (use_mask)
        {
            CV_Error(Error::StsBadFunc, "Masked SURF detector is not implemented yet");
            //!FIXME
            // temp fix for missing min overload
            //oclMat temp(mask.size(), mask.type());
            //temp.setTo(Scalar::all(1.0));
            ////cv::ocl::min(mask, temp, surf_.mask1);           ///////// disable this
            //integral(surf_.mask1, surf_.maskSum);
            //bindImgTex(surf_.maskSum, maskSumTex);
        }
    }

    void detectKeypoints(oclMat &keypoints)
    {
        // create image pyramid buffers
        // different layers have same sized buffers, but they are sampled from Gaussian kernel.
        ensureSizeIsEnough(img_rows * (surf_.nOctaveLayers + 2), img_cols, CV_32FC1, surf_.det);
        ensureSizeIsEnough(img_rows * (surf_.nOctaveLayers + 2), img_cols, CV_32FC1, surf_.trace);

        ensureSizeIsEnough(1, maxCandidates, CV_32SC4, surf_.maxPosBuffer);
        ensureSizeIsEnough(SURF_OCL::ROWS_COUNT, maxFeatures, CV_32FC1, keypoints);
        keypoints.setTo(Scalar::all(0));

        for (int octave = 0; octave < surf_.nOctaves; ++octave)
        {
            const int layer_rows = img_rows >> octave;
            const int layer_cols = img_cols >> octave;

            //loadOctaveConstants(octave, layer_rows, layer_cols);

            icvCalcLayerDetAndTrace_gpu(surf_.det, surf_.trace, octave, surf_.nOctaveLayers, layer_rows);

            icvFindMaximaInLayer_gpu(surf_.det, surf_.trace, surf_.maxPosBuffer, counters, 1 + octave,
                                     octave, use_mask, surf_.nOctaveLayers, layer_rows, layer_cols);

            int maxCounter = ((Mat)counters).at<int>(1 + octave);
            maxCounter = std::min(maxCounter, static_cast<int>(maxCandidates));

            if (maxCounter > 0)
            {
                icvInterpolateKeypoint_gpu(surf_.det, surf_.maxPosBuffer, maxCounter,
                                           keypoints, counters, octave, layer_rows, maxFeatures);
            }
        }
        int featureCounter = Mat(counters).at<int>(0);
        featureCounter = std::min(featureCounter, static_cast<int>(maxFeatures));

        keypoints.cols = featureCounter;

        if (surf_.upright)
        {
            //keypoints.row(SURF_OCL::ANGLE_ROW).setTo(Scalar::all(90.0));
            setUpright(keypoints);
        }
        else
        {
            findOrientation(keypoints);
        }
    }

    void setUpright(oclMat &keypoints)
    {
        const int nFeatures = keypoints.cols;
        if(nFeatures > 0)
        {
            icvSetUpright_gpu(keypoints, keypoints.cols);
        }
    }

    void findOrientation(oclMat &keypoints)
    {
        const int nFeatures = keypoints.cols;
        if (nFeatures > 0)
        {
            icvCalcOrientation_gpu(keypoints, nFeatures);
        }
    }

    void computeDescriptors(const oclMat &keypoints, oclMat &descriptors, int descriptorSize)
    {
        const int nFeatures = keypoints.cols;
        if (nFeatures > 0)
        {
            ensureSizeIsEnough(nFeatures, descriptorSize, CV_32F, descriptors);
            compute_descriptors_gpu(descriptors, keypoints, nFeatures);
        }
    }

    ~SURF_OCL_Invoker()
    {
        if(imgTex)
            openCLFree(imgTex);
        if(sumTex)
            openCLFree(sumTex);
        if(maskSumTex)
            openCLFree(maskSumTex);
    }

private:
    SURF_OCL &surf_;

    int img_cols, img_rows;

    bool use_mask;

    int maxCandidates;
    int maxFeatures;

    oclMat counters;

    // texture buffers
    cl_mem imgTex;
    cl_mem sumTex;
    cl_mem maskSumTex;

    const oclMat _img; // make a copy for non-image2d_t supported platform

    SURF_OCL_Invoker &operator= (const SURF_OCL_Invoker &right)
    {
        (*this) = right;
        return *this;
    } // remove warning C4512
};

cv::ocl::SURF_OCL::SURF_OCL()
{
    hessianThreshold = 100.0f;
    extended = true;
    nOctaves = 4;
    nOctaveLayers = 2;
    keypointsRatio = 0.01f;
    upright = false;
}

cv::ocl::SURF_OCL::SURF_OCL(double _threshold, int _nOctaves, int _nOctaveLayers, bool _extended, float _keypointsRatio, bool _upright)
{
    hessianThreshold = saturate_cast<float>(_threshold);
    extended = _extended;
    nOctaves = _nOctaves;
    nOctaveLayers = _nOctaveLayers;
    keypointsRatio = _keypointsRatio;
    upright = _upright;
}

int cv::ocl::SURF_OCL::descriptorSize() const
{
    return extended ? 128 : 64;
}

void cv::ocl::SURF_OCL::uploadKeypoints(const std::vector<KeyPoint> &keypoints, oclMat &keypointsGPU)
{
    if (keypoints.empty())
        keypointsGPU.release();
    else
    {
        Mat keypointsCPU(SURF_OCL::ROWS_COUNT, static_cast<int>(keypoints.size()), CV_32FC1);

        float *kp_x = keypointsCPU.ptr<float>(SURF_OCL::X_ROW);
        float *kp_y = keypointsCPU.ptr<float>(SURF_OCL::Y_ROW);
        int *kp_laplacian = keypointsCPU.ptr<int>(SURF_OCL::LAPLACIAN_ROW);
        int *kp_octave = keypointsCPU.ptr<int>(SURF_OCL::OCTAVE_ROW);
        float *kp_size = keypointsCPU.ptr<float>(SURF_OCL::SIZE_ROW);
        float *kp_dir = keypointsCPU.ptr<float>(SURF_OCL::ANGLE_ROW);
        float *kp_hessian = keypointsCPU.ptr<float>(SURF_OCL::HESSIAN_ROW);

        for (size_t i = 0, size = keypoints.size(); i < size; ++i)
        {
            const KeyPoint &kp = keypoints[i];
            kp_x[i] = kp.pt.x;
            kp_y[i] = kp.pt.y;
            kp_octave[i] = kp.octave;
            kp_size[i] = kp.size;
            kp_dir[i] = kp.angle;
            kp_hessian[i] = kp.response;
            kp_laplacian[i] = 1;
        }

        keypointsGPU.upload(keypointsCPU);
    }
}

void cv::ocl::SURF_OCL::downloadKeypoints(const oclMat &keypointsGPU, std::vector<KeyPoint> &keypoints)
{
    const int nFeatures = keypointsGPU.cols;

    if (nFeatures == 0)
        keypoints.clear();
    else
    {
        CV_Assert(keypointsGPU.type() == CV_32FC1 && keypointsGPU.rows == ROWS_COUNT);

        Mat keypointsCPU(keypointsGPU);

        keypoints.resize(nFeatures);

        float *kp_x = keypointsCPU.ptr<float>(SURF_OCL::X_ROW);
        float *kp_y = keypointsCPU.ptr<float>(SURF_OCL::Y_ROW);
        int *kp_laplacian = keypointsCPU.ptr<int>(SURF_OCL::LAPLACIAN_ROW);
        int *kp_octave = keypointsCPU.ptr<int>(SURF_OCL::OCTAVE_ROW);
        float *kp_size = keypointsCPU.ptr<float>(SURF_OCL::SIZE_ROW);
        float *kp_dir = keypointsCPU.ptr<float>(SURF_OCL::ANGLE_ROW);
        float *kp_hessian = keypointsCPU.ptr<float>(SURF_OCL::HESSIAN_ROW);

        for (int i = 0; i < nFeatures; ++i)
        {
            KeyPoint &kp = keypoints[i];
            kp.pt.x = kp_x[i];
            kp.pt.y = kp_y[i];
            kp.class_id = kp_laplacian[i];
            kp.octave = kp_octave[i];
            kp.size = kp_size[i];
            kp.angle = kp_dir[i];
            kp.response = kp_hessian[i];
        }
    }
}

void cv::ocl::SURF_OCL::downloadDescriptors(const oclMat &descriptorsGPU, std::vector<float> &descriptors)
{
    if (descriptorsGPU.empty())
        descriptors.clear();
    else
    {
        CV_Assert(descriptorsGPU.type() == CV_32F);

        descriptors.resize(descriptorsGPU.rows * descriptorsGPU.cols);
        Mat descriptorsCPU(descriptorsGPU.size(), CV_32F, &descriptors[0]);
        descriptorsGPU.download(descriptorsCPU);
    }
}

void cv::ocl::SURF_OCL::operator()(const oclMat &img, const oclMat &mask, oclMat &keypoints)
{
    if (!img.empty())
    {
        SURF_OCL_Invoker surf(*this, img, mask);

        surf.detectKeypoints(keypoints);
    }
}

void cv::ocl::SURF_OCL::operator()(const oclMat &img, const oclMat &mask, oclMat &keypoints, oclMat &descriptors,
                                   bool useProvidedKeypoints)
{
    if (!img.empty())
    {
        SURF_OCL_Invoker surf(*this, img, mask);

        if (!useProvidedKeypoints)
            surf.detectKeypoints(keypoints);
        else if (!upright)
        {
            surf.findOrientation(keypoints);
        }

        surf.computeDescriptors(keypoints, descriptors, descriptorSize());
    }
}

void cv::ocl::SURF_OCL::operator()(const oclMat &img, const oclMat &mask, std::vector<KeyPoint> &keypoints)
{
    oclMat keypointsGPU;

    (*this)(img, mask, keypointsGPU);

    downloadKeypoints(keypointsGPU, keypoints);
}

void cv::ocl::SURF_OCL::operator()(const oclMat &img, const oclMat &mask, std::vector<KeyPoint> &keypoints,
                                   oclMat &descriptors, bool useProvidedKeypoints)
{
    oclMat keypointsGPU;

    if (useProvidedKeypoints)
        uploadKeypoints(keypoints, keypointsGPU);

    (*this)(img, mask, keypointsGPU, descriptors, useProvidedKeypoints);

    downloadKeypoints(keypointsGPU, keypoints);
}

void cv::ocl::SURF_OCL::operator()(const oclMat &img, const oclMat &mask, std::vector<KeyPoint> &keypoints,
                                   std::vector<float> &descriptors, bool useProvidedKeypoints)
{
    oclMat descriptorsGPU;

    (*this)(img, mask, keypoints, descriptorsGPU, useProvidedKeypoints);

    downloadDescriptors(descriptorsGPU, descriptors);
}

void cv::ocl::SURF_OCL::releaseMemory()
{
    sum.release();
    mask1.release();
    maskSum.release();
    intBuffer.release();
    det.release();
    trace.release();
    maxPosBuffer.release();
}


// bind source buffer to image oject.
void SURF_OCL_Invoker::bindImgTex(const oclMat &img, cl_mem &texture)
{
    if(texture)
    {
        openCLFree(texture);
    }
    texture = bindTexture(img);
}

////////////////////////////
// kernel caller definitions
void SURF_OCL_Invoker::icvCalcLayerDetAndTrace_gpu(oclMat &det, oclMat &trace, int octave, int nOctaveLayers, int c_layer_rows)
{
    const int min_size = calcSize(octave, 0);
    const int max_samples_i = 1 + ((img_rows - min_size) >> octave);
    const int max_samples_j = 1 + ((img_cols - min_size) >> octave);

    Context *clCxt = det.clCxt;
    String kernelName = "icvCalcLayerDetAndTrace";
    std::vector< std::pair<size_t, const void *> > args;

    if(sumTex)
    {
        args.push_back( std::make_pair( sizeof(cl_mem), (void *)&sumTex));
    }
    else
    {
        args.push_back( std::make_pair( sizeof(cl_mem), (void *)&surf_.sum.data)); // if image2d is not supported
    }
    args.push_back( std::make_pair( sizeof(cl_mem), (void *)&det.data));
    args.push_back( std::make_pair( sizeof(cl_mem), (void *)&trace.data));
    args.push_back( std::make_pair( sizeof(cl_int), (void *)&det.step));
    args.push_back( std::make_pair( sizeof(cl_int), (void *)&trace.step));
    args.push_back( std::make_pair( sizeof(cl_int), (void *)&img_rows));
    args.push_back( std::make_pair( sizeof(cl_int), (void *)&img_cols));
    args.push_back( std::make_pair( sizeof(cl_int), (void *)&nOctaveLayers));
    args.push_back( std::make_pair( sizeof(cl_int), (void *)&octave));
    args.push_back( std::make_pair( sizeof(cl_int), (void *)&c_layer_rows));
    args.push_back( std::make_pair( sizeof(cl_int), (void *)&surf_.sum.step));

    size_t localThreads[3]  = {16, 16, 1};
    size_t globalThreads[3] =
    {
        divUp(max_samples_j, localThreads[0]) *localThreads[0],
        divUp(max_samples_i, localThreads[1]) *localThreads[1] *(nOctaveLayers + 2),
        1
    };
    openCLExecuteKernelSURF(clCxt, &surf, kernelName, globalThreads, localThreads, args, -1, -1);
}

void SURF_OCL_Invoker::icvFindMaximaInLayer_gpu(const oclMat &det, const oclMat &trace, oclMat &maxPosBuffer, oclMat &maxCounter, int counterOffset,
        int octave, bool useMask, int nLayers, int layer_rows, int layer_cols)
{
    const int min_margin = ((calcSize(octave, 2) >> 1) >> octave) + 1;

    Context *clCxt = det.clCxt;
    String kernelName = use_mask ? "icvFindMaximaInLayer_withmask" : "icvFindMaximaInLayer";
    std::vector< std::pair<size_t, const void *> > args;

    args.push_back( std::make_pair( sizeof(cl_mem), (void *)&det.data));
    args.push_back( std::make_pair( sizeof(cl_mem), (void *)&trace.data));
    args.push_back( std::make_pair( sizeof(cl_mem), (void *)&maxPosBuffer.data));
    args.push_back( std::make_pair( sizeof(cl_mem), (void *)&maxCounter.data));
    args.push_back( std::make_pair( sizeof(cl_int), (void *)&counterOffset));
    args.push_back( std::make_pair( sizeof(cl_int), (void *)&det.step));
    args.push_back( std::make_pair( sizeof(cl_int), (void *)&trace.step));
    args.push_back( std::make_pair( sizeof(cl_int), (void *)&img_rows));
    args.push_back( std::make_pair( sizeof(cl_int), (void *)&img_cols));
    args.push_back( std::make_pair( sizeof(cl_int), (void *)&nLayers));
    args.push_back( std::make_pair( sizeof(cl_int), (void *)&octave));
    args.push_back( std::make_pair( sizeof(cl_int), (void *)&layer_rows));
    args.push_back( std::make_pair( sizeof(cl_int), (void *)&layer_cols));
    args.push_back( std::make_pair( sizeof(cl_int), (void *)&maxCandidates));
    args.push_back( std::make_pair( sizeof(cl_float), (void *)&surf_.hessianThreshold));

    if(useMask)
    {
        if(maskSumTex)
        {
            args.push_back( std::make_pair( sizeof(cl_mem), (void *)&maskSumTex));
        }
        else
        {
            args.push_back( std::make_pair( sizeof(cl_mem), (void *)&surf_.maskSum.data));
        }
        args.push_back( std::make_pair( sizeof(cl_mem), (void *)&surf_.maskSum.step));
    }
    size_t localThreads[3]  = {16, 16, 1};
    size_t globalThreads[3] = {divUp(layer_cols - 2 * min_margin, localThreads[0] - 2) *localThreads[0],
                               divUp(layer_rows - 2 * min_margin, localThreads[1] - 2) *nLayers *localThreads[1],
                               1
                              };

    openCLExecuteKernelSURF(clCxt, &surf, kernelName, globalThreads, localThreads, args, -1, -1);
}

void SURF_OCL_Invoker::icvInterpolateKeypoint_gpu(const oclMat &det, const oclMat &maxPosBuffer, int maxCounter,
        oclMat &keypoints, oclMat &counters_, int octave, int layer_rows, int max_features)
{
    Context *clCxt = det.clCxt;
    String kernelName = "icvInterpolateKeypoint";
    std::vector< std::pair<size_t, const void *> > args;

    args.push_back( std::make_pair( sizeof(cl_mem), (void *)&det.data));
    args.push_back( std::make_pair( sizeof(cl_mem), (void *)&maxPosBuffer.data));
    args.push_back( std::make_pair( sizeof(cl_mem), (void *)&keypoints.data));
    args.push_back( std::make_pair( sizeof(cl_mem), (void *)&counters_.data));
    args.push_back( std::make_pair( sizeof(cl_int), (void *)&det.step));
    args.push_back( std::make_pair( sizeof(cl_int), (void *)&keypoints.step));
    args.push_back( std::make_pair( sizeof(cl_int), (void *)&img_rows));
    args.push_back( std::make_pair( sizeof(cl_int), (void *)&img_cols));
    args.push_back( std::make_pair( sizeof(cl_int), (void *)&octave));
    args.push_back( std::make_pair( sizeof(cl_int), (void *)&layer_rows));
    args.push_back( std::make_pair( sizeof(cl_int), (void *)&max_features));

    size_t localThreads[3]  = {3, 3, 3};
    size_t globalThreads[3] = {maxCounter *localThreads[0], localThreads[1], 1};

    openCLExecuteKernelSURF(clCxt, &surf, kernelName, globalThreads, localThreads, args, -1, -1);
}

void SURF_OCL_Invoker::icvCalcOrientation_gpu(const oclMat &keypoints, int nFeatures)
{
    Context *clCxt = counters.clCxt;
    String kernelName = "icvCalcOrientation";

    std::vector< std::pair<size_t, const void *> > args;

    if(sumTex)
    {
        args.push_back( std::make_pair( sizeof(cl_mem), (void *)&sumTex));
    }
    else
    {
        args.push_back( std::make_pair( sizeof(cl_mem), (void *)&surf_.sum.data)); // if image2d is not supported
    }
    args.push_back( std::make_pair( sizeof(cl_mem), (void *)&keypoints.data));
    args.push_back( std::make_pair( sizeof(cl_int), (void *)&keypoints.step));
    args.push_back( std::make_pair( sizeof(cl_int), (void *)&img_rows));
    args.push_back( std::make_pair( sizeof(cl_int), (void *)&img_cols));
    args.push_back( std::make_pair( sizeof(cl_int), (void *)&surf_.sum.step));

    size_t localThreads[3]  = {32, 4, 1};
    size_t globalThreads[3] = {nFeatures *localThreads[0], localThreads[1], 1};

    openCLExecuteKernelSURF(clCxt, &surf, kernelName, globalThreads, localThreads, args, -1, -1);
}

void SURF_OCL_Invoker::icvSetUpright_gpu(const oclMat &keypoints, int nFeatures)
{
    Context *clCxt = counters.clCxt;
    String kernelName = "icvSetUpright";

    std::vector< std::pair<size_t, const void *> > args;

    args.push_back( std::make_pair( sizeof(cl_mem), (void *)&keypoints.data));
    args.push_back( std::make_pair( sizeof(cl_int), (void *)&keypoints.step));
    args.push_back( std::make_pair( sizeof(cl_int), (void *)&nFeatures));

    size_t localThreads[3]  = {256, 1, 1};
    size_t globalThreads[3] = {saturate_cast<size_t>(nFeatures), 1, 1};

    openCLExecuteKernelSURF(clCxt, &surf, kernelName, globalThreads, localThreads, args, -1, -1);
}


void SURF_OCL_Invoker::compute_descriptors_gpu(const oclMat &descriptors, const oclMat &keypoints, int nFeatures)
{
    // compute unnormalized descriptors, then normalize them - odd indexing since grid must be 2D
    Context *clCxt = descriptors.clCxt;
    String kernelName;
    std::vector< std::pair<size_t, const void *> > args;
    size_t localThreads[3]  = {1, 1, 1};
    size_t globalThreads[3] = {1, 1, 1};

    if(descriptors.cols == 64)
    {
        kernelName = "compute_descriptors64";

        localThreads[0] = 6;
        localThreads[1] = 6;

        globalThreads[0] = nFeatures * localThreads[0];
        globalThreads[1] = 16 * localThreads[1];

        args.clear();
        if(imgTex)
        {
            args.push_back( std::make_pair( sizeof(cl_mem), (void *)&imgTex));
        }
        else
        {
            args.push_back( std::make_pair( sizeof(cl_mem), (void *)&_img.data));
        }
        args.push_back( std::make_pair( sizeof(cl_mem), (void *)&descriptors.data));
        args.push_back( std::make_pair( sizeof(cl_mem), (void *)&keypoints.data));
        args.push_back( std::make_pair( sizeof(cl_int), (void *)&descriptors.step));
        args.push_back( std::make_pair( sizeof(cl_int), (void *)&keypoints.step));
        args.push_back( std::make_pair( sizeof(cl_int), (void *)&_img.rows));
        args.push_back( std::make_pair( sizeof(cl_int), (void *)&_img.cols));
        args.push_back( std::make_pair( sizeof(cl_int), (void *)&_img.step));

        openCLExecuteKernelSURF(clCxt, &surf, kernelName, globalThreads, localThreads, args, -1, -1);

        kernelName = "normalize_descriptors64";

        localThreads[0] = 64;
        localThreads[1] = 1;

        globalThreads[0] = nFeatures * localThreads[0];
        globalThreads[1] = localThreads[1];

        args.clear();
        args.push_back( std::make_pair( sizeof(cl_mem), (void *)&descriptors.data));
        args.push_back( std::make_pair( sizeof(cl_int), (void *)&descriptors.step));

        openCLExecuteKernelSURF(clCxt, &surf, kernelName, globalThreads, localThreads, args, -1, -1);
    }
    else
    {
        kernelName = "compute_descriptors128";

        localThreads[0] = 6;
        localThreads[1] = 6;

        globalThreads[0] = nFeatures * localThreads[0];
        globalThreads[1] = 16 * localThreads[1];

        args.clear();
        if(imgTex)
        {
            args.push_back( std::make_pair( sizeof(cl_mem), (void *)&imgTex));
        }
        else
        {
            args.push_back( std::make_pair( sizeof(cl_mem), (void *)&_img.data));
        }
        args.push_back( std::make_pair( sizeof(cl_mem), (void *)&descriptors.data));
        args.push_back( std::make_pair( sizeof(cl_mem), (void *)&keypoints.data));
        args.push_back( std::make_pair( sizeof(cl_int), (void *)&descriptors.step));
        args.push_back( std::make_pair( sizeof(cl_int), (void *)&keypoints.step));
        args.push_back( std::make_pair( sizeof(cl_int), (void *)&_img.rows));
        args.push_back( std::make_pair( sizeof(cl_int), (void *)&_img.cols));
        args.push_back( std::make_pair( sizeof(cl_int), (void *)&_img.step));

        openCLExecuteKernelSURF(clCxt, &surf, kernelName, globalThreads, localThreads, args, -1, -1);

        kernelName = "normalize_descriptors128";

        localThreads[0] = 128;
        localThreads[1] = 1;

        globalThreads[0] = nFeatures * localThreads[0];
        globalThreads[1] = localThreads[1];

        args.clear();
        args.push_back( std::make_pair( sizeof(cl_mem), (void *)&descriptors.data));
        args.push_back( std::make_pair( sizeof(cl_int), (void *)&descriptors.step));

        openCLExecuteKernelSURF(clCxt, &surf, kernelName, globalThreads, localThreads, args, -1, -1);
    }
}

#endif //HAVE_OPENCV_OCL<|MERGE_RESOLUTION|>--- conflicted
+++ resolved
@@ -55,15 +55,7 @@
 {
     namespace ocl
     {
-<<<<<<< HEAD
-        static const char noImage2dOption[] = "-D DISABLE_IMAGE2D";
-
-        static bool use_image2d = false;
-
         static void openCLExecuteKernelSURF(Context *clCxt, const cv::ocl::ProgramEntry* source, String kernelName, size_t globalThreads[3],
-=======
-        static void openCLExecuteKernelSURF(Context *clCxt, const cv::ocl::ProgramEntry* source, string kernelName, size_t globalThreads[3],
->>>>>>> 98d55f34
             size_t localThreads[3],  std::vector< std::pair<size_t, const void *> > &args, int channels, int depth)
         {
             char optBuf [100] = {0};
