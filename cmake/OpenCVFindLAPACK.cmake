--- conflicted
+++ resolved
@@ -51,17 +51,53 @@
 endmacro()
 
 macro(ocv_lapack_run_check)
+  if(CMAKE_GENERATOR MATCHES "Visual Studio"  # MSBuild
+      AND LAPACK_IMPL STREQUAL "MKL"
+      AND ";${LAPACK_LIBRARIES};" MATCHES ";tbb;" AND TARGET tbb
+      AND DEFINED TBB_INTERFACE_VERSION AND NOT (TBB_INTERFACE_VERSION LESS 12000)  # oneTBB/oneAPI workaround
+  )
+    # workaround DEFAULTLIB:tbb12.lib issue
+    get_target_property(_tbb_lib tbb IMPORTED_LOCATION)
+    if(NOT _tbb_lib)
+      get_target_property(_tbb_lib tbb IMPORTED_LOCATION_RELEASE)
+    endif()
+    if(_tbb_lib AND NOT OPENCV_SKIP_WORKAROUND_MKL_LINK_DIRECTORIES_TBB)
+      # MSBuild drops content of 'LIB' environment variable,
+      # so pass TBB library directory through `link_directories()`
+      get_filename_component(_tbb_lib_dir "${_tbb_lib}" DIRECTORY)
+      message(STATUS "MKL: adding '${_tbb_lib_dir}' to link directories (workaround DEFAULTLIB issue)")
+      link_directories("${_tbb_lib_dir}")
+    elseif(NOT OPENCV_SKIP_WORKAROUND_MKL_DEFAULTLIB)
+      # We may have tbb.lib for 'tbb' target, but not 'tbb12.lib'
+      ocv_update(OPENCV_MKL_IGNORE_DEFAULTLIB_TBB "tbb12.lib")
+      set(CMAKE_SHARED_LINKER_FLAGS "${CMAKE_SHARED_LINKER_FLAGS} /NODEFAULTLIB:${OPENCV_MKL_IGNORE_DEFAULTLIB_TBB}")
+      set(CMAKE_EXE_LINKER_FLAGS "${CMAKE_EXE_LINKER_FLAGS} /NODEFAULTLIB:${OPENCV_MKL_IGNORE_DEFAULTLIB_TBB}")
+    endif()
+  endif()
+
+  # TODO add cache for try_compile() inputs/results
+
+  get_property(__link_directories DIRECTORY PROPERTY LINK_DIRECTORIES)
+  if(LAPACK_LINK_LIBRARIES)
+    list(APPEND __link_directories ${LAPACK_LINK_LIBRARIES})
+  endif()
+
   try_compile(__VALID_LAPACK
-    "${OpenCV_BINARY_DIR}"
-    "${OpenCV_SOURCE_DIR}/cmake/checks/lapack_check.cpp"
-    CMAKE_FLAGS "-DINCLUDE_DIRECTORIES:STRING=${LAPACK_INCLUDE_DIR}\;${CMAKE_BINARY_DIR}"
-                "-DLINK_DIRECTORIES:STRING=${LAPACK_LINK_LIBRARIES}"
-                "-DLINK_LIBRARIES:STRING=${LAPACK_LIBRARIES}"
-    OUTPUT_VARIABLE TRY_OUT
+      "${OpenCV_BINARY_DIR}"
+      "${OpenCV_SOURCE_DIR}/cmake/checks/lapack_check.cpp"
+      CMAKE_FLAGS "-DINCLUDE_DIRECTORIES:STRING=${LAPACK_INCLUDE_DIR}\;${CMAKE_BINARY_DIR}"
+                  "-DLINK_DIRECTORIES:STRING=${__link_directories}"
+      LINK_LIBRARIES ${LAPACK_LIBRARIES}
+      OUTPUT_VARIABLE TRY_OUT
   )
   if(NOT __VALID_LAPACK)
-    #message(FATAL_ERROR "LAPACK: check build log:\n${TRY_OUT}")
-    message(STATUS "${LAPACK_IMPL}: Can't build LAPACK check code. This LAPACK version is not supported.")
+    file(APPEND ${CMAKE_BINARY_DIR}${CMAKE_FILES_DIRECTORY}/CMakeError.log
+        "\nLAPACK(${LAPACK_IMPL}) check FAILED:\n"
+        "    LAPACK_INCLUDE_DIR: '${LAPACK_INCLUDE_DIR}'\n"
+        "    LAPACK_LIBRARIES: '${LAPACK_LIBRARIES}'\n"
+        "    LAPACK_LINK_LIBRARIES: '${__link_directories}'\n"
+        "    Output:\n${TRY_OUT}\n\n")
+    message(STATUS "LAPACK(${LAPACK_IMPL}): Can't build LAPACK check code. This LAPACK version is not supported.")
     unset(LAPACK_LIBRARIES)
   else()
     message(STATUS "${LAPACK_IMPL}: Support is enabled.")
@@ -70,7 +106,6 @@
   endif()
 endmacro()
 
-<<<<<<< HEAD
 macro(ocv_lapack_check)
   string(REGEX REPLACE "[^a-zA-Z0-9_]" "_" _lapack_impl "${LAPACK_IMPL}")
   message(STATUS "${LAPACK_IMPL}: LAPACK_LIBRARIES=${LAPACK_LIBRARIES}")
@@ -82,61 +117,6 @@
      ocv_lapack_run_check()
   else()
      unset(LAPACK_LIBRARIES)
-=======
-    if(CMAKE_GENERATOR MATCHES "Visual Studio"  # MSBuild
-        AND LAPACK_IMPL STREQUAL "MKL"
-        AND ";${LAPACK_LIBRARIES};" MATCHES ";tbb;" AND TARGET tbb
-        AND DEFINED TBB_INTERFACE_VERSION AND NOT (TBB_INTERFACE_VERSION LESS 12000)  # oneTBB/oneAPI workaround
-    )
-      # workaround DEFAULTLIB:tbb12.lib issue
-      get_target_property(_tbb_lib tbb IMPORTED_LOCATION)
-      if(NOT _tbb_lib)
-        get_target_property(_tbb_lib tbb IMPORTED_LOCATION_RELEASE)
-      endif()
-      if(_tbb_lib AND NOT OPENCV_SKIP_WORKAROUND_MKL_LINK_DIRECTORIES_TBB)
-        # MSBuild drops content of 'LIB' environment variable,
-        # so pass TBB library directory through `link_directories()`
-        get_filename_component(_tbb_lib_dir "${_tbb_lib}" DIRECTORY)
-        message(STATUS "MKL: adding '${_tbb_lib_dir}' to link directories (workaround DEFAULTLIB issue)")
-        link_directories("${_tbb_lib_dir}")
-      elseif(NOT OPENCV_SKIP_WORKAROUND_MKL_DEFAULTLIB)
-        # We may have tbb.lib for 'tbb' target, but not 'tbb12.lib'
-        ocv_update(OPENCV_MKL_IGNORE_DEFAULTLIB_TBB "tbb12.lib")
-        set(CMAKE_SHARED_LINKER_FLAGS "${CMAKE_SHARED_LINKER_FLAGS} /NODEFAULTLIB:${OPENCV_MKL_IGNORE_DEFAULTLIB_TBB}")
-        set(CMAKE_EXE_LINKER_FLAGS "${CMAKE_EXE_LINKER_FLAGS} /NODEFAULTLIB:${OPENCV_MKL_IGNORE_DEFAULTLIB_TBB}")
-      endif()
-    endif()
-
-    # TODO add cache for try_compile() inputs/results
-
-    get_property(__link_directories DIRECTORY PROPERTY LINK_DIRECTORIES)
-    if(LAPACK_LINK_LIBRARIES)
-      list(APPEND __link_directories ${LAPACK_LINK_LIBRARIES})
-    endif()
-
-    try_compile(__VALID_LAPACK
-        "${OpenCV_BINARY_DIR}"
-        "${OpenCV_SOURCE_DIR}/cmake/checks/lapack_check.cpp"
-        CMAKE_FLAGS "-DINCLUDE_DIRECTORIES:STRING=${LAPACK_INCLUDE_DIR}\;${CMAKE_BINARY_DIR}"
-                    "-DLINK_DIRECTORIES:STRING=${__link_directories}"
-        LINK_LIBRARIES ${LAPACK_LIBRARIES}
-        OUTPUT_VARIABLE TRY_OUT
-    )
-    if(NOT __VALID_LAPACK)
-      file(APPEND ${CMAKE_BINARY_DIR}${CMAKE_FILES_DIRECTORY}/CMakeError.log
-          "\nLAPACK(${LAPACK_IMPL}) check FAILED:\n"
-          "    LAPACK_INCLUDE_DIR: '${LAPACK_INCLUDE_DIR}'\n"
-          "    LAPACK_LIBRARIES: '${LAPACK_LIBRARIES}'\n"
-          "    LAPACK_LINK_LIBRARIES: '${__link_directories}'\n"
-          "    Output:\n${TRY_OUT}\n\n")
-      message(STATUS "LAPACK(${LAPACK_IMPL}): Can't build LAPACK check code. This LAPACK version is not supported.")
-      unset(LAPACK_LIBRARIES)
-    else()
-      message(STATUS "LAPACK(${LAPACK_IMPL}): Support is enabled.")
-      ocv_include_directories(${LAPACK_INCLUDE_DIR})
-      set(HAVE_LAPACK 1)
-    endif()
->>>>>>> bfb10d74
   endif()
 endmacro()
 
